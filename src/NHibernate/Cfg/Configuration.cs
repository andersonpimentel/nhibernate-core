<<<<<<< HEAD
using System;
using System.Collections;
using System.Collections.Generic;
using System.Configuration;
using System.Diagnostics;
using System.IO;
using System.Linq;
using System.Reflection;
using System.Security;
using System.Text;
using System.Xml;
using System.Xml.Schema;
using System.Xml.Serialization;

using NHibernate.Bytecode;
using NHibernate.Cfg.ConfigurationSchema;
using NHibernate.Cfg.MappingSchema;
using NHibernate.Cfg.XmlHbmBinding;
using NHibernate.Dialect;
using NHibernate.Dialect.Function;
using NHibernate.Dialect.Schema;
using NHibernate.Engine;
using NHibernate.Event;
using NHibernate.Id;
using NHibernate.Impl;
using NHibernate.Mapping;
using NHibernate.Proxy;
using NHibernate.Tool.hbm2ddl;
using NHibernate.Type;
using NHibernate.Util;
using Array = System.Array;
using System.Runtime.Serialization;

namespace NHibernate.Cfg
{
	/// <summary>
	/// Allows the application to specify properties and mapping documents to be used when creating
	/// a <see cref="ISessionFactory" />.
	/// </summary>
	/// <remarks>
	/// <para>
	/// Usually an application will create a single <see cref="Configuration" />, build a single instance
	/// of <see cref="ISessionFactory" />, and then instantiate <see cref="ISession"/> objects in threads
	/// servicing client requests.
	/// </para>
	/// <para>
	/// The <see cref="Configuration" /> is meant only as an initialization-time object. <see cref="ISessionFactory" />
	/// is immutable and does not retain any association back to the <see cref="Configuration" />
	/// </para>
	/// </remarks>
	[Serializable]
	public class Configuration : ISerializable
	{
		/// <summary>Default name for hibernate configuration file.</summary>
		public const string DefaultHibernateCfgFileName = "hibernate.cfg.xml";

		private string currentDocumentName;
		private bool preMappingBuildProcessed;

		protected IDictionary<string, PersistentClass> classes; // entityName, PersistentClass
		protected IDictionary<string, NHibernate.Mapping.Collection> collections;
		protected IDictionary<string, Table> tables;
		protected IList<SecondPassCommand> secondPasses;
		protected Queue<FilterSecondPassArgs> filtersSecondPasses;
		protected IList<Mappings.PropertyReference> propertyReferences;
		private IInterceptor interceptor;
		private IDictionary<string, string> properties;
		protected IList<IAuxiliaryDatabaseObject> auxiliaryDatabaseObjects;

		private INamingStrategy namingStrategy = DefaultNamingStrategy.Instance;
		private MappingsQueue mappingsQueue;

		private EventListeners eventListeners;
		protected IDictionary<string, TypeDef> typeDefs;
		protected ISet<ExtendsQueueEntry> extendsQueue;
		protected IDictionary<string, Mappings.TableDescription> tableNameBinding;
		protected IDictionary<Table, Mappings.ColumnNames> columnNameBindingPerTable;

		private static readonly IInternalLogger log = LoggerProvider.LoggerFor(typeof(Configuration));

		protected internal SettingsFactory settingsFactory;

		private static readonly XmlSerializer mappingDocumentSerializer = new XmlSerializer(typeof(HbmMapping));

		#region ISerializable Members
		public Configuration(SerializationInfo info, StreamingContext context)
		{
			Reset();

			EntityNotFoundDelegate = GetSerialedObject<IEntityNotFoundDelegate>(info, "entityNotFoundDelegate");

			auxiliaryDatabaseObjects = GetSerialedObject<IList<IAuxiliaryDatabaseObject>>(info, "auxiliaryDatabaseObjects");
			classes = GetSerialedObject<IDictionary<string, PersistentClass>>(info, "classes");
			collections = GetSerialedObject<IDictionary<string, NHibernate.Mapping.Collection>>(info, "collections");

			columnNameBindingPerTable = GetSerialedObject<IDictionary<Table, Mappings.ColumnNames>>(info,
																									"columnNameBindingPerTable");
			defaultAssembly = GetSerialedObject<string>(info, "defaultAssembly");
			defaultNamespace = GetSerialedObject<string>(info, "defaultNamespace");
			eventListeners = GetSerialedObject<EventListeners>(info, "eventListeners");
			//this.extendsQueue = GetSerialedObject<ISet<ExtendsQueueEntry>>(info, "extendsQueue");
			FilterDefinitions = GetSerialedObject<IDictionary<string, FilterDefinition>>(info, "filterDefinitions");
			Imports = GetSerialedObject<IDictionary<string, string>>(info, "imports");
			interceptor = GetSerialedObject<IInterceptor>(info, "interceptor");
			mapping = GetSerialedObject<IMapping>(info, "mapping");
			NamedQueries = GetSerialedObject<IDictionary<string, NamedQueryDefinition>>(info, "namedQueries");
			NamedSQLQueries = GetSerialedObject<IDictionary<string, NamedSQLQueryDefinition>>(info, "namedSqlQueries");
			namingStrategy = GetSerialedObject<INamingStrategy>(info, "namingStrategy");
			properties = GetSerialedObject<IDictionary<string, string>>(info, "properties");
			propertyReferences = GetSerialedObject<IList<Mappings.PropertyReference>>(info, "propertyReferences");
			settingsFactory = GetSerialedObject<SettingsFactory>(info, "settingsFactory");
			SqlFunctions = GetSerialedObject<IDictionary<string, ISQLFunction>>(info, "sqlFunctions");
			SqlResultSetMappings = GetSerialedObject<IDictionary<string, ResultSetMappingDefinition>>(info,
																									  "sqlResultSetMappings");
			tableNameBinding = GetSerialedObject<IDictionary<string, Mappings.TableDescription>>(info, "tableNameBinding");
			tables = GetSerialedObject<IDictionary<string, Table>>(info, "tables");
			typeDefs = GetSerialedObject<IDictionary<string, TypeDef>>(info, "typeDefs");
			filtersSecondPasses = GetSerialedObject<Queue<FilterSecondPassArgs>>(info, "filtersSecondPasses");
		}

		private T GetSerialedObject<T>(SerializationInfo info, string name)
		{
			return (T)info.GetValue(name, typeof(T));
		}

#if NET_4_0
		[SecurityCritical]
#endif
		public void GetObjectData(SerializationInfo info, StreamingContext context)
		{
			ConfigureProxyFactoryFactory();
			SecondPassCompile();
			Validate();

			info.AddValue("entityNotFoundDelegate", EntityNotFoundDelegate);

			info.AddValue("auxiliaryDatabaseObjects", auxiliaryDatabaseObjects);
			info.AddValue("classes", classes);
			info.AddValue("collections", collections);
			info.AddValue("columnNameBindingPerTable", columnNameBindingPerTable);
			info.AddValue("defaultAssembly", defaultAssembly);
			info.AddValue("defaultNamespace", defaultNamespace);
			info.AddValue("eventListeners", eventListeners);
			//info.AddValue("extendsQueue", this.extendsQueue);
			info.AddValue("filterDefinitions", FilterDefinitions);
			info.AddValue("imports", Imports);
			info.AddValue("interceptor", interceptor);
			info.AddValue("mapping", mapping);
			info.AddValue("namedQueries", NamedQueries);
			info.AddValue("namedSqlQueries", NamedSQLQueries);
			info.AddValue("namingStrategy", namingStrategy);
			info.AddValue("properties", properties);
			info.AddValue("propertyReferences", propertyReferences);
			info.AddValue("settingsFactory", settingsFactory);
			info.AddValue("sqlFunctions", SqlFunctions);
			info.AddValue("sqlResultSetMappings", SqlResultSetMappings);
			info.AddValue("tableNameBinding", tableNameBinding);
			info.AddValue("tables", tables);
			info.AddValue("typeDefs", typeDefs);
			info.AddValue("filtersSecondPasses", filtersSecondPasses);
		}
		#endregion

		/// <summary>
		/// Clear the internal state of the <see cref="Configuration"/> object.
		/// </summary>
		protected void Reset()
		{
			classes = new Dictionary<string, PersistentClass>(); //new SequencedHashMap(); - to make NH-369 bug deterministic
			Imports = new Dictionary<string, string>();
			collections = new Dictionary<string, NHibernate.Mapping.Collection>();
			tables = new Dictionary<string, Table>();
			NamedQueries = new Dictionary<string, NamedQueryDefinition>();
			NamedSQLQueries = new Dictionary<string, NamedSQLQueryDefinition>();
			SqlResultSetMappings = new Dictionary<string, ResultSetMappingDefinition>();
			secondPasses = new List<SecondPassCommand>();
			propertyReferences = new List<Mappings.PropertyReference>();
			FilterDefinitions = new Dictionary<string, FilterDefinition>();
			interceptor = emptyInterceptor;
			properties = Environment.Properties;
			auxiliaryDatabaseObjects = new List<IAuxiliaryDatabaseObject>();
			SqlFunctions = new Dictionary<string, ISQLFunction>();
			mappingsQueue = new MappingsQueue();
			eventListeners = new EventListeners();
			typeDefs = new Dictionary<string, TypeDef>();
			extendsQueue = new HashSet<ExtendsQueueEntry>();
			tableNameBinding = new Dictionary<string, Mappings.TableDescription>();
			columnNameBindingPerTable = new Dictionary<Table, Mappings.ColumnNames>();
			filtersSecondPasses = new Queue<FilterSecondPassArgs>();
		}
		[Serializable]
		private class Mapping : IMapping
		{
			private readonly Configuration configuration;

			public Mapping(Configuration configuration)
			{
				this.configuration = configuration;
			}

			private PersistentClass GetPersistentClass(string className)
			{
				PersistentClass pc;
				if (!configuration.classes.TryGetValue(className, out pc))
				{
					throw new MappingException("persistent class not known: " + className);
				}
				return pc;
			}

			public IType GetIdentifierType(string className)
			{
				return GetPersistentClass(className).Identifier.Type;
			}

			public string GetIdentifierPropertyName(string className)
			{
				PersistentClass pc = GetPersistentClass(className);
				if (!pc.HasIdentifierProperty)
				{
					return null;
				}
				return pc.IdentifierProperty.Name;
			}

			public IType GetReferencedPropertyType(string className, string propertyName)
			{
				PersistentClass pc = GetPersistentClass(className);
				Property prop = pc.GetProperty(propertyName);

				if (prop == null)
				{
					throw new MappingException("property not known: " + pc.MappedClass.FullName + '.' + propertyName);
				}
				return prop.Type;
			}

			public bool HasNonIdentifierPropertyNamedId(string className)
			{
				return "id".Equals(GetIdentifierPropertyName(className));
			}
		}

		private IMapping mapping;

		protected Configuration(SettingsFactory settingsFactory)
		{
			InitBlock();
			this.settingsFactory = settingsFactory;
			Reset();
		}

		private void InitBlock()
		{
			mapping = BuildMapping();
		}

		public virtual IMapping BuildMapping()
		{
			return new Mapping(this);
		}

		/// <summary>
		/// Create a new Configuration object.
		/// </summary>
		public Configuration() : this(new SettingsFactory()) { }

		/// <summary>
		/// The class mappings 
		/// </summary>
		public ICollection<PersistentClass> ClassMappings
		{
			get { return classes.Values; }
		}

		/// <summary>
		/// The collection mappings
		/// </summary>
		public ICollection<NHibernate.Mapping.Collection> CollectionMappings
		{
			get { return collections.Values; }
		}

		/// <summary>
		/// The table mappings
		/// </summary>
		private ICollection<Table> TableMappings
		{
			get { return tables.Values; }
		}

		/// <summary>
		/// Get the mapping for a particular class
		/// </summary>
		public PersistentClass GetClassMapping(System.Type persistentClass)
		{
			// TODO NH: Remove this method
			return GetClassMapping(persistentClass.FullName);
		}

		/// <summary> Get the mapping for a particular entity </summary>
		/// <param name="entityName">An entity name. </param>
		/// <returns> the entity mapping information </returns>
		public PersistentClass GetClassMapping(string entityName)
		{
			PersistentClass result;
			classes.TryGetValue(entityName, out result);
			return result;
		}

		/// <summary>
		/// Get the mapping for a particular collection role
		/// </summary>
		/// <param name="role">a collection role</param>
		/// <returns><see cref="NHibernate.Mapping.Collection" /></returns>
		public NHibernate.Mapping.Collection GetCollectionMapping(string role)
		{
			NHibernate.Mapping.Collection result;
			collections.TryGetValue(role, out result);
			return result;
		}

		/// <summary>
		/// Read mappings from a particular XML file. This method is equivalent
		/// to <see cref="AddXmlFile(string)" />.
		/// </summary>
		/// <param name="xmlFile"></param>
		/// <returns></returns>
		public Configuration AddFile(string xmlFile)
		{
			return AddXmlFile(xmlFile);
		}

		public Configuration AddFile(FileInfo xmlFile)
		{
			return AddFile(xmlFile.FullName);
		}

		private static void LogAndThrow(Exception exception)
		{
			if (log.IsErrorEnabled)
			{
				log.Error(exception.Message, exception);
			}

			throw exception;
		}

		/// <summary>
		/// Read mappings from a particular XML file.
		/// </summary>
		/// <param name="xmlFile">a path to a file</param>
		/// <returns>This configuration object.</returns>
		public Configuration AddXmlFile(string xmlFile)
		{
			log.Info("Mapping file: " + xmlFile);
			XmlTextReader textReader = null;
			try
			{
				textReader = new XmlTextReader(xmlFile);
				AddXmlReader(textReader, xmlFile);
			}
			catch (MappingException)
			{
				throw;
			}
			catch (Exception e)
			{
				LogAndThrow(new MappingException("Could not configure datastore from file " + xmlFile, e));
			}
			finally
			{
				if (textReader != null)
				{
					textReader.Close();
				}
			}
			return this;
		}

		public Configuration AddXml(string xml)
		{
			return AddXml(xml, "(string)");
		}

		/// <summary>
		/// Read mappings from a <see cref="string" />. This method is equivalent to
		/// <see cref="AddXmlString(string)" />.
		/// </summary>
		/// <param name="xml">an XML string</param>
		/// <param name="name">The name to use in error reporting. May be <see langword="null" />.</param>
		/// <returns>This configuration object.</returns>
		public Configuration AddXml(string xml, string name)
		{
			if (log.IsDebugEnabled)
			{
				log.Debug("Mapping XML:\n" + xml);
			}
			XmlTextReader reader = null;
			try
			{
				reader = new XmlTextReader(xml, XmlNodeType.Document, null);
				// make a StringReader for the string passed in - the StringReader
				// inherits from TextReader.  We can use the XmlTextReader.ctor that
				// takes the TextReader to build from a string...
				AddXmlReader(reader, name);
			}
			catch (MappingException)
			{
				throw;
			}
			catch (Exception e)
			{
				LogAndThrow(new MappingException("Could not configure datastore from XML string " + name, e));
			}
			finally
			{
				if (reader != null)
				{
					reader.Close();
				}
			}
			return this;
		}

		/// <summary>
		/// Read mappings from a <see cref="string" />.
		/// </summary>
		/// <param name="xml">an XML string</param>
		/// <returns>This configuration object.</returns>
		public Configuration AddXmlString(string xml)
		{
			return AddXml(xml);
		}

		/// <summary>
		/// Read mappings from a URL.
		/// </summary>
		/// <param name="url">a URL</param>
		/// <returns>This configuration object.</returns>
		public Configuration AddUrl(string url)
		{
			// AddFile works for URLs currently
			return AddFile(url);
		}

		/// <summary>
		/// Read mappings from a URL.
		/// </summary>
		/// <param name="url">a <see cref="Uri" /> to read the mappings from.</param>
		/// <returns>This configuration object.</returns>
		public Configuration AddUrl(Uri url)
		{
			return AddUrl(url.AbsolutePath);
		}

		public Configuration AddDocument(XmlDocument doc)
		{
			return AddDocument(doc, "(XmlDocument)");
		}

		/// <summary>
		/// Read mappings from an <see cref="XmlDocument" />.
		/// </summary>
		/// <param name="doc">A loaded <see cref="XmlDocument" /> that contains the mappings.</param>
		/// <param name="name">The name of the document, for error reporting purposes.</param>
		/// <returns>This configuration object.</returns>
		public Configuration AddDocument(XmlDocument doc, string name)
		{
			if (log.IsDebugEnabled)
			{
				log.Debug("Mapping XML:\n" + doc.OuterXml);
			}

			try
			{
				using (var ms = new MemoryStream())
				{
					doc.Save(ms);
					ms.Position = 0;
					AddInputStream(ms, name);
				}
				return this;
			}
			catch (MappingException)
			{
				throw;
			}
			catch (Exception e)
			{
				LogAndThrow(new MappingException("Could not configure datastore from XML document " + name, e));
				return this; // To please the compiler
			}
		}

		/// <summary>
		/// Takes the validated XmlDocument and has the Binder do its work of
		/// creating Mapping objects from the Mapping Xml.
		/// </summary>
		/// <param name="doc">The NamedXmlDocument that contains the <b>validated</b> mapping XML file.</param>
		private void AddValidatedDocument(NamedXmlDocument doc)
		{
			AddDeserializedMapping(doc.Document, doc.Name);
		}

		public event EventHandler<BindMappingEventArgs> BeforeBindMapping;
		public event EventHandler<BindMappingEventArgs> AfterBindMapping;

		/// <summary>
		/// Add mapping data using deserialized class.
		/// </summary>
		/// <param name="mappingDocument">Mapping metadata.</param>
		/// <param name="documentFileName">XML file's name where available; otherwise null.</param>
		public void AddDeserializedMapping(HbmMapping mappingDocument, string documentFileName)
		{
			if (mappingDocument == null)
			{
				throw new ArgumentNullException("mappingDocument");
			}
			try
			{
				Dialect.Dialect dialect = Dialect.Dialect.GetDialect(properties);
				OnBeforeBindMapping(new BindMappingEventArgs(dialect, mappingDocument, documentFileName));
				Mappings mappings = CreateMappings(dialect);

				new MappingRootBinder(mappings, dialect).Bind(mappingDocument);
				OnAfterBindMapping(new BindMappingEventArgs(dialect, mappingDocument, documentFileName));
			}
			catch (Exception e)
			{
				var message = documentFileName == null
								? "Could not compile deserialized mapping document."
								: "Could not compile the mapping document: " + documentFileName;
				LogAndThrow(new MappingException(message, e));
			}
		}

		public void AddMapping(HbmMapping mappingDocument)
		{
			AddDeserializedMapping(mappingDocument, "mapping_by_code");
		}

		private void OnAfterBindMapping(BindMappingEventArgs bindMappingEventArgs)
		{
			var handler = AfterBindMapping;
			if (handler != null)
			{
				handler(this, bindMappingEventArgs);
			}
		}

		private void OnBeforeBindMapping(BindMappingEventArgs bindMappingEventArgs)
		{
			var handler = BeforeBindMapping;
			if (handler != null)
			{
				handler(this, bindMappingEventArgs);
			}
		}

		/// <summary>
		/// Create a new <see cref="Mappings" /> to add classes and collection
		/// mappings to.
		/// </summary>
		public Mappings CreateMappings(Dialect.Dialect dialect)
		{
			string defaultCatalog = PropertiesHelper.GetString(Environment.DefaultCatalog, properties, null);
			string defaultSchema = PropertiesHelper.GetString(Environment.DefaultSchema, properties, null);
			string preferPooledValuesLo = PropertiesHelper.GetString(Environment.PreferPooledValuesLo, properties, null);

			ProcessPreMappingBuildProperties();
			return new Mappings(classes, collections, tables, NamedQueries, NamedSQLQueries, SqlResultSetMappings, Imports,
								secondPasses, filtersSecondPasses, propertyReferences, namingStrategy, typeDefs, FilterDefinitions, extendsQueue,
								auxiliaryDatabaseObjects, tableNameBinding, columnNameBindingPerTable, defaultAssembly,
								defaultNamespace, defaultCatalog, defaultSchema, preferPooledValuesLo, dialect);
		}

		private void ProcessPreMappingBuildProperties()
		{
			if (preMappingBuildProcessed)
			{
				return;
			}
			ConfigureCollectionTypeFactory();
			preMappingBuildProcessed = true;
		}

		private void ConfigureCollectionTypeFactory()
		{
			var ctfc = GetProperty(Environment.CollectionTypeFactoryClass);
			if (string.IsNullOrEmpty(ctfc))
			{
				return;
			}
			var ictfc = Environment.BytecodeProvider as IInjectableCollectionTypeFactoryClass;
			if (ictfc == null)
			{
				return;
			}
			ictfc.SetCollectionTypeFactoryClass(ctfc);
		}

		/// <summary>
		/// Read mappings from a <see cref="Stream" />.
		/// </summary>
		/// <param name="xmlInputStream">The stream containing XML</param>
		/// <returns>This Configuration object.</returns>
		/// <remarks>
		/// The <see cref="Stream"/> passed in through the parameter <paramref name="xmlInputStream" />
		/// is not <em>guaranteed</em> to be cleaned up by this method.  It is the caller's responsiblity to
		/// ensure that <paramref name="xmlInputStream" /> is properly handled when this method
		/// completes.
		/// </remarks>
		public Configuration AddInputStream(Stream xmlInputStream)
		{
			return AddInputStream(xmlInputStream, null);
		}

		/// <summary>
		/// Read mappings from a <see cref="Stream" />.
		/// </summary>
		/// <param name="xmlInputStream">The stream containing XML</param>
		/// <param name="name">The name of the stream to use in error reporting. May be <see langword="null" />.</param>
		/// <returns>This Configuration object.</returns>
		/// <remarks>
		/// The <see cref="Stream"/> passed in through the parameter <paramref name="xmlInputStream" />
		/// is not <em>guaranteed</em> to be cleaned up by this method.  It is the caller's responsiblity to
		/// ensure that <paramref name="xmlInputStream" /> is properly handled when this method
		/// completes.
		/// </remarks>
		public Configuration AddInputStream(Stream xmlInputStream, string name)
		{
			XmlTextReader textReader = null;
			try
			{
				textReader = new XmlTextReader(xmlInputStream);
				AddXmlReader(textReader, name);
				return this;
			}
			catch (MappingException)
			{
				throw;
			}
			catch (Exception e)
			{
				LogAndThrow(new MappingException("Could not configure datastore from input stream " + name, e));
				return this; // To please the compiler
			}
			finally
			{
				if (textReader != null)
				{
					textReader.Close();
				}
			}
		}

		/// <summary>
		/// Adds the mappings in the resource of the assembly.
		/// </summary>
		/// <param name="path">The path to the resource file in the assembly.</param>
		/// <param name="assembly">The assembly that contains the resource file.</param>
		/// <returns>This configuration object.</returns>
		public Configuration AddResource(string path, Assembly assembly)
		{
			string debugName = path;
			log.Info("Mapping resource: " + debugName);
			Stream rsrc = assembly.GetManifestResourceStream(path);
			if (rsrc == null)
			{
				LogAndThrow(new MappingException("Resource not found: " + debugName));
			}

			try
			{
				return AddInputStream(rsrc, debugName);
			}
			catch (MappingException)
			{
				throw;
			}
			catch (Exception e)
			{
				LogAndThrow(new MappingException("Could not configure datastore from resource " + debugName, e));
				return this; // To please the compiler
			}
			finally
			{
				if (rsrc != null)
				{
					rsrc.Close();
				}
			}
		}

		/// <summary>
		/// Adds the mappings from embedded resources of the assembly.
		/// </summary>
		/// <param name="paths">Paths to the resource files in the assembly.</param>
		/// <param name="assembly">The assembly that contains the resource files.</param>
		/// <returns>This configuration object.</returns>
		public Configuration AddResources(IEnumerable<string> paths, Assembly assembly)
		{
			if (paths == null)
			{
				throw new ArgumentNullException("paths");
			}
			foreach (var path in paths)
			{
				AddResource(path, assembly);
			}
			return this;
		}

		/// <summary>
		/// Read a mapping from an embedded resource, using a convention.
		/// </summary>
		/// <param name="persistentClass">The type to map.</param>
		/// <returns>This configuration object.</returns>
		/// <remarks>
		/// The convention is for class <c>Foo.Bar.Foo</c> to be mapped by
		/// the resource named <c>Foo.Bar.Foo.hbm.xml</c>, embedded in
		/// the class' assembly. If the mappings and classes are defined
		/// in different assemblies or don't follow the naming convention,
		/// this method cannot be used.
		/// </remarks>
		public Configuration AddClass(System.Type persistentClass)
		{
			return AddResource(persistentClass.FullName + ".hbm.xml", persistentClass.Assembly);
		}

		/// <summary>
		/// Adds all of the assembly's embedded resources whose names end with <c>.hbm.xml</c>.
		/// </summary>
		/// <param name="assemblyName">The name of the assembly to load.</param>
		/// <returns>This configuration object.</returns>
		/// <remarks>
		/// The assembly must be loadable using <see cref="Assembly.Load(string)" />. If this
		/// condition is not satisfied, load the assembly manually and call
		/// <see cref="AddAssembly(Assembly)"/> instead.
		/// </remarks>
		public Configuration AddAssembly(string assemblyName)
		{
			log.Info("Searching for mapped documents in assembly: " + assemblyName);

			Assembly assembly = null;
			try
			{
				assembly = Assembly.Load(assemblyName);
			}
			catch (Exception e)
			{
				LogAndThrow(new MappingException("Could not add assembly " + assemblyName, e));
			}

			return AddAssembly(assembly);
		}

		/// <summary>
		/// Adds all of the assembly's embedded resources whose names end with <c>.hbm.xml</c>.
		/// </summary>
		/// <param name="assembly">The assembly.</param>
		/// <returns>This configuration object.</returns>
		public Configuration AddAssembly(Assembly assembly)
		{
			IList<string> resourceNames = GetAllHbmXmlResourceNames(assembly);
			if (resourceNames.Count == 0)
			{
				log.Warn("No mapped documents found in assembly: " + assembly.FullName);
			}
			foreach (var name in resourceNames)
			{
				AddResource(name, assembly);
			}
			return this;
		}

		private static IList<string> GetAllHbmXmlResourceNames(Assembly assembly)
		{
			var result = new List<string>();

			foreach (var resource in assembly.GetManifestResourceNames())
			{
				if (resource.EndsWith(".hbm.xml"))
				{
					result.Add(resource);
				}
			}

			return result;
		}

		/// <summary>
		/// Read all mapping documents from a directory tree. Assume that any
		/// file named <c>*.hbm.xml</c> is a mapping document.
		/// </summary>
		/// <param name="dir">a directory</param>
		public Configuration AddDirectory(DirectoryInfo dir)
		{
			foreach (var subDirectory in dir.GetDirectories())
			{
				AddDirectory(subDirectory);
			}

			foreach (var hbmXml in dir.GetFiles("*.hbm.xml"))
			{
				AddFile(hbmXml);
			}

			return this;
		}

		/// <summary>
		/// Generate DDL for dropping tables
		/// </summary>
		/// <seealso cref="NHibernate.Tool.hbm2ddl.SchemaExport" />
		public string[] GenerateDropSchemaScript(Dialect.Dialect dialect)
		{
			SecondPassCompile();

			string defaultCatalog = PropertiesHelper.GetString(Environment.DefaultCatalog, properties, null);
			string defaultSchema = PropertiesHelper.GetString(Environment.DefaultSchema, properties, null);

			var script = new List<string>();

			if (!dialect.SupportsForeignKeyConstraintInAlterTable && !string.IsNullOrEmpty(dialect.DisableForeignKeyConstraintsString))
				script.Add(dialect.DisableForeignKeyConstraintsString);

			// drop them in reverse order in case db needs it done that way...););
			for (int i = auxiliaryDatabaseObjects.Count - 1; i >= 0; i--)
			{
				IAuxiliaryDatabaseObject auxDbObj = auxiliaryDatabaseObjects[i];
				if (auxDbObj.AppliesToDialect(dialect))
				{
					script.Add(auxDbObj.SqlDropString(dialect, defaultCatalog, defaultSchema));
				}
			}

			if (dialect.DropConstraints)
			{
				foreach (var table in TableMappings)
				{
					if (table.IsPhysicalTable && IncludeAction(table.SchemaActions, SchemaAction.Drop))
					{
						foreach (var fk in table.ForeignKeyIterator)
						{
							if (fk.HasPhysicalConstraint && IncludeAction(fk.ReferencedTable.SchemaActions, SchemaAction.Drop))
							{
								script.Add(fk.SqlDropString(dialect, defaultCatalog, defaultSchema));
							}
						}
					}
				}
			}

			foreach (var table in TableMappings)
			{
				if (table.IsPhysicalTable && IncludeAction(table.SchemaActions, SchemaAction.Drop))
				{
					script.Add(table.SqlDropString(dialect, defaultCatalog, defaultSchema));
				}
			}

			IEnumerable<IPersistentIdentifierGenerator> pIDg = IterateGenerators(dialect);
			foreach (var idGen in pIDg)
			{
				string[] lines = idGen.SqlDropString(dialect);
				if (lines != null)
				{
					foreach (var line in lines)
					{
						script.Add(line);
					}
				}
			}

			if (!dialect.SupportsForeignKeyConstraintInAlterTable && !string.IsNullOrEmpty(dialect.EnableForeignKeyConstraintsString))
				script.Add(dialect.EnableForeignKeyConstraintsString);

			return script.ToArray();
		}

		public static bool IncludeAction(SchemaAction actionsSource, SchemaAction includedAction)
		{
			return (actionsSource & includedAction) != SchemaAction.None;
		}

		/// <summary>
		/// Generate DDL for creating tables
		/// </summary>
		/// <param name="dialect"></param>
		public string[] GenerateSchemaCreationScript(Dialect.Dialect dialect)
		{
			SecondPassCompile();

			string defaultCatalog = PropertiesHelper.GetString(Environment.DefaultCatalog, properties, null);
			string defaultSchema = PropertiesHelper.GetString(Environment.DefaultSchema, properties, null);

			var script = new List<string>();

			foreach (var table in TableMappings)
			{
				if (table.IsPhysicalTable && IncludeAction(table.SchemaActions, SchemaAction.Export))
				{
					script.Add(table.SqlCreateString(dialect, mapping, defaultCatalog, defaultSchema));
					script.AddRange(table.SqlCommentStrings(dialect, defaultCatalog, defaultSchema));
				}
			}

			foreach (var table in TableMappings)
			{
				if (table.IsPhysicalTable && IncludeAction(table.SchemaActions, SchemaAction.Export))
				{
					if (!dialect.SupportsUniqueConstraintInCreateAlterTable)
					{
						foreach (var uk in table.UniqueKeyIterator)
						{
							string constraintString = uk.SqlCreateString(dialect, mapping, defaultCatalog, defaultSchema);
							if (constraintString != null)
							{
								script.Add(constraintString);
							}
						}
					}

					foreach (var index in table.IndexIterator)
					{
						script.Add(index.SqlCreateString(dialect, mapping, defaultCatalog, defaultSchema));
					}

					if (dialect.SupportsForeignKeyConstraintInAlterTable)
					{
						foreach (var fk in table.ForeignKeyIterator)
						{
							if (fk.HasPhysicalConstraint && IncludeAction(fk.ReferencedTable.SchemaActions, SchemaAction.Export))
							{
								script.Add(fk.SqlCreateString(dialect, mapping, defaultCatalog, defaultSchema));
							}
						}
					}
				}
			}

			IEnumerable<IPersistentIdentifierGenerator> pIDg = IterateGenerators(dialect);
			foreach (var idGen in pIDg)
			{
				script.AddRange(idGen.SqlCreateStrings(dialect));
			}

			foreach (var auxDbObj in auxiliaryDatabaseObjects)
			{
				if (auxDbObj.AppliesToDialect(dialect))
				{
					script.Add(auxDbObj.SqlCreateString(dialect, mapping, defaultCatalog, defaultSchema));
				}
			}

			return script.ToArray();
		}

		private void Validate()
		{
			ValidateEntities();

			ValidateCollections();

			ValidateFilterDefs();
		}

		private void ValidateFilterDefs()
		{
			var filterNames = new HashSet<string>();
			foreach (var filterDefinition in FilterDefinitions)
			{
				if (filterDefinition.Value == null)
				{
					// a class/collection has a filter but the filter-def was not added.
					filterNames.Add(filterDefinition.Key);
				}
			}
			if (filterNames.Count > 0)
			{
				var message = new StringBuilder();
				message.Append("filter-def for filter named ");
				foreach (var filterName in filterNames)
				{
					message.AppendLine(filterName);
				}
				message.AppendLine("was not found.");
				throw new MappingException(message.ToString());
			}

			// check filter-def without reference
			if (FilterDefinitions.Count > 0)
			{
				filterNames.Clear();
				foreach (var persistentClass in ClassMappings)
				{
					filterNames.UnionWith(persistentClass.FilterMap.Keys);
				}
				foreach (var collectionMapping in CollectionMappings)
				{
					filterNames.UnionWith(collectionMapping.FilterMap.Keys);
					filterNames.UnionWith(collectionMapping.ManyToManyFilterMap.Keys);
				}
				foreach (var filterName in FilterDefinitions.Keys)
				{
					if (!filterNames.Contains(filterName))
					{
						// if you are going to remove this exception at least add a log.Error
						// because the usage of filter-def, outside its scope, may cause unexpected behaviour
						// during queries.
						log.ErrorFormat("filter-def for filter named '{0}' was never used to filter classes nor collections.\r\nThis may result in unexpected behavior during queries", filterName);
					}
				}
			}
		}

		private void ValidateCollections()
		{
			foreach (var col in collections.Values)
			{
				col.Validate(mapping);
			}
		}

		private void ValidateEntities()
		{
			bool validateProxy = PropertiesHelper.GetBoolean(Environment.UseProxyValidator, properties, true);
			HashSet<string> allProxyErrors = null;
			IProxyValidator pvalidator = Environment.BytecodeProvider.ProxyFactoryFactory.ProxyValidator;

			foreach (var clazz in classes.Values)
			{
				clazz.Validate(mapping);

				if (validateProxy)
				{
					ICollection<string> errors = ValidateProxyInterface(clazz, pvalidator);
					if (errors != null)
					{
						if (allProxyErrors == null)
						{
							allProxyErrors = new HashSet<string>(errors);
						}
						else
						{
							allProxyErrors.UnionWith(errors);
						}
					}
				}
			}

			if (allProxyErrors != null)
			{
				throw new InvalidProxyTypeException(allProxyErrors);
			}
		}

		private static ICollection<string> ValidateProxyInterface(PersistentClass persistentClass, IProxyValidator validator)
		{
			if (!persistentClass.IsLazy)
			{
				// Nothing to validate
				return null;
			}

			if (persistentClass.ProxyInterface == null)
			{
				// Nothing to validate
				return null;
			}

			return validator.ValidateType(persistentClass.ProxyInterface);
		}

		/// <summary> 
		/// Call this to ensure the mappings are fully compiled/built. Usefull to ensure getting
		/// access to all information in the metamodel when calling e.g. getClassMappings().
		/// </summary>
		public virtual void BuildMappings()
		{
			SecondPassCompile();
		}

		/// <remarks>
		/// This method may be called many times!!
		/// </remarks>
		private void SecondPassCompile()
		{
			log.Info("checking mappings queue");

			mappingsQueue.CheckNoUnavailableEntries();

			log.Info("processing one-to-many association mappings");

			foreach (var command in secondPasses)
			{
				command(classes);
			}

			secondPasses.Clear();

			log.Info("processing one-to-one association property references");

			foreach (var upr in propertyReferences)
			{
				PersistentClass clazz = GetClassMapping(upr.referencedClass);
				if (clazz == null)
				{
					throw new MappingException("property-ref to unmapped class: " + upr.referencedClass);
				}

				Property prop = clazz.GetReferencedProperty(upr.propertyName);
				((SimpleValue)prop.Value).IsAlternateUniqueKey = true;
			}

			//TODO: Somehow add the newly created foreign keys to the internal collection

			log.Info("processing foreign key constraints");

			ISet<ForeignKey> done = new HashSet<ForeignKey>();
			foreach (var table in TableMappings)
			{
				SecondPassCompileForeignKeys(table, done);
			}

			log.Info("processing filters (second pass)");
			foreach (var filterSecondPassArgs in filtersSecondPasses)
			{
				FilterDefinition filterDef;
				var filterName = filterSecondPassArgs.FilterName;
				FilterDefinitions.TryGetValue(filterName, out filterDef);
				if (filterDef == null)
				{
					throw new MappingException("filter-def for filter named " + filterName + " was not found.");
				}
				if (string.IsNullOrEmpty(filterDef.DefaultFilterCondition))
				{
					throw new MappingException("no filter condition found for filter: " + filterName);
				}
				filterSecondPassArgs.Filterable.FilterMap[filterName] = filterDef.DefaultFilterCondition;
			}
		}

		private void SecondPassCompileForeignKeys(Table table, ISet<ForeignKey> done)
		{
			table.CreateForeignKeys();

			foreach (var fk in table.ForeignKeyIterator)
			{
				if (!done.Contains(fk))
				{
					done.Add(fk);

					string referencedEntityName = fk.ReferencedEntityName;
					if (string.IsNullOrEmpty(referencedEntityName))
					{
						throw new MappingException(
							string.Format("An association from the table {0} does not specify the referenced entity", fk.Table.Name));
					}

					if (log.IsDebugEnabled)
					{
						log.Debug("resolving reference to class: " + referencedEntityName);
					}

					PersistentClass referencedClass;
					if (!classes.TryGetValue(referencedEntityName, out referencedClass))
					{
						string message = string.Format("An association from the table {0} refers to an unmapped class: {1}", fk.Table.Name,
													   referencedEntityName);

						LogAndThrow(new MappingException(message));
					}
					else
					{
						if (referencedClass.IsJoinedSubclass)
						{
							SecondPassCompileForeignKeys(referencedClass.Superclass.Table, done);
						}

						try
						{
							fk.AddReferencedTable(referencedClass);
							fk.AlignColumns();
						}
						catch (MappingException me)
						{
							LogAndThrow(me);
						}
					}
				}
			}
		}

		/// <summary>
		/// The named queries
		/// </summary>
		public IDictionary<string, NamedQueryDefinition> NamedQueries { get; protected set; }

		private EventListeners GetInitializedEventListeners()
		{
			EventListeners result = eventListeners.ShallowCopy();
			result.InitializeListeners(this);
			return result;
		}

		/// <summary> 
		/// Retrieve the user-supplied delegate to handle non-existent entity scenarios.
		/// </summary>
		/// <remarks>
		/// Specify a user-supplied delegate to be used to handle scenarios where an entity could not be
		/// located by specified id.  This is mainly intended for EJB3 implementations to be able to
		/// control how proxy initialization errors should be handled...
		/// </remarks>
		public IEntityNotFoundDelegate EntityNotFoundDelegate { get; set; }

		public EventListeners EventListeners
		{
			get { return eventListeners; }
		}

		private static readonly IInterceptor emptyInterceptor = new EmptyInterceptor();
		private string defaultAssembly;
		private string defaultNamespace;

		protected virtual void ConfigureProxyFactoryFactory()
		{
			#region Way for the user to specify their own ProxyFactory

			//http://jira.nhibernate.org/browse/NH-975

			var ipff = Environment.BytecodeProvider as IInjectableProxyFactoryFactory;
			string pffClassName;
			properties.TryGetValue(Environment.ProxyFactoryFactoryClass, out pffClassName);
			if (ipff != null && !string.IsNullOrEmpty(pffClassName))
			{
				ipff.SetProxyFactoryFactory(pffClassName);
			}

			#endregion
		}
		/// <summary>
		/// Instantiate a new <see cref="ISessionFactory" />, using the properties and mappings in this
		/// configuration. The <see cref="ISessionFactory" /> will be immutable, so changes made to the
		/// configuration after building the <see cref="ISessionFactory" /> will not affect it.
		/// </summary>
		/// <returns>An <see cref="ISessionFactory" /> instance.</returns>
		public ISessionFactory BuildSessionFactory()
		{

			ConfigureProxyFactoryFactory();
			SecondPassCompile();
			Validate();
			Environment.VerifyProperties(properties);
			Settings settings = BuildSettings();

			// Ok, don't need schemas anymore, so free them
			Schemas = null;

			return new SessionFactoryImpl(this, mapping, settings, GetInitializedEventListeners());
		}

		/// <summary>
		/// Gets or sets the <see cref="IInterceptor"/> to use.
		/// </summary>
		/// <value>The <see cref="IInterceptor"/> to use.</value>
		public IInterceptor Interceptor
		{
			get { return interceptor; }
			set { interceptor = value; }
		}

		/// <summary>
		/// Gets or sets the <see cref="IDictionary"/> that contains the configuration
		/// properties and their values.
		/// </summary>
		/// <value>
		/// The <see cref="IDictionary"/> that contains the configuration
		/// properties and their values.
		/// </value>
		public IDictionary<string, string> Properties
		{
			get { return properties; }
			set { properties = value; }
		}

		/// <summary>
		/// Returns the set of properties computed from the default properties in the dialect combined with the other properties in the configuration.
		/// </summary>
		/// <returns></returns>
		public IDictionary<string, string> GetDerivedProperties()
		{
			IDictionary<string, string> derivedProperties = new Dictionary<string, string>();

			if (Properties.ContainsKey(Environment.Dialect))
			{
				var dialect = Dialect.Dialect.GetDialect(Properties);
				foreach (var pair in dialect.DefaultProperties)
					derivedProperties[pair.Key] = pair.Value;
			}

			foreach (var pair in Properties)
				derivedProperties[pair.Key] = pair.Value;

			return derivedProperties;
		}

		/// <summary>
		/// Set the default assembly to use for the mappings added to the configuration
		/// afterwards.
		/// </summary>
		/// <param name="newDefaultAssembly">The default assembly name.</param>
		/// <returns>This configuration instance.</returns>
		/// <remarks>
		/// This setting can be overridden for a mapping file by setting <c>default-assembly</c>
		/// attribute of <c>&lt;hibernate-mapping&gt;</c> element.
		/// </remarks>
		public Configuration SetDefaultAssembly(string newDefaultAssembly)
		{
			defaultAssembly = newDefaultAssembly;
			return this;
		}

		/// <summary>
		/// Set the default namespace to use for the mappings added to the configuration
		/// afterwards.
		/// </summary>
		/// <param name="newDefaultNamespace">The default namespace.</param>
		/// <returns>This configuration instance.</returns>
		/// <remarks>
		/// This setting can be overridden for a mapping file by setting <c>default-namespace</c>
		/// attribute of <c>&lt;hibernate-mapping&gt;</c> element.
		/// </remarks>
		public Configuration SetDefaultNamespace(string newDefaultNamespace)
		{
			defaultNamespace = newDefaultNamespace;
			return this;
		}

		/// <summary>
		/// Sets the default interceptor for use by all sessions.
		/// </summary>
		/// <param name="newInterceptor">The default interceptor.</param>
		/// <returns>This configuration instance.</returns>
		public Configuration SetInterceptor(IInterceptor newInterceptor)
		{
			interceptor = newInterceptor;
			return this;
		}

		/// <summary>
		/// Specify a completely new set of properties
		/// </summary>
		public Configuration SetProperties(IDictionary<string, string> newProperties)
		{
			properties = newProperties;
			return this;
		}

		/// <summary>
		/// Adds an <see cref="IDictionary"/> of configuration properties.  The 
		/// Key is the name of the Property and the Value is the <see cref="String"/>
		/// value of the Property.
		/// </summary>
		/// <param name="additionalProperties">An <see cref="IDictionary"/> of configuration properties.</param>
		/// <returns>
		/// This <see cref="Configuration"/> object.
		/// </returns>
		public Configuration AddProperties(IDictionary<string, string> additionalProperties)
		{
			foreach (var de in additionalProperties)
			{
				properties.Add(de.Key, de.Value);
			}
			return this;
		}

		/// <summary>
		/// Sets the value of the configuration property.
		/// </summary>
		/// <param name="name">The name of the property.</param>
		/// <param name="value">The value of the property.</param>
		/// <returns>
		/// This configuration object.
		/// </returns>
		public Configuration SetProperty(string name, string value)
		{
			properties[name] = value;
			return this;
		}

		/// <summary>
		/// Gets the value of the configuration property.
		/// </summary>
		/// <param name="name">The name of the property.</param>
		/// <returns>The configured value of the property, or <see langword="null" /> if the property was not specified.</returns>
		public string GetProperty(string name)
		{
			return PropertiesHelper.GetString(name, properties, null);
		}

		private void AddProperties(ISessionFactoryConfiguration factoryConfiguration)
		{
			foreach (var kvp in factoryConfiguration.Properties)
			{
				if (log.IsDebugEnabled)
				{
					log.Debug(kvp.Key + "=" + kvp.Value);
				}
				properties[kvp.Key] = kvp.Value;
			}
			Environment.VerifyProperties(properties);
		}

		// TODO - getConfigurationInputStream(String resource)

		/// <summary>
		/// Configure NHibernate using the <c>&lt;hibernate-configuration&gt;</c> section
		/// from the application config file, if found, or the file <c>hibernate.cfg.xml</c> if the
		/// <c>&lt;hibernate-configuration&gt;</c> section not include the session-factory configuration.
		/// </summary>
		/// <returns>A configuration object initialized with the file.</returns>
		/// <remarks>
		/// To configure NHibernate explicitly using <c>hibernate.cfg.xml</c>, appling merge/override
		/// of the application configuration file, use this code:
		/// <code>
		///		configuration.Configure("path/to/hibernate.cfg.xml");
		/// </code>
		/// </remarks>
		public Configuration Configure()
		{
			var hc = ConfigurationManager.GetSection(CfgXmlHelper.CfgSectionName) as IHibernateConfiguration;
			if (hc != null && hc.SessionFactory != null)
			{
				return DoConfigure(hc.SessionFactory);
			}
			else
			{
				return Configure(GetDefaultConfigurationFilePath());
			}
		}

		/// <summary>
		/// Configure NHibernate using the file specified.
		/// </summary>
		/// <param name="fileName">The location of the XML file to use to configure NHibernate.</param>
		/// <returns>A Configuration object initialized with the file.</returns>
		/// <remarks>
		/// Calling Configure(string) will override/merge the values set in app.config or web.config
		/// </remarks>
		public Configuration Configure(string fileName)
		{
			return Configure(fileName, false);
		}

		private Configuration Configure(string fileName, bool ignoreSessionFactoryConfig)
		{
			if (ignoreSessionFactoryConfig)
			{
				Environment.ResetSessionFactoryProperties();
				properties = Environment.Properties;
			}

			XmlTextReader reader = null;
			try
			{
				reader = new XmlTextReader(fileName);
				return Configure(reader);
			}
			finally
			{
				if (reader != null)
				{
					reader.Close();
				}
			}
		}

		/// <summary>
		/// Configure NHibernate using a resource contained in an Assembly.
		/// </summary>
		/// <param name="assembly">The <see cref="Assembly"/> that contains the resource.</param>
		/// <param name="resourceName">The name of the manifest resource being requested.</param>
		/// <returns>A Configuration object initialized from the manifest resource.</returns>
		/// <remarks>
		/// Calling Configure(Assembly, string) will overwrite the values set in app.config or web.config
		/// </remarks>
		public Configuration Configure(Assembly assembly, string resourceName)
		{
			if (assembly == null)
			{
				throw new HibernateException("Could not configure NHibernate.", new ArgumentNullException("assembly"));
			}

			if (resourceName == null)
			{
				throw new HibernateException("Could not configure NHibernate.", new ArgumentNullException("resourceName"));
			}

			Stream stream = null;
			try
			{
				stream = assembly.GetManifestResourceStream(resourceName);
				if (stream == null)
				{
					// resource does not exist - throw appropriate exception 
					throw new HibernateException("A ManifestResourceStream could not be created for the resource " + resourceName
												 + " in Assembly " + assembly.FullName);
				}

				return Configure(new XmlTextReader(stream));
			}
			finally
			{
				if (stream != null)
				{
					stream.Close();
				}
			}
		}

		/// <summary>
		/// Configure NHibernate using the specified XmlReader.
		/// </summary>
		/// <param name="textReader">The <see cref="XmlReader"/> that contains the Xml to configure NHibernate.</param>
		/// <returns>A Configuration object initialized with the file.</returns>
		/// <remarks>
		/// Calling Configure(XmlReader) will overwrite the values set in app.config or web.config
		/// </remarks>
		public Configuration Configure(XmlReader textReader)
		{
			if (textReader == null)
			{
				throw new HibernateConfigException("Could not configure NHibernate.",
												   new ArgumentException("A null value was passed in.", "textReader"));
			}

			try
			{
				IHibernateConfiguration hc = new HibernateConfiguration(textReader);
				return DoConfigure(hc.SessionFactory);
			}
			catch (Exception e)
			{
				log.Error("Problem parsing configuration", e);
				throw;
			}
		}

		// Not ported - configure(org.w3c.dom.Document)

		protected Configuration DoConfigure(ISessionFactoryConfiguration factoryConfiguration)
		{
			if (!string.IsNullOrEmpty(factoryConfiguration.Name))
			{
				properties[Environment.SessionFactoryName] = factoryConfiguration.Name;
			}

			AddProperties(factoryConfiguration);

			// Load mappings
			foreach (var mc in factoryConfiguration.Mappings)
			{
				if (mc.IsEmpty())
				{
					throw new HibernateConfigException("<mapping> element in configuration specifies no attributes");
				}
				if (!string.IsNullOrEmpty(mc.Resource) && !string.IsNullOrEmpty(mc.Assembly))
				{
					log.Debug(factoryConfiguration.Name + "<-" + mc.Resource + " in " + mc.Assembly);
					AddResource(mc.Resource, Assembly.Load(mc.Assembly));
				}
				else if (!string.IsNullOrEmpty(mc.Assembly))
				{
					log.Debug(factoryConfiguration.Name + "<-" + mc.Assembly);
					AddAssembly(mc.Assembly);
				}
				else if (!string.IsNullOrEmpty(mc.File))
				{
					log.Debug(factoryConfiguration.Name + "<-" + mc.File);
					AddFile(mc.File);
				}
			}

			// Load class-cache
			foreach (var ccc in factoryConfiguration.ClassesCache)
			{
				string region = string.IsNullOrEmpty(ccc.Region) ? ccc.Class : ccc.Region;
				bool includeLazy = (ccc.Include != ClassCacheInclude.NonLazy);
				SetCacheConcurrencyStrategy(ccc.Class, EntityCacheUsageParser.ToString(ccc.Usage), region, includeLazy);
			}

			// Load collection-cache
			foreach (var ccc in factoryConfiguration.CollectionsCache)
			{
				string role = ccc.Collection;
				NHibernate.Mapping.Collection collection = GetCollectionMapping(role);
				if (collection == null)
				{
					throw new HibernateConfigException(
						"collection-cache Configuration: Cannot configure cache for unknown collection role " + role);
				}

				string region = string.IsNullOrEmpty(ccc.Region) ? role : ccc.Region;
				SetCollectionCacheConcurrencyStrategy(role, EntityCacheUsageParser.ToString(ccc.Usage), region);
			}

			// Events
			foreach (var ec in factoryConfiguration.Events)
			{
				var listenerClasses = new string[ec.Listeners.Count];
				for (int i = 0; i < ec.Listeners.Count; i++)
				{
					listenerClasses[i] = ec.Listeners[i].Class;
				}
				log.Debug("Event listeners: " + ec.Type + "=" + StringHelper.ToString(listenerClasses));
				SetListeners(ec.Type, listenerClasses);
			}
			// Listeners
			foreach (var lc in factoryConfiguration.Listeners)
			{
				log.Debug("Event listener: " + lc.Type + "=" + lc.Class);
				SetListeners(lc.Type, new[] { lc.Class });
			}

			if (!string.IsNullOrEmpty(factoryConfiguration.Name))
			{
				log.Info("Configured SessionFactory: " + factoryConfiguration.Name);
			}
			log.Debug("properties: " + properties);

			return this;
		}

		internal RootClass GetRootClassMapping(string clazz)
		{
			try
			{
				return (RootClass)GetClassMapping(clazz);
			}
			catch (InvalidCastException)
			{
				throw new HibernateConfigException(
					"class-cache Configuration: You may only specify a cache for root <class> mappings " + "(cache was specified for "
					+ clazz + ")");
			}
		}

		internal RootClass GetRootClassMapping(System.Type clazz)
		{
			PersistentClass persistentClass = GetClassMapping(clazz);

			if (persistentClass == null)
			{
				throw new HibernateConfigException("class-cache Configuration: Cache specified for unmapped class " + clazz);
			}

			var rootClass = persistentClass as RootClass;

			if (rootClass == null)
			{
				throw new HibernateConfigException(
					"class-cache Configuration: You may only specify a cache for root <class> mappings " + "(cache was specified for "
					+ clazz + ")");
			}

			return rootClass;
		}

		/// <summary>
		/// Set up a cache for an entity class
		/// </summary>
		public Configuration SetCacheConcurrencyStrategy(String clazz, String concurrencyStrategy)
		{
			SetCacheConcurrencyStrategy(clazz, concurrencyStrategy, clazz);
			return this;
		}

		public void SetCacheConcurrencyStrategy(String clazz, String concurrencyStrategy, String region)
		{
			SetCacheConcurrencyStrategy(clazz, concurrencyStrategy, region, true);
		}

		internal void SetCacheConcurrencyStrategy(String clazz, String concurrencyStrategy, String region, bool includeLazy)
		{
			RootClass rootClass = GetRootClassMapping(StringHelper.GetFullClassname(clazz));
			if (rootClass == null)
			{
				throw new HibernateConfigException("Cannot cache an unknown entity: " + clazz);
			}
			rootClass.CacheConcurrencyStrategy = concurrencyStrategy;
			rootClass.CacheRegionName = region;
			rootClass.SetLazyPropertiesCacheable(includeLazy);
		}

		/// <summary>
		/// Set up a cache for a collection role
		/// </summary>
		public Configuration SetCollectionCacheConcurrencyStrategy(string collectionRole, string concurrencyStrategy)
		{
			SetCollectionCacheConcurrencyStrategy(collectionRole, concurrencyStrategy, collectionRole);
			return this;
		}

		internal void SetCollectionCacheConcurrencyStrategy(string collectionRole, string concurrencyStrategy, string region)
		{
			NHibernate.Mapping.Collection collection = GetCollectionMapping(collectionRole);
			collection.CacheConcurrencyStrategy = concurrencyStrategy;
			collection.CacheRegionName = region;
		}

		/// <summary>
		/// Get the query language imports (entityName/className -> AssemblyQualifiedName)
		/// </summary>
		public IDictionary<string, string> Imports { get; protected set; }

		/// <summary>
		/// Create an object-oriented view of the configuration properties
		/// </summary>
		/// <returns>A <see cref="Settings"/> object initialized from the settings properties.</returns>
		//protected Settings BuildSettings()
		private Settings BuildSettings()
		{
			var result = settingsFactory.BuildSettings(GetDerivedProperties());
			// NH : Set configuration for IdGenerator SQL logging
			PersistentIdGeneratorParmsNames.SqlStatementLogger.FormatSql = result.SqlStatementLogger.FormatSql;
			PersistentIdGeneratorParmsNames.SqlStatementLogger.LogToStdout = result.SqlStatementLogger.LogToStdout;
			return result;
		}

		/// <summary>
		/// The named SQL queries
		/// </summary>
		public IDictionary<string, NamedSQLQueryDefinition> NamedSQLQueries
		{
			get;
			protected set;
		}

		/// <summary>
		/// Naming strategy for tables and columns
		/// </summary>
		public INamingStrategy NamingStrategy
		{
			get { return namingStrategy; }
		}

		/// <summary>
		/// Set a custom naming strategy
		/// </summary>
		/// <param name="newNamingStrategy">the NamingStrategy to set</param>
		/// <returns></returns>
		public Configuration SetNamingStrategy(INamingStrategy newNamingStrategy)
		{
			namingStrategy = newNamingStrategy;
			return this;
		}

		public IDictionary<string, ResultSetMappingDefinition> SqlResultSetMappings
		{
			get;
			protected set;
		}

		public IDictionary<string, FilterDefinition> FilterDefinitions { get; protected set; }

		public void AddFilterDefinition(FilterDefinition definition)
		{
			FilterDefinitions.Add(definition.FilterName, definition);
		}

		public void AddAuxiliaryDatabaseObject(IAuxiliaryDatabaseObject obj)
		{
			auxiliaryDatabaseObjects.Add(obj);
		}

		public IDictionary<string, ISQLFunction> SqlFunctions { get; protected set; }

		public void AddSqlFunction(string functionName, ISQLFunction sqlFunction)
		{
			SqlFunctions[functionName] = sqlFunction;
		}

		#region NHibernate-Specific Members

		/// <summary>
		/// Load and validate the mappings in the <see cref="XmlReader" /> against
		/// the nhibernate-mapping-2.2 schema, without adding them to the configuration.
		/// </summary>
		/// <remarks>
		/// This method is made public to be usable from the unit tests. It is not intended
		/// to be called by end users.
		/// </remarks>
		/// <param name="hbmReader">The XmlReader that contains the mapping.</param>
		/// <param name="name">The name of the document, for error reporting purposes.</param>
		/// <returns>NamedXmlDocument containing the validated XmlDocument built from the XmlReader.</returns>
		public NamedXmlDocument LoadMappingDocument(XmlReader hbmReader, string name)
		{
			XmlReaderSettings settings = Schemas.CreateMappingReaderSettings();
			settings.ValidationEventHandler += ValidationHandler;

			using (XmlReader reader = XmlReader.Create(hbmReader, settings))
			{
				Debug.Assert(currentDocumentName == null);
				currentDocumentName = name;

				try
				{
					var hbmDocument = new XmlDocument();
					hbmDocument.Load(reader);
					return new NamedXmlDocument(name, hbmDocument, mappingDocumentSerializer);
				}
				catch (MappingException)
				{
					throw;
				}
				catch (Exception e)
				{
					string nameFormatted = name ?? "(unknown)";
					LogAndThrow(new MappingException("Could not compile the mapping document: " + nameFormatted, e));
				}
				finally
				{
					currentDocumentName = null;
				}
			}
			return null;
		}

		/// <summary>
		/// Adds the Mappings in the <see cref="XmlReader"/> after validating it
		/// against the nhibernate-mapping-2.2 schema.
		/// </summary>
		/// <param name="hbmReader">The XmlReader that contains the mapping.</param>
		/// <returns>This Configuration object.</returns>
		public Configuration AddXmlReader(XmlReader hbmReader)
		{
			return AddXmlReader(hbmReader, null);
		}

		/// <summary>
		/// Adds the Mappings in the <see cref="XmlReader"/> after validating it
		/// against the nhibernate-mapping-2.2 schema.
		/// </summary>
		/// <param name="hbmReader">The XmlReader that contains the mapping.</param>
		/// <param name="name">The name of the document to use for error reporting. May be <see langword="null" />.</param>
		/// <returns>This Configuration object.</returns>
		public Configuration AddXmlReader(XmlReader hbmReader, string name)
		{
			NamedXmlDocument document = LoadMappingDocument(hbmReader, name);
			AddDocumentThroughQueue(document);
			return this;
		}

		private void AddDocumentThroughQueue(NamedXmlDocument document)
		{
			mappingsQueue.AddDocument(document);
			ProcessMappingsQueue();
		}

		private void ProcessMappingsQueue()
		{
			NamedXmlDocument document;

			while ((document = mappingsQueue.GetNextAvailableResource()) != null)
			{
				AddValidatedDocument(document);
			}
		}

		private void ValidationHandler(object o, ValidationEventArgs args)
		{
			string message = string.Format("{0}({1},{2}): XML validation error: {3}", currentDocumentName,
										   args.Exception.LineNumber, args.Exception.LinePosition, args.Exception.Message);
			LogAndThrow(new MappingException(message, args.Exception));
		}

		protected virtual string GetDefaultConfigurationFilePath()
		{
			string baseDir = AppDomain.CurrentDomain.BaseDirectory;

			// Note RelativeSearchPath can be null even if the doc say something else; don't remove the check
			var searchPath = AppDomain.CurrentDomain.RelativeSearchPath ?? string.Empty;

			string relativeSearchPath = searchPath.Split(';').First();
			string binPath = Path.Combine(baseDir, relativeSearchPath);
			return Path.Combine(binPath, DefaultHibernateCfgFileName);
		}

		#endregion

		private XmlSchemas schemas;

		private XmlSchemas Schemas
		{
			get { return schemas = schemas ?? new XmlSchemas(); }
			set { schemas = value; }
		}

		/// <summary>
		/// Set or clear listener for a given <see cref="ListenerType"/>.
		/// </summary>
		/// <param name="type">The <see cref="ListenerType"/>.</param>
		/// <param name="listenerClasses">The array of AssemblyQualifiedName of each listener for <paramref name="type"/>.</param>
		/// <remarks>
		/// <paramref name="listenerClasses"/> must implements the interface related with <paramref name="type"/>.
		/// All listeners of the given <see cref="ListenerType"/> will be cleared if the <paramref name="listenerClasses"/> 
		/// is null or empty.
		/// </remarks>
		/// <exception cref="MappingException">
		/// when an element of <paramref name="listenerClasses"/> have an invalid value or cant be instantiated.
		/// </exception>
		public void SetListeners(ListenerType type, string[] listenerClasses)
		{
			if (listenerClasses == null || listenerClasses.Length == 0)
			{
				ClearListeners(type);
			}
			else
			{
				var listeners = (object[])Array.CreateInstance(eventListeners.GetListenerClassFor(type), listenerClasses.Length);
				for (int i = 0; i < listeners.Length; i++)
				{
					try
					{
						listeners[i] = Environment.BytecodeProvider.ObjectsFactory.CreateInstance(ReflectHelper.ClassForName(listenerClasses[i]));
					}
					catch (Exception e)
					{
						throw new MappingException(
							"Unable to instantiate specified event (" + type + ") listener class: " + listenerClasses[i], e);
					}
				}
				SetListeners(type, listeners);
			}
		}

		/// <summary>
		/// Set or clear listener for a given <see cref="ListenerType"/>.
		/// </summary>
		/// <param name="type">The <see cref="ListenerType"/>.</param>
		/// <param name="listener">The listener for <paramref name="type"/> or null to clear.</param>
		/// <remarks><paramref name="listener"/> must implements the interface related with <paramref name="type"/>.</remarks>
		/// <seealso cref="NHibernate.Event"/>
		public void SetListener(ListenerType type, object listener)
		{
			if (listener == null)
			{
				ClearListeners(type);
			}
			else
			{
				var listeners = (object[])Array.CreateInstance(eventListeners.GetListenerClassFor(type), 1);
				listeners[0] = listener;
				SetListeners(type, listeners);
			}
		}

		private void ClearListeners(ListenerType type)
		{
			switch (type)
			{
				case ListenerType.Autoflush:
					eventListeners.AutoFlushEventListeners = new IAutoFlushEventListener[] { };
					break;
				case ListenerType.Merge:
					eventListeners.MergeEventListeners = new IMergeEventListener[] { };
					break;
				case ListenerType.Create:
					eventListeners.PersistEventListeners = new IPersistEventListener[] { };
					break;
				case ListenerType.CreateOnFlush:
					eventListeners.PersistOnFlushEventListeners = new IPersistEventListener[] { };
					break;
				case ListenerType.Delete:
					eventListeners.DeleteEventListeners = new IDeleteEventListener[] { };
					break;
				case ListenerType.DirtyCheck:
					eventListeners.DirtyCheckEventListeners = new IDirtyCheckEventListener[] { };
					break;
				case ListenerType.Evict:
					eventListeners.EvictEventListeners = new IEvictEventListener[] { };
					break;
				case ListenerType.Flush:
					eventListeners.FlushEventListeners = new IFlushEventListener[] { };
					break;
				case ListenerType.FlushEntity:
					eventListeners.FlushEntityEventListeners = new IFlushEntityEventListener[] { };
					break;
				case ListenerType.Load:
					eventListeners.LoadEventListeners = new ILoadEventListener[] { };
					break;
				case ListenerType.LoadCollection:
					eventListeners.InitializeCollectionEventListeners = new IInitializeCollectionEventListener[] { };
					break;
				case ListenerType.Lock:
					eventListeners.LockEventListeners = new ILockEventListener[] { };
					break;
				case ListenerType.Refresh:
					eventListeners.RefreshEventListeners = new IRefreshEventListener[] { };
					break;
				case ListenerType.Replicate:
					eventListeners.ReplicateEventListeners = new IReplicateEventListener[] { };
					break;
				case ListenerType.SaveUpdate:
					eventListeners.SaveOrUpdateEventListeners = new ISaveOrUpdateEventListener[] { };
					break;
				case ListenerType.Save:
					eventListeners.SaveEventListeners = new ISaveOrUpdateEventListener[] { };
					break;
				case ListenerType.PreUpdate:
					eventListeners.PreUpdateEventListeners = new IPreUpdateEventListener[] { };
					break;
				case ListenerType.Update:
					eventListeners.UpdateEventListeners = new ISaveOrUpdateEventListener[] { };
					break;
				case ListenerType.PreLoad:
					eventListeners.PreLoadEventListeners = new IPreLoadEventListener[] { };
					break;
				case ListenerType.PreDelete:
					eventListeners.PreDeleteEventListeners = new IPreDeleteEventListener[] { };
					break;
				case ListenerType.PreInsert:
					eventListeners.PreInsertEventListeners = new IPreInsertEventListener[] { };
					break;
				case ListenerType.PostLoad:
					eventListeners.PostLoadEventListeners = new IPostLoadEventListener[] { };
					break;
				case ListenerType.PostInsert:
					eventListeners.PostInsertEventListeners = new IPostInsertEventListener[] { };
					break;
				case ListenerType.PostUpdate:
					eventListeners.PostUpdateEventListeners = new IPostUpdateEventListener[] { };
					break;
				case ListenerType.PostDelete:
					eventListeners.PostDeleteEventListeners = new IPostDeleteEventListener[] { };
					break;
				case ListenerType.PostCommitUpdate:
					eventListeners.PostCommitUpdateEventListeners = new IPostUpdateEventListener[] { };
					break;
				case ListenerType.PostCommitInsert:
					eventListeners.PostCommitInsertEventListeners = new IPostInsertEventListener[] { };
					break;
				case ListenerType.PostCommitDelete:
					eventListeners.PostCommitDeleteEventListeners = new IPostDeleteEventListener[] { };
					break;
				case ListenerType.PreCollectionRecreate:
					eventListeners.PreCollectionRecreateEventListeners = new IPreCollectionRecreateEventListener[] { };
					break;
				case ListenerType.PreCollectionRemove:
					eventListeners.PreCollectionRemoveEventListeners = new IPreCollectionRemoveEventListener[] { };
					break;
				case ListenerType.PreCollectionUpdate:
					eventListeners.PreCollectionUpdateEventListeners = new IPreCollectionUpdateEventListener[] { };
					break;
				case ListenerType.PostCollectionRecreate:
					eventListeners.PostCollectionRecreateEventListeners = new IPostCollectionRecreateEventListener[] { };
					break;
				case ListenerType.PostCollectionRemove:
					eventListeners.PostCollectionRemoveEventListeners = new IPostCollectionRemoveEventListener[] { };
					break;
				case ListenerType.PostCollectionUpdate:
					eventListeners.PostCollectionUpdateEventListeners = new IPostCollectionUpdateEventListener[] { };
					break;
				default:
					log.Warn("Unrecognized listener type [" + type + "]");
					break;
			}
		}

		/// <summary>
		/// Set or clear listeners for a given <see cref="ListenerType"/>.
		/// </summary>
		/// <param name="type">The <see cref="ListenerType"/>.</param>
		/// <param name="listeners">The listener for <paramref name="type"/> or null to clear.</param>
		/// <remarks>Listeners of <paramref name="listeners"/> must implements one of the interface of event listenesr.</remarks>
		/// <seealso cref="NHibernate.Event"/>
		public void SetListeners(ListenerType type, object[] listeners)
		{
			if (listeners == null)
			{
				ClearListeners(type);
			}
			switch (type)
			{
				case ListenerType.Autoflush:
					eventListeners.AutoFlushEventListeners = (IAutoFlushEventListener[])listeners;
					break;
				case ListenerType.Merge:
					eventListeners.MergeEventListeners = (IMergeEventListener[])listeners;
					break;
				case ListenerType.Create:
					eventListeners.PersistEventListeners = (IPersistEventListener[])listeners;
					break;
				case ListenerType.CreateOnFlush:
					eventListeners.PersistOnFlushEventListeners = (IPersistEventListener[])listeners;
					break;
				case ListenerType.Delete:
					eventListeners.DeleteEventListeners = (IDeleteEventListener[])listeners;
					break;
				case ListenerType.DirtyCheck:
					eventListeners.DirtyCheckEventListeners = (IDirtyCheckEventListener[])listeners;
					break;
				case ListenerType.Evict:
					eventListeners.EvictEventListeners = (IEvictEventListener[])listeners;
					break;
				case ListenerType.Flush:
					eventListeners.FlushEventListeners = (IFlushEventListener[])listeners;
					break;
				case ListenerType.FlushEntity:
					eventListeners.FlushEntityEventListeners = (IFlushEntityEventListener[])listeners;
					break;
				case ListenerType.Load:
					eventListeners.LoadEventListeners = (ILoadEventListener[])listeners;
					break;
				case ListenerType.LoadCollection:
					eventListeners.InitializeCollectionEventListeners = (IInitializeCollectionEventListener[])listeners;
					break;
				case ListenerType.Lock:
					eventListeners.LockEventListeners = (ILockEventListener[])listeners;
					break;
				case ListenerType.Refresh:
					eventListeners.RefreshEventListeners = (IRefreshEventListener[])listeners;
					break;
				case ListenerType.Replicate:
					eventListeners.ReplicateEventListeners = (IReplicateEventListener[])listeners;
					break;
				case ListenerType.SaveUpdate:
					eventListeners.SaveOrUpdateEventListeners = (ISaveOrUpdateEventListener[])listeners;
					break;
				case ListenerType.Save:
					eventListeners.SaveEventListeners = (ISaveOrUpdateEventListener[])listeners;
					break;
				case ListenerType.PreUpdate:
					eventListeners.PreUpdateEventListeners = (IPreUpdateEventListener[])listeners;
					break;
				case ListenerType.Update:
					eventListeners.UpdateEventListeners = (ISaveOrUpdateEventListener[])listeners;
					break;
				case ListenerType.PreLoad:
					eventListeners.PreLoadEventListeners = (IPreLoadEventListener[])listeners;
					break;
				case ListenerType.PreDelete:
					eventListeners.PreDeleteEventListeners = (IPreDeleteEventListener[])listeners;
					break;
				case ListenerType.PreInsert:
					eventListeners.PreInsertEventListeners = (IPreInsertEventListener[])listeners;
					break;
				case ListenerType.PostLoad:
					eventListeners.PostLoadEventListeners = (IPostLoadEventListener[])listeners;
					break;
				case ListenerType.PostInsert:
					eventListeners.PostInsertEventListeners = (IPostInsertEventListener[])listeners;
					break;
				case ListenerType.PostUpdate:
					eventListeners.PostUpdateEventListeners = (IPostUpdateEventListener[])listeners;
					break;
				case ListenerType.PostDelete:
					eventListeners.PostDeleteEventListeners = (IPostDeleteEventListener[])listeners;
					break;
				case ListenerType.PostCommitUpdate:
					eventListeners.PostCommitUpdateEventListeners = (IPostUpdateEventListener[])listeners;
					break;
				case ListenerType.PostCommitInsert:
					eventListeners.PostCommitInsertEventListeners = (IPostInsertEventListener[])listeners;
					break;
				case ListenerType.PostCommitDelete:
					eventListeners.PostCommitDeleteEventListeners = (IPostDeleteEventListener[])listeners;
					break;
				case ListenerType.PreCollectionRecreate:
					eventListeners.PreCollectionRecreateEventListeners = (IPreCollectionRecreateEventListener[])listeners;
					break;
				case ListenerType.PreCollectionRemove:
					eventListeners.PreCollectionRemoveEventListeners = (IPreCollectionRemoveEventListener[])listeners;
					break;
				case ListenerType.PreCollectionUpdate:
					eventListeners.PreCollectionUpdateEventListeners = (IPreCollectionUpdateEventListener[])listeners;
					break;
				case ListenerType.PostCollectionRecreate:
					eventListeners.PostCollectionRecreateEventListeners = (IPostCollectionRecreateEventListener[])listeners;
					break;
				case ListenerType.PostCollectionRemove:
					eventListeners.PostCollectionRemoveEventListeners = (IPostCollectionRemoveEventListener[])listeners;
					break;
				case ListenerType.PostCollectionUpdate:
					eventListeners.PostCollectionUpdateEventListeners = (IPostCollectionUpdateEventListener[])listeners;
					break;
				default:
					log.Warn("Unrecognized listener type [" + type + "]");
					break;
			}
		}


		/// <summary>
		/// Append the listeners to the end of the currently configured
		/// listeners
		/// </summary>
		public void AppendListeners(ListenerType type, object[] listeners)
		{
			switch (type)
			{
				case ListenerType.Autoflush:
					eventListeners.AutoFlushEventListeners = AppendListeners(eventListeners.AutoFlushEventListeners, (IAutoFlushEventListener[])listeners);
					break;
				case ListenerType.Merge:
					eventListeners.MergeEventListeners = AppendListeners(eventListeners.MergeEventListeners, (IMergeEventListener[])listeners);
					break;
				case ListenerType.Create:
					eventListeners.PersistEventListeners = AppendListeners(eventListeners.PersistEventListeners, (IPersistEventListener[])listeners);
					break;
				case ListenerType.CreateOnFlush:
					eventListeners.PersistOnFlushEventListeners = AppendListeners(eventListeners.PersistOnFlushEventListeners, (IPersistEventListener[])listeners);
					break;
				case ListenerType.Delete:
					eventListeners.DeleteEventListeners = AppendListeners(eventListeners.DeleteEventListeners, (IDeleteEventListener[])listeners);
					break;
				case ListenerType.DirtyCheck:
					eventListeners.DirtyCheckEventListeners = AppendListeners(eventListeners.DirtyCheckEventListeners, (IDirtyCheckEventListener[])listeners);
					break;
				case ListenerType.Evict:
					eventListeners.EvictEventListeners = AppendListeners(eventListeners.EvictEventListeners, (IEvictEventListener[])listeners);
					break;
				case ListenerType.Flush:
					eventListeners.FlushEventListeners = AppendListeners(eventListeners.FlushEventListeners, (IFlushEventListener[])listeners);
					break;
				case ListenerType.FlushEntity:
					eventListeners.FlushEntityEventListeners = AppendListeners(eventListeners.FlushEntityEventListeners, (IFlushEntityEventListener[])listeners);
					break;
				case ListenerType.Load:
					eventListeners.LoadEventListeners = AppendListeners(eventListeners.LoadEventListeners, (ILoadEventListener[])listeners);
					break;
				case ListenerType.LoadCollection:
					eventListeners.InitializeCollectionEventListeners = AppendListeners(eventListeners.InitializeCollectionEventListeners, (IInitializeCollectionEventListener[])listeners);
					break;
				case ListenerType.Lock:
					eventListeners.LockEventListeners = AppendListeners(eventListeners.LockEventListeners, (ILockEventListener[])listeners);
					break;
				case ListenerType.Refresh:
					eventListeners.RefreshEventListeners = AppendListeners(eventListeners.RefreshEventListeners, (IRefreshEventListener[])listeners);
					break;
				case ListenerType.Replicate:
					eventListeners.ReplicateEventListeners = AppendListeners(eventListeners.ReplicateEventListeners, (IReplicateEventListener[])listeners);
					break;
				case ListenerType.SaveUpdate:
					eventListeners.SaveOrUpdateEventListeners = AppendListeners(eventListeners.SaveOrUpdateEventListeners, (ISaveOrUpdateEventListener[])listeners);
					break;
				case ListenerType.Save:
					eventListeners.SaveEventListeners = AppendListeners(eventListeners.SaveEventListeners, (ISaveOrUpdateEventListener[])listeners);
					break;
				case ListenerType.PreUpdate:
					eventListeners.PreUpdateEventListeners = AppendListeners(eventListeners.PreUpdateEventListeners, (IPreUpdateEventListener[])listeners);
					break;
				case ListenerType.Update:
					eventListeners.UpdateEventListeners = AppendListeners(eventListeners.UpdateEventListeners, (ISaveOrUpdateEventListener[])listeners);
					break;
				case ListenerType.PreLoad:
					eventListeners.PreLoadEventListeners = AppendListeners(eventListeners.PreLoadEventListeners, (IPreLoadEventListener[])listeners);
					break;
				case ListenerType.PreDelete:
					eventListeners.PreDeleteEventListeners = AppendListeners(eventListeners.PreDeleteEventListeners, (IPreDeleteEventListener[])listeners);
					break;
				case ListenerType.PreInsert:
					eventListeners.PreInsertEventListeners = AppendListeners(eventListeners.PreInsertEventListeners, (IPreInsertEventListener[])listeners);
					break;
				case ListenerType.PostLoad:
					eventListeners.PostLoadEventListeners = AppendListeners(eventListeners.PostLoadEventListeners, (IPostLoadEventListener[])listeners);
					break;
				case ListenerType.PostInsert:
					eventListeners.PostInsertEventListeners = AppendListeners(eventListeners.PostInsertEventListeners, (IPostInsertEventListener[])listeners);
					break;
				case ListenerType.PostUpdate:
					eventListeners.PostUpdateEventListeners = AppendListeners(eventListeners.PostUpdateEventListeners, (IPostUpdateEventListener[])listeners);
					break;
				case ListenerType.PostDelete:
					eventListeners.PostDeleteEventListeners = AppendListeners(eventListeners.PostDeleteEventListeners, (IPostDeleteEventListener[])listeners);
					break;
				case ListenerType.PostCommitUpdate:
					eventListeners.PostCommitUpdateEventListeners = AppendListeners(eventListeners.PostCommitUpdateEventListeners, (IPostUpdateEventListener[])listeners);
					break;
				case ListenerType.PostCommitInsert:
					eventListeners.PostCommitInsertEventListeners = AppendListeners(eventListeners.PostCommitInsertEventListeners, (IPostInsertEventListener[])listeners);
					break;
				case ListenerType.PostCommitDelete:
					eventListeners.PostCommitDeleteEventListeners = AppendListeners(eventListeners.PostCommitDeleteEventListeners, (IPostDeleteEventListener[])listeners);
					break;
				case ListenerType.PreCollectionRecreate:
					eventListeners.PreCollectionRecreateEventListeners = AppendListeners(eventListeners.PreCollectionRecreateEventListeners, (IPreCollectionRecreateEventListener[])listeners);
					break;
				case ListenerType.PreCollectionRemove:
					eventListeners.PreCollectionRemoveEventListeners = AppendListeners(eventListeners.PreCollectionRemoveEventListeners, (IPreCollectionRemoveEventListener[])listeners);
					break;
				case ListenerType.PreCollectionUpdate:
					eventListeners.PreCollectionUpdateEventListeners = AppendListeners(eventListeners.PreCollectionUpdateEventListeners, (IPreCollectionUpdateEventListener[])listeners);
					break;
				case ListenerType.PostCollectionRecreate:
					eventListeners.PostCollectionRecreateEventListeners = AppendListeners(eventListeners.PostCollectionRecreateEventListeners, (IPostCollectionRecreateEventListener[])listeners);
					break;
				case ListenerType.PostCollectionRemove:
					eventListeners.PostCollectionRemoveEventListeners = AppendListeners(eventListeners.PostCollectionRemoveEventListeners, (IPostCollectionRemoveEventListener[])listeners);
					break;
				case ListenerType.PostCollectionUpdate:
					eventListeners.PostCollectionUpdateEventListeners = AppendListeners(eventListeners.PostCollectionUpdateEventListeners, (IPostCollectionUpdateEventListener[])listeners);
					break;
				default:
					log.Warn("Unrecognized listener type [" + type + "]");
					break;
			}
		}

		private static T[] AppendListeners<T>(T[] existing, T[] listenersToAdd)
		{
			var list = new List<T>(existing ?? new T[0]);
			list.AddRange(listenersToAdd);
			return list.ToArray();
		}

		///<summary>
		/// Generate DDL for altering tables
		///</summary>
		/// <seealso cref="NHibernate.Tool.hbm2ddl.SchemaUpdate"/>
		public string[] GenerateSchemaUpdateScript(Dialect.Dialect dialect, DatabaseMetadata databaseMetadata)
		{
			SecondPassCompile();

			string defaultCatalog = PropertiesHelper.GetString(Environment.DefaultCatalog, properties, null);
			string defaultSchema = PropertiesHelper.GetString(Environment.DefaultSchema, properties, null);

			var script = new List<string>(50);
			foreach (var table in TableMappings)
			{
				if (table.IsPhysicalTable && IncludeAction(table.SchemaActions, SchemaAction.Update))
				{
					ITableMetadata tableInfo = databaseMetadata.GetTableMetadata(table.Name, table.Schema ?? defaultSchema,
																				 table.Catalog ?? defaultCatalog, table.IsQuoted);
					if (tableInfo == null)
					{
						script.Add(table.SqlCreateString(dialect, mapping, defaultCatalog, defaultSchema));
					}
					else
					{
						string[] alterDDL = table.SqlAlterStrings(dialect, mapping, tableInfo, defaultCatalog, defaultSchema);
						script.AddRange(alterDDL);
					}

					string[] comments = table.SqlCommentStrings(dialect, defaultCatalog, defaultSchema);
					script.AddRange(comments);
				}
			}

			foreach (var table in TableMappings)
			{
				if (table.IsPhysicalTable && IncludeAction(table.SchemaActions, SchemaAction.Update))
				{
					ITableMetadata tableInfo = databaseMetadata.GetTableMetadata(table.Name, table.Schema, table.Catalog,
																				 table.IsQuoted);

					if (dialect.SupportsForeignKeyConstraintInAlterTable)
					{
						foreach (var fk in table.ForeignKeyIterator)
						{
							if (fk.HasPhysicalConstraint && IncludeAction(fk.ReferencedTable.SchemaActions, SchemaAction.Update))
							{
								bool create = tableInfo == null
											  ||
											  (tableInfo.GetForeignKeyMetadata(fk.Name) == null
											   && (!(dialect is MySQLDialect) || tableInfo.GetIndexMetadata(fk.Name) == null));
								if (create)
								{
									script.Add(fk.SqlCreateString(dialect, mapping, defaultCatalog, defaultSchema));
								}
							}
						}
					}

					foreach (var index in table.IndexIterator)
					{
						if (tableInfo == null || tableInfo.GetIndexMetadata(index.Name) == null)
						{
							script.Add(index.SqlCreateString(dialect, mapping, defaultCatalog, defaultSchema));
						}
					}
				}
			}

			foreach (var generator in IterateGenerators(dialect))
			{
				string key = generator.GeneratorKey();
				if (!databaseMetadata.IsSequence(key) && !databaseMetadata.IsTable(key))
				{
					string[] lines = generator.SqlCreateStrings(dialect);
					for (int i = 0; i < lines.Length; i++)
					{
						script.Add(lines[i]);
					}
				}
			}

			return script.ToArray();
		}

		public void ValidateSchema(Dialect.Dialect dialect, DatabaseMetadata databaseMetadata)
		{
			SecondPassCompile();

			string defaultCatalog = PropertiesHelper.GetString(Environment.DefaultCatalog, properties, null);
			string defaultSchema = PropertiesHelper.GetString(Environment.DefaultSchema, properties, null);

			var iter = TableMappings;
			foreach (var table in iter)
			{
				if (table.IsPhysicalTable && IncludeAction(table.SchemaActions, SchemaAction.Validate))
				{
					/*NH Different Implementation :
						TableMetadata tableInfo = databaseMetadata.getTableMetadata(
						table.getName(),
						( table.getSchema() == null ) ? defaultSchema : table.getSchema(),
						( table.getCatalog() == null ) ? defaultCatalog : table.getCatalog(),
								table.isQuoted());*/
					ITableMetadata tableInfo = databaseMetadata.GetTableMetadata(
						table.Name,
						table.Schema ?? defaultSchema,
						table.Catalog ?? defaultCatalog,
						table.IsQuoted);
					if (tableInfo == null)
						throw new HibernateException("Missing table: " + table.Name);
					else
						table.ValidateColumns(dialect, mapping, tableInfo);
				}
			}

			var persistenceIdentifierGenerators = IterateGenerators(dialect);
			foreach (var generator in persistenceIdentifierGenerators)
			{
				string key = generator.GeneratorKey();
				if (!databaseMetadata.IsSequence(key) && !databaseMetadata.IsTable(key))
				{
					throw new HibernateException(string.Format("Missing sequence or table: " + key));
				}
			}
		}

		private IEnumerable<IPersistentIdentifierGenerator> IterateGenerators(Dialect.Dialect dialect)
		{
			var generators = new Dictionary<string, IPersistentIdentifierGenerator>();
			string defaultCatalog = PropertiesHelper.GetString(Environment.DefaultCatalog, properties, null);
			string defaultSchema = PropertiesHelper.GetString(Environment.DefaultSchema, properties, null);

			foreach (var pc in classes.Values)
			{
				if (!pc.IsInherited)
				{
					var ig =
						pc.Identifier.CreateIdentifierGenerator(dialect, defaultCatalog, defaultSchema, (RootClass)pc) as
						IPersistentIdentifierGenerator;

					if (ig != null)
					{
						generators[ig.GeneratorKey()] = ig;
					}
				}
			}

			foreach (var collection in collections.Values)
			{
				if (collection.IsIdentified)
				{
					var ig =
						((IdentifierCollection)collection).Identifier.CreateIdentifierGenerator(dialect, defaultCatalog, defaultSchema,
																								 null) as IPersistentIdentifierGenerator;

					if (ig != null)
					{
						generators[ig.GeneratorKey()] = ig;
					}
				}
			}

			return generators.Values;
		}


	}
}
=======
using System;
using System.Collections;
using System.Collections.Generic;
using System.Configuration;
using System.Diagnostics;
using System.IO;
using System.Linq;
using System.Reflection;
using System.Text;
using System.Xml;
using System.Xml.Schema;
using System.Xml.Serialization;
using Iesi.Collections;
using Iesi.Collections.Generic;

using NHibernate.Bytecode;
using NHibernate.Cfg.ConfigurationSchema;
using NHibernate.Cfg.MappingSchema;
using NHibernate.Cfg.XmlHbmBinding;
using NHibernate.Dialect;
using NHibernate.Dialect.Function;
using NHibernate.Dialect.Schema;
using NHibernate.Engine;
using NHibernate.Event;
using NHibernate.Id;
using NHibernate.Impl;
using NHibernate.Mapping;
using NHibernate.Proxy;
using NHibernate.Tool.hbm2ddl;
using NHibernate.Type;
using NHibernate.Util;
using Array = System.Array;
using System.Runtime.Serialization;

namespace NHibernate.Cfg
{
	/// <summary>
	/// Allows the application to specify properties and mapping documents to be used when creating
	/// a <see cref="ISessionFactory" />.
	/// </summary>
	/// <remarks>
	/// <para>
	/// Usually an application will create a single <see cref="Configuration" />, build a single instance
	/// of <see cref="ISessionFactory" />, and then instantiate <see cref="ISession"/> objects in threads
	/// servicing client requests.
	/// </para>
	/// <para>
	/// The <see cref="Configuration" /> is meant only as an initialization-time object. <see cref="ISessionFactory" />
	/// is immutable and does not retain any association back to the <see cref="Configuration" />
	/// </para>
	/// </remarks>
	[Serializable]
	public class Configuration : ISerializable
	{
		/// <summary>Default name for hibernate configuration file.</summary>
		public const string DefaultHibernateCfgFileName = "hibernate.cfg.xml";

		private string currentDocumentName;
		private bool preMappingBuildProcessed;

		protected IDictionary<string, PersistentClass> classes; // entityName, PersistentClass
		protected IDictionary<string, NHibernate.Mapping.Collection> collections;
		protected IDictionary<string, Table> tables;
		protected IList<SecondPassCommand> secondPasses;
		protected Queue<FilterSecondPassArgs> filtersSecondPasses;
		protected IList<Mappings.PropertyReference> propertyReferences;
		private IInterceptor interceptor;
		private IDictionary<string, string> properties;
		protected IList<IAuxiliaryDatabaseObject> auxiliaryDatabaseObjects;

		private INamingStrategy namingStrategy = DefaultNamingStrategy.Instance;
		private MappingsQueue mappingsQueue;

		private EventListeners eventListeners;
		protected IDictionary<string, TypeDef> typeDefs;
		protected ISet<ExtendsQueueEntry> extendsQueue;
		protected IDictionary<string, Mappings.TableDescription> tableNameBinding;
		protected IDictionary<Table, Mappings.ColumnNames> columnNameBindingPerTable;

		private static readonly IInternalLogger log = LoggerProvider.LoggerFor(typeof(Configuration));

		protected internal SettingsFactory settingsFactory;

		#region ISerializable Members
		public Configuration(SerializationInfo info, StreamingContext context)
		{
			Reset();

			EntityNotFoundDelegate = GetSerialedObject<IEntityNotFoundDelegate>(info, "entityNotFoundDelegate");

			auxiliaryDatabaseObjects = GetSerialedObject<IList<IAuxiliaryDatabaseObject>>(info, "auxiliaryDatabaseObjects");
			classes = GetSerialedObject<IDictionary<string, PersistentClass>>(info, "classes");
			collections = GetSerialedObject<IDictionary<string, NHibernate.Mapping.Collection>>(info, "collections");

			columnNameBindingPerTable = GetSerialedObject<IDictionary<Table, Mappings.ColumnNames>>(info,
																									"columnNameBindingPerTable");
			defaultAssembly = GetSerialedObject<string>(info, "defaultAssembly");
			defaultNamespace = GetSerialedObject<string>(info, "defaultNamespace");
			eventListeners = GetSerialedObject<EventListeners>(info, "eventListeners");
			//this.extendsQueue = GetSerialedObject<ISet<ExtendsQueueEntry>>(info, "extendsQueue");
			FilterDefinitions = GetSerialedObject<IDictionary<string, FilterDefinition>>(info, "filterDefinitions");
			Imports = GetSerialedObject<IDictionary<string, string>>(info, "imports");
			interceptor = GetSerialedObject<IInterceptor>(info, "interceptor");
			mapping = GetSerialedObject<IMapping>(info, "mapping");
			NamedQueries = GetSerialedObject<IDictionary<string, NamedQueryDefinition>>(info, "namedQueries");
			NamedSQLQueries = GetSerialedObject<IDictionary<string, NamedSQLQueryDefinition>>(info, "namedSqlQueries");
			namingStrategy = GetSerialedObject<INamingStrategy>(info, "namingStrategy");
			properties = GetSerialedObject<IDictionary<string, string>>(info, "properties");
			propertyReferences = GetSerialedObject<IList<Mappings.PropertyReference>>(info, "propertyReferences");
			settingsFactory = GetSerialedObject<SettingsFactory>(info, "settingsFactory");
			SqlFunctions = GetSerialedObject<IDictionary<string, ISQLFunction>>(info, "sqlFunctions");
			SqlResultSetMappings = GetSerialedObject<IDictionary<string, ResultSetMappingDefinition>>(info,
																									  "sqlResultSetMappings");
			tableNameBinding = GetSerialedObject<IDictionary<string, Mappings.TableDescription>>(info, "tableNameBinding");
			tables = GetSerialedObject<IDictionary<string, Table>>(info, "tables");
			typeDefs = GetSerialedObject<IDictionary<string, TypeDef>>(info, "typeDefs");
			filtersSecondPasses = GetSerialedObject<Queue<FilterSecondPassArgs>>(info, "filtersSecondPasses");
		}

		private T GetSerialedObject<T>(SerializationInfo info, string name)
		{
			return (T)info.GetValue(name, typeof(T));
		}

		public void GetObjectData(SerializationInfo info, StreamingContext context)
		{
			ConfigureProxyFactoryFactory();
			SecondPassCompile();
			Validate();

			info.AddValue("entityNotFoundDelegate", EntityNotFoundDelegate);

			info.AddValue("auxiliaryDatabaseObjects", auxiliaryDatabaseObjects);
			info.AddValue("classes", classes);
			info.AddValue("collections", collections);
			info.AddValue("columnNameBindingPerTable", columnNameBindingPerTable);
			info.AddValue("defaultAssembly", defaultAssembly);
			info.AddValue("defaultNamespace", defaultNamespace);
			info.AddValue("eventListeners", eventListeners);
			//info.AddValue("extendsQueue", this.extendsQueue);
			info.AddValue("filterDefinitions", FilterDefinitions);
			info.AddValue("imports", Imports);
			info.AddValue("interceptor", interceptor);
			info.AddValue("mapping", mapping);
			info.AddValue("namedQueries", NamedQueries);
			info.AddValue("namedSqlQueries", NamedSQLQueries);
			info.AddValue("namingStrategy", namingStrategy);
			info.AddValue("properties", properties);
			info.AddValue("propertyReferences", propertyReferences);
			info.AddValue("settingsFactory", settingsFactory);
			info.AddValue("sqlFunctions", SqlFunctions);
			info.AddValue("sqlResultSetMappings", SqlResultSetMappings);
			info.AddValue("tableNameBinding", tableNameBinding);
			info.AddValue("tables", tables);
			info.AddValue("typeDefs", typeDefs);
			info.AddValue("filtersSecondPasses", filtersSecondPasses);
		}
		#endregion

		/// <summary>
		/// Clear the internal state of the <see cref="Configuration"/> object.
		/// </summary>
		protected void Reset()
		{
			classes = new Dictionary<string, PersistentClass>(); //new SequencedHashMap(); - to make NH-369 bug deterministic
			Imports = new Dictionary<string, string>();
			collections = new Dictionary<string, NHibernate.Mapping.Collection>();
			tables = new Dictionary<string, Table>();
			NamedQueries = new Dictionary<string, NamedQueryDefinition>();
			NamedSQLQueries = new Dictionary<string, NamedSQLQueryDefinition>();
			SqlResultSetMappings = new Dictionary<string, ResultSetMappingDefinition>();
			secondPasses = new List<SecondPassCommand>();
			propertyReferences = new List<Mappings.PropertyReference>();
			FilterDefinitions = new Dictionary<string, FilterDefinition>();
			interceptor = emptyInterceptor;
			properties = Environment.Properties;
			auxiliaryDatabaseObjects = new List<IAuxiliaryDatabaseObject>();
			SqlFunctions = new Dictionary<string, ISQLFunction>();
			mappingsQueue = new MappingsQueue();
			eventListeners = new EventListeners();
			typeDefs = new Dictionary<string, TypeDef>();
			extendsQueue = new HashedSet<ExtendsQueueEntry>();
			tableNameBinding = new Dictionary<string, Mappings.TableDescription>();
			columnNameBindingPerTable = new Dictionary<Table, Mappings.ColumnNames>();
			filtersSecondPasses = new Queue<FilterSecondPassArgs>();
		}
		[Serializable]
		private class Mapping : IMapping
		{
			private readonly Configuration configuration;

			public Mapping(Configuration configuration)
			{
				this.configuration = configuration;
			}

			private PersistentClass GetPersistentClass(string className)
			{
				PersistentClass pc;
				if (!configuration.classes.TryGetValue(className, out pc))
				{
					throw new MappingException("persistent class not known: " + className);
				}
				return pc;
			}

			public IType GetIdentifierType(string className)
			{
				return GetPersistentClass(className).Identifier.Type;
			}

			public string GetIdentifierPropertyName(string className)
			{
				PersistentClass pc = GetPersistentClass(className);
				if (!pc.HasIdentifierProperty)
				{
					return null;
				}
				return pc.IdentifierProperty.Name;
			}

			public IType GetReferencedPropertyType(string className, string propertyName)
			{
				PersistentClass pc = GetPersistentClass(className);
				Property prop = pc.GetProperty(propertyName);

				if (prop == null)
				{
					throw new MappingException("property not known: " + pc.MappedClass.FullName + '.' + propertyName);
				}
				return prop.Type;
			}

			public bool HasNonIdentifierPropertyNamedId(string className)
			{
				return "id".Equals(GetIdentifierPropertyName(className));
			}
		}

		private IMapping mapping;

		protected Configuration(SettingsFactory settingsFactory)
		{
			InitBlock();
			this.settingsFactory = settingsFactory;
			Reset();
		}

		private void InitBlock()
		{
			mapping = BuildMapping();
		}

		public virtual IMapping BuildMapping()
		{
			return new Mapping(this);
		}

		/// <summary>
		/// Create a new Configuration object.
		/// </summary>
		public Configuration() : this(new SettingsFactory()) { }

		/// <summary>
		/// The class mappings 
		/// </summary>
		public ICollection<PersistentClass> ClassMappings
		{
			get { return classes.Values; }
		}

		/// <summary>
		/// The collection mappings
		/// </summary>
		public ICollection<NHibernate.Mapping.Collection> CollectionMappings
		{
			get { return collections.Values; }
		}

		/// <summary>
		/// The table mappings
		/// </summary>
		private ICollection<Table> TableMappings
		{
			get { return tables.Values; }
		}

		/// <summary>
		/// Get the mapping for a particular class
		/// </summary>
		public PersistentClass GetClassMapping(System.Type persistentClass)
		{
			// TODO NH: Remove this method
			return GetClassMapping(persistentClass.FullName);
		}

		/// <summary> Get the mapping for a particular entity </summary>
		/// <param name="entityName">An entity name. </param>
		/// <returns> the entity mapping information </returns>
		public PersistentClass GetClassMapping(string entityName)
		{
			PersistentClass result;
			classes.TryGetValue(entityName, out result);
			return result;
		}

		/// <summary>
		/// Get the mapping for a particular collection role
		/// </summary>
		/// <param name="role">a collection role</param>
		/// <returns><see cref="NHibernate.Mapping.Collection" /></returns>
		public NHibernate.Mapping.Collection GetCollectionMapping(string role)
		{
			return collections.ContainsKey(role) ? collections[role] : null;
		}

		/// <summary>
		/// Read mappings from a particular XML file. This method is equivalent
		/// to <see cref="AddXmlFile(string)" />.
		/// </summary>
		/// <param name="xmlFile"></param>
		/// <returns></returns>
		public Configuration AddFile(string xmlFile)
		{
			return AddXmlFile(xmlFile);
		}

		public Configuration AddFile(FileInfo xmlFile)
		{
			return AddFile(xmlFile.FullName);
		}

		private static void LogAndThrow(Exception exception)
		{
			if (log.IsErrorEnabled)
			{
				log.Error(exception.Message, exception);
			}

			throw exception;
		}

		/// <summary>
		/// Read mappings from a particular XML file.
		/// </summary>
		/// <param name="xmlFile">a path to a file</param>
		/// <returns>This configuration object.</returns>
		public Configuration AddXmlFile(string xmlFile)
		{
			log.Info("Mapping file: " + xmlFile);
			XmlTextReader textReader = null;
			try
			{
				textReader = new XmlTextReader(xmlFile);
				AddXmlReader(textReader, xmlFile);
			}
			catch (MappingException)
			{
				throw;
			}
			catch (Exception e)
			{
				LogAndThrow(new MappingException("Could not configure datastore from file " + xmlFile, e));
			}
			finally
			{
				if (textReader != null)
				{
					textReader.Close();
				}
			}
			return this;
		}

		public Configuration AddXml(string xml)
		{
			return AddXml(xml, "(string)");
		}

		/// <summary>
		/// Read mappings from a <see cref="string" />. This method is equivalent to
		/// <see cref="AddXmlString(string)" />.
		/// </summary>
		/// <param name="xml">an XML string</param>
		/// <param name="name">The name to use in error reporting. May be <see langword="null" />.</param>
		/// <returns>This configuration object.</returns>
		public Configuration AddXml(string xml, string name)
		{
			if (log.IsDebugEnabled)
			{
				log.Debug("Mapping XML:\n" + xml);
			}
			XmlTextReader reader = null;
			try
			{
				reader = new XmlTextReader(xml, XmlNodeType.Document, null);
				// make a StringReader for the string passed in - the StringReader
				// inherits from TextReader.  We can use the XmlTextReader.ctor that
				// takes the TextReader to build from a string...
				AddXmlReader(reader, name);
			}
			catch (MappingException)
			{
				throw;
			}
			catch (Exception e)
			{
				LogAndThrow(new MappingException("Could not configure datastore from XML string " + name, e));
			}
			finally
			{
				if (reader != null)
				{
					reader.Close();
				}
			}
			return this;
		}

		/// <summary>
		/// Read mappings from a <see cref="string" />.
		/// </summary>
		/// <param name="xml">an XML string</param>
		/// <returns>This configuration object.</returns>
		public Configuration AddXmlString(string xml)
		{
			return AddXml(xml);
		}

		/// <summary>
		/// Read mappings from a URL.
		/// </summary>
		/// <param name="url">a URL</param>
		/// <returns>This configuration object.</returns>
		public Configuration AddUrl(string url)
		{
			// AddFile works for URLs currently
			return AddFile(url);
		}

		/// <summary>
		/// Read mappings from a URL.
		/// </summary>
		/// <param name="url">a <see cref="Uri" /> to read the mappings from.</param>
		/// <returns>This configuration object.</returns>
		public Configuration AddUrl(Uri url)
		{
			return AddUrl(url.AbsolutePath);
		}

		public Configuration AddDocument(XmlDocument doc)
		{
			return AddDocument(doc, "(XmlDocument)");
		}

		/// <summary>
		/// Read mappings from an <see cref="XmlDocument" />.
		/// </summary>
		/// <param name="doc">A loaded <see cref="XmlDocument" /> that contains the mappings.</param>
		/// <param name="name">The name of the document, for error reporting purposes.</param>
		/// <returns>This configuration object.</returns>
		public Configuration AddDocument(XmlDocument doc, string name)
		{
			if (log.IsDebugEnabled)
			{
				log.Debug("Mapping XML:\n" + doc.OuterXml);
			}

			try
			{
				using (var ms = new MemoryStream())
				{
					doc.Save(ms);
					ms.Position = 0;
					AddInputStream(ms, name);
				}
				return this;
			}
			catch (MappingException)
			{
				throw;
			}
			catch (Exception e)
			{
				LogAndThrow(new MappingException("Could not configure datastore from XML document " + name, e));
				return this; // To please the compiler
			}
		}

		/// <summary>
		/// Takes the validated XmlDocument and has the Binder do its work of
		/// creating Mapping objects from the Mapping Xml.
		/// </summary>
		/// <param name="doc">The NamedXmlDocument that contains the <b>validated</b> mapping XML file.</param>
		private void AddValidatedDocument(NamedXmlDocument doc)
		{
			AddDeserializedMapping(doc.Document, doc.Name);
		}

		public event EventHandler<BindMappingEventArgs> BeforeBindMapping;
		public event EventHandler<BindMappingEventArgs> AfterBindMapping;

		/// <summary>
		/// Add mapping data using deserialized class.
		/// </summary>
		/// <param name="mappingDocument">Mapping metadata.</param>
		/// <param name="documentFileName">XML file's name where available; otherwise null.</param>
		public void AddDeserializedMapping(HbmMapping mappingDocument, string documentFileName)
		{
			if (mappingDocument == null)
			{
				throw new ArgumentNullException("mappingDocument");
			}
			try
			{
				Dialect.Dialect dialect = Dialect.Dialect.GetDialect(properties);
				OnBeforeBindMapping(new BindMappingEventArgs(dialect, mappingDocument, documentFileName));
				Mappings mappings = CreateMappings(dialect);

				new MappingRootBinder(mappings, dialect).Bind(mappingDocument);
				OnAfterBindMapping(new BindMappingEventArgs(dialect, mappingDocument, documentFileName));
			}
			catch (Exception e)
			{
				var message = documentFileName == null
								? "Could not compile deserialized mapping document."
								: "Could not compile the mapping document: " + documentFileName;
				LogAndThrow(new MappingException(message, e));
			}
		}

		public void AddMapping(HbmMapping mappingDocument)
		{
			AddDeserializedMapping(mappingDocument, "mapping_by_code");
		}

		private void OnAfterBindMapping(BindMappingEventArgs bindMappingEventArgs)
		{
			var handler = AfterBindMapping;
			if (handler != null)
			{
				handler(this, bindMappingEventArgs);
			}
		}

		private void OnBeforeBindMapping(BindMappingEventArgs bindMappingEventArgs)
		{
			var handler = BeforeBindMapping;
			if(handler != null)
			{
				handler(this, bindMappingEventArgs);
			}
		}

		/// <summary>
		/// Create a new <see cref="Mappings" /> to add classes and collection
		/// mappings to.
		/// </summary>
		public Mappings CreateMappings(Dialect.Dialect dialect)
		{
			string defaultCatalog = PropertiesHelper.GetString(Environment.DefaultCatalog, properties, null);
			string defaultSchema = PropertiesHelper.GetString(Environment.DefaultSchema, properties, null);
			string preferPooledValuesLo = PropertiesHelper.GetString(Environment.PreferPooledValuesLo, properties, null);

			ProcessPreMappingBuildProperties();
			return new Mappings(classes, collections, tables, NamedQueries, NamedSQLQueries, SqlResultSetMappings, Imports,
								secondPasses, filtersSecondPasses, propertyReferences, namingStrategy, typeDefs, FilterDefinitions, extendsQueue,
								auxiliaryDatabaseObjects, tableNameBinding, columnNameBindingPerTable, defaultAssembly,
								defaultNamespace, defaultCatalog, defaultSchema, preferPooledValuesLo, dialect);
		}

		private void ProcessPreMappingBuildProperties()
		{
			if (preMappingBuildProcessed)
			{
				return;
			}
			ConfigureCollectionTypeFactory();
			preMappingBuildProcessed = true;
		}

		private void ConfigureCollectionTypeFactory()
		{
			var ctfc = GetProperty(Environment.CollectionTypeFactoryClass);
			if (string.IsNullOrEmpty(ctfc))
			{
				return;
			}
			var ictfc = Environment.BytecodeProvider as IInjectableCollectionTypeFactoryClass;
			if (ictfc == null)
			{
				return;
			}
			ictfc.SetCollectionTypeFactoryClass(ctfc);
		}

		/// <summary>
		/// Read mappings from a <see cref="Stream" />.
		/// </summary>
		/// <param name="xmlInputStream">The stream containing XML</param>
		/// <returns>This Configuration object.</returns>
		/// <remarks>
		/// The <see cref="Stream"/> passed in through the parameter <paramref name="xmlInputStream" />
		/// is not <em>guaranteed</em> to be cleaned up by this method.  It is the caller's responsiblity to
		/// ensure that <paramref name="xmlInputStream" /> is properly handled when this method
		/// completes.
		/// </remarks>
		public Configuration AddInputStream(Stream xmlInputStream)
		{
			return AddInputStream(xmlInputStream, null);
		}

		/// <summary>
		/// Read mappings from a <see cref="Stream" />.
		/// </summary>
		/// <param name="xmlInputStream">The stream containing XML</param>
		/// <param name="name">The name of the stream to use in error reporting. May be <see langword="null" />.</param>
		/// <returns>This Configuration object.</returns>
		/// <remarks>
		/// The <see cref="Stream"/> passed in through the parameter <paramref name="xmlInputStream" />
		/// is not <em>guaranteed</em> to be cleaned up by this method.  It is the caller's responsiblity to
		/// ensure that <paramref name="xmlInputStream" /> is properly handled when this method
		/// completes.
		/// </remarks>
		public Configuration AddInputStream(Stream xmlInputStream, string name)
		{
			XmlTextReader textReader = null;
			try
			{
				textReader = new XmlTextReader(xmlInputStream);
				AddXmlReader(textReader, name);
				return this;
			}
			catch (MappingException)
			{
				throw;
			}
			catch (Exception e)
			{
				LogAndThrow(new MappingException("Could not configure datastore from input stream " + name, e));
				return this; // To please the compiler
			}
			finally
			{
				if (textReader != null)
				{
					textReader.Close();
				}
			}
		}

		/// <summary>
		/// Adds the mappings in the resource of the assembly.
		/// </summary>
		/// <param name="path">The path to the resource file in the assembly.</param>
		/// <param name="assembly">The assembly that contains the resource file.</param>
		/// <returns>This configuration object.</returns>
		public Configuration AddResource(string path, Assembly assembly)
		{
			string debugName = path;
			log.Info("Mapping resource: " + debugName);
			Stream rsrc = assembly.GetManifestResourceStream(path);
			if (rsrc == null)
			{
				LogAndThrow(new MappingException("Resource not found: " + debugName));
			}

			try
			{
				return AddInputStream(rsrc, debugName);
			}
			catch (MappingException)
			{
				throw;
			}
			catch (Exception e)
			{
				LogAndThrow(new MappingException("Could not configure datastore from resource " + debugName, e));
				return this; // To please the compiler
			}
			finally
			{
				if (rsrc != null)
				{
					rsrc.Close();
				}
			}
		}

		/// <summary>
		/// Adds the mappings from embedded resources of the assembly.
		/// </summary>
		/// <param name="paths">Paths to the resource files in the assembly.</param>
		/// <param name="assembly">The assembly that contains the resource files.</param>
		/// <returns>This configuration object.</returns>
		public Configuration AddResources(IEnumerable<string> paths, Assembly assembly)
		{
			if (paths == null)
			{
				throw new ArgumentNullException("paths");
			}
			foreach (var path in paths)
			{
				AddResource(path, assembly);
			}
			return this;
		}

		/// <summary>
		/// Read a mapping from an embedded resource, using a convention.
		/// </summary>
		/// <param name="persistentClass">The type to map.</param>
		/// <returns>This configuration object.</returns>
		/// <remarks>
		/// The convention is for class <c>Foo.Bar.Foo</c> to be mapped by
		/// the resource named <c>Foo.Bar.Foo.hbm.xml</c>, embedded in
		/// the class' assembly. If the mappings and classes are defined
		/// in different assemblies or don't follow the naming convention,
		/// this method cannot be used.
		/// </remarks>
		public Configuration AddClass(System.Type persistentClass)
		{
			return AddResource(persistentClass.FullName + ".hbm.xml", persistentClass.Assembly);
		}

		/// <summary>
		/// Adds all of the assembly's embedded resources whose names end with <c>.hbm.xml</c>.
		/// </summary>
		/// <param name="assemblyName">The name of the assembly to load.</param>
		/// <returns>This configuration object.</returns>
		/// <remarks>
		/// The assembly must be loadable using <see cref="Assembly.Load(string)" />. If this
		/// condition is not satisfied, load the assembly manually and call
		/// <see cref="AddAssembly(Assembly)"/> instead.
		/// </remarks>
		public Configuration AddAssembly(string assemblyName)
		{
			log.Info("Searching for mapped documents in assembly: " + assemblyName);

			Assembly assembly = null;
			try
			{
				assembly = Assembly.Load(assemblyName);
			}
			catch (Exception e)
			{
				LogAndThrow(new MappingException("Could not add assembly " + assemblyName, e));
			}

			return AddAssembly(assembly);
		}

		/// <summary>
		/// Adds all of the assembly's embedded resources whose names end with <c>.hbm.xml</c>.
		/// </summary>
		/// <param name="assembly">The assembly.</param>
		/// <returns>This configuration object.</returns>
		public Configuration AddAssembly(Assembly assembly)
		{
			IList<string> resourceNames = GetAllHbmXmlResourceNames(assembly);
			if (resourceNames.Count == 0)
			{
				log.Warn("No mapped documents found in assembly: " + assembly.FullName);
			}
			foreach (var name in resourceNames)
			{
				AddResource(name, assembly);
			}
			return this;
		}

		private static IList<string> GetAllHbmXmlResourceNames(Assembly assembly)
		{
			var result = new List<string>();

			foreach (var resource in assembly.GetManifestResourceNames())
			{
				if (resource.EndsWith(".hbm.xml"))
				{
					result.Add(resource);
				}
			}

			return result;
		}

		/// <summary>
		/// Read all mapping documents from a directory tree. Assume that any
		/// file named <c>*.hbm.xml</c> is a mapping document.
		/// </summary>
		/// <param name="dir">a directory</param>
		public Configuration AddDirectory(DirectoryInfo dir)
		{
			foreach (var subDirectory in dir.GetDirectories())
			{
				AddDirectory(subDirectory);
			}

			foreach (var hbmXml in dir.GetFiles("*.hbm.xml"))
			{
				AddFile(hbmXml);
			}

			return this;
		}

		/// <summary>
		/// Generate DDL for dropping tables
		/// </summary>
		/// <seealso cref="NHibernate.Tool.hbm2ddl.SchemaExport" />
		public string[] GenerateDropSchemaScript(Dialect.Dialect dialect)
		{
			SecondPassCompile();

			string defaultCatalog = PropertiesHelper.GetString(Environment.DefaultCatalog, properties, null);
			string defaultSchema = PropertiesHelper.GetString(Environment.DefaultSchema, properties, null);

			var script = new List<string>();

            if (!dialect.SupportsForeignKeyConstraintInAlterTable && !string.IsNullOrEmpty(dialect.DisableForeignKeyConstraintsString))
                script.Add(dialect.DisableForeignKeyConstraintsString);

			// drop them in reverse order in case db needs it done that way...););
			for (int i = auxiliaryDatabaseObjects.Count - 1; i >= 0; i--)
			{
				IAuxiliaryDatabaseObject auxDbObj = auxiliaryDatabaseObjects[i];
				if (auxDbObj.AppliesToDialect(dialect))
				{
					script.Add(auxDbObj.SqlDropString(dialect, defaultCatalog, defaultSchema));
				}
			}

			if (dialect.DropConstraints)
			{
				foreach (var table in TableMappings)
				{
					if (table.IsPhysicalTable && IncludeAction(table.SchemaActions, SchemaAction.Drop))
					{
						foreach (var fk in table.ForeignKeyIterator)
						{
							if (fk.HasPhysicalConstraint && IncludeAction(fk.ReferencedTable.SchemaActions, SchemaAction.Drop))
							{
								script.Add(fk.SqlDropString(dialect, defaultCatalog, defaultSchema));
							}
						}
					}
				}
			}

			foreach (var table in TableMappings)
			{
				if (table.IsPhysicalTable && IncludeAction(table.SchemaActions, SchemaAction.Drop))
				{
					script.Add(table.SqlDropString(dialect, defaultCatalog, defaultSchema));
				}
			}

			IEnumerable<IPersistentIdentifierGenerator> pIDg = IterateGenerators(dialect);
			foreach (var idGen in pIDg)
			{
				string[] lines = idGen.SqlDropString(dialect);
				if (lines != null)
				{
					foreach (var line in lines)
					{
						script.Add(line);
					}
				}
			}

            if (!dialect.SupportsForeignKeyConstraintInAlterTable && !string.IsNullOrEmpty(dialect.EnableForeignKeyConstraintsString))
                script.Add(dialect.EnableForeignKeyConstraintsString);

			return script.ToArray();
		}

		public static bool IncludeAction(SchemaAction actionsSource, SchemaAction includedAction)
		{
			return (actionsSource & includedAction) != SchemaAction.None;
		}

		/// <summary>
		/// Generate DDL for creating tables
		/// </summary>
		/// <param name="dialect"></param>
		public string[] GenerateSchemaCreationScript(Dialect.Dialect dialect)
		{
			SecondPassCompile();

			string defaultCatalog = PropertiesHelper.GetString(Environment.DefaultCatalog, properties, null);
			string defaultSchema = PropertiesHelper.GetString(Environment.DefaultSchema, properties, null);

			var script = new List<string>();

			foreach (var table in TableMappings)
			{
				if (table.IsPhysicalTable && IncludeAction(table.SchemaActions, SchemaAction.Export))
				{
					script.Add(table.SqlCreateString(dialect, mapping, defaultCatalog, defaultSchema));
					script.AddRange(table.SqlCommentStrings(dialect, defaultCatalog, defaultSchema));
				}
			}

			foreach (var table in TableMappings)
			{
				if (table.IsPhysicalTable && IncludeAction(table.SchemaActions, SchemaAction.Export))
				{
					if (!dialect.SupportsUniqueConstraintInCreateAlterTable)
					{
						foreach (var uk in table.UniqueKeyIterator)
						{
							string constraintString = uk.SqlCreateString(dialect, mapping, defaultCatalog, defaultSchema);
							if (constraintString != null)
							{
								script.Add(constraintString);
							}
						}
					}

					foreach (var index in table.IndexIterator)
					{
						script.Add(index.SqlCreateString(dialect, mapping, defaultCatalog, defaultSchema));
					}

                    if (dialect.SupportsForeignKeyConstraintInAlterTable)
					{
						foreach (var fk in table.ForeignKeyIterator)
						{
							if (fk.HasPhysicalConstraint && IncludeAction(fk.ReferencedTable.SchemaActions, SchemaAction.Export))
							{
								script.Add(fk.SqlCreateString(dialect, mapping, defaultCatalog, defaultSchema));
							}
						}
					}
				}
			}

			IEnumerable<IPersistentIdentifierGenerator> pIDg = IterateGenerators(dialect);
			foreach (var idGen in pIDg)
			{
				script.AddRange(idGen.SqlCreateStrings(dialect));
			}

			foreach (var auxDbObj in auxiliaryDatabaseObjects)
			{
				if (auxDbObj.AppliesToDialect(dialect))
				{
					script.Add(auxDbObj.SqlCreateString(dialect, mapping, defaultCatalog, defaultSchema));
				}
			}

			return script.ToArray();
		}

		private void Validate()
		{
			ValidateEntities();

			ValidateCollections();

			ValidateFilterDefs();
		}

		private void ValidateFilterDefs()
		{
			var filterNames = new HashedSet<string>();
			foreach (var filterDefinition in FilterDefinitions)
			{
				if (filterDefinition.Value == null)
				{
					// a class/collection has a filter but the filter-def was not added.
					filterNames.Add(filterDefinition.Key);
				}
			}
			if (filterNames.Count > 0)
			{
				var message = new StringBuilder();
				message.Append("filter-def for filter named ");
				foreach (var filterName in filterNames)
				{
					message.AppendLine(filterName);
				}
				message.AppendLine("was not found.");
				throw new MappingException(message.ToString());
			}

			// check filter-def without reference
			if (FilterDefinitions.Count > 0)
			{
				filterNames.Clear();
				foreach (var persistentClass in ClassMappings)
				{
					filterNames.AddAll(persistentClass.FilterMap.Keys);
				}
				foreach (var collectionMapping in CollectionMappings)
				{
					filterNames.AddAll(collectionMapping.FilterMap.Keys);
					filterNames.AddAll(collectionMapping.ManyToManyFilterMap.Keys);
				}
				foreach (var filterName in FilterDefinitions.Keys)
				{
					if (!filterNames.Contains(filterName))
					{
						// if you are going to remove this exception at least add a log.Error
						// because the usage of filter-def, outside its scope, may cause unexpected behaviour
						// during queries.
						log.ErrorFormat("filter-def for filter named '{0}' was never used to filter classes nor collections.\r\nThis may result in unexpected behavior during queries", filterName);
					}
				}
			}
		}

		private void ValidateCollections()
		{
			foreach (var col in collections.Values)
			{
				col.Validate(mapping);
			}
		}

		private void ValidateEntities()
		{
			bool validateProxy = PropertiesHelper.GetBoolean(Environment.UseProxyValidator, properties, true);
			HashedSet<string> allProxyErrors = null;
			IProxyValidator pvalidator = Environment.BytecodeProvider.ProxyFactoryFactory.ProxyValidator;

			foreach (var clazz in classes.Values)
			{
				clazz.Validate(mapping);

				if (validateProxy)
				{
					ICollection<string> errors = ValidateProxyInterface(clazz, pvalidator);
					if (errors != null)
					{
						if (allProxyErrors == null)
						{
							allProxyErrors = new HashedSet<string>(errors);
						}
						else
						{
							allProxyErrors.AddAll(errors);
						}
					}
				}
			}

			if (allProxyErrors != null)
			{
				throw new InvalidProxyTypeException(allProxyErrors);
			}
		}

		private static ICollection<string> ValidateProxyInterface(PersistentClass persistentClass, IProxyValidator validator)
		{
			if (!persistentClass.IsLazy)
			{
				// Nothing to validate
				return null;
			}

			if (persistentClass.ProxyInterface == null)
			{
				// Nothing to validate
				return null;
			}

			return validator.ValidateType(persistentClass.ProxyInterface);
		}

		/// <summary> 
		/// Call this to ensure the mappings are fully compiled/built. Usefull to ensure getting
		/// access to all information in the metamodel when calling e.g. getClassMappings().
		/// </summary>
		public virtual void BuildMappings()
		{
			SecondPassCompile();
		}

		/// <remarks>
		/// This method may be called many times!!
		/// </remarks>
		private void SecondPassCompile()
		{
			log.Info("checking mappings queue");

			mappingsQueue.CheckNoUnavailableEntries();

			log.Info("processing one-to-many association mappings");

			foreach (var command in secondPasses)
			{
				command(classes);
			}

			secondPasses.Clear();

			log.Info("processing one-to-one association property references");

			foreach (var upr in propertyReferences)
			{
				PersistentClass clazz = GetClassMapping(upr.referencedClass);
				if (clazz == null)
				{
					throw new MappingException("property-ref to unmapped class: " + upr.referencedClass);
				}

				Property prop = clazz.GetReferencedProperty(upr.propertyName);
				((SimpleValue)prop.Value).IsAlternateUniqueKey = true;
			}

			//TODO: Somehow add the newly created foreign keys to the internal collection

			log.Info("processing foreign key constraints");

			ISet done = new HashedSet();
			foreach (var table in TableMappings)
			{
				SecondPassCompileForeignKeys(table, done);
			}

			log.Info("processing filters (second pass)");
			foreach (var filterSecondPassArgs in filtersSecondPasses)
			{
				FilterDefinition filterDef;
				var filterName = filterSecondPassArgs.FilterName;
				FilterDefinitions.TryGetValue(filterName, out filterDef);
				if (filterDef == null)
				{
					throw new MappingException("filter-def for filter named " + filterName + " was not found.");
				}
				if (string.IsNullOrEmpty(filterDef.DefaultFilterCondition))
				{
					throw new MappingException("no filter condition found for filter: " + filterName);
				}
				filterSecondPassArgs.Filterable.FilterMap[filterName] = filterDef.DefaultFilterCondition;
			}
		}

		private void SecondPassCompileForeignKeys(Table table, ISet done)
		{
			table.CreateForeignKeys();

			foreach (var fk in table.ForeignKeyIterator)
			{
				if (!done.Contains(fk))
				{
					done.Add(fk);

					string referencedEntityName = fk.ReferencedEntityName;
					if (string.IsNullOrEmpty(referencedEntityName))
					{
						throw new MappingException(
							string.Format("An association from the table {0} does not specify the referenced entity", fk.Table.Name));
					}

					if (log.IsDebugEnabled)
					{
						log.Debug("resolving reference to class: " + referencedEntityName);
					}

					PersistentClass referencedClass;
					if (!classes.TryGetValue(referencedEntityName, out referencedClass))
					{
						string message = string.Format("An association from the table {0} refers to an unmapped class: {1}", fk.Table.Name,
													   referencedEntityName);

						LogAndThrow(new MappingException(message));
					}
					else
					{
						if (referencedClass.IsJoinedSubclass)
						{
							SecondPassCompileForeignKeys(referencedClass.Superclass.Table, done);
						}

						try
						{
							fk.AddReferencedTable(referencedClass);
							fk.AlignColumns();
						}
						catch (MappingException me)
						{
							LogAndThrow(me);
						}
					}
				}
			}
		}

		/// <summary>
		/// The named queries
		/// </summary>
		public IDictionary<string, NamedQueryDefinition> NamedQueries { get; protected set; }

		private EventListeners GetInitializedEventListeners()
		{
			EventListeners result = eventListeners.ShallowCopy();
			result.InitializeListeners(this);
			return result;
		}

		/// <summary> 
		/// Retrieve the user-supplied delegate to handle non-existent entity scenarios.
		/// </summary>
		/// <remarks>
		/// Specify a user-supplied delegate to be used to handle scenarios where an entity could not be
		/// located by specified id.  This is mainly intended for EJB3 implementations to be able to
		/// control how proxy initialization errors should be handled...
		/// </remarks>
		public IEntityNotFoundDelegate EntityNotFoundDelegate { get; set; }

		public EventListeners EventListeners
		{
			get { return eventListeners; }
		}

		private static readonly IInterceptor emptyInterceptor = new EmptyInterceptor();
		private string defaultAssembly;
		private string defaultNamespace;

		protected virtual void ConfigureProxyFactoryFactory()
		{
			#region Way for the user to specify their own ProxyFactory

			//http://jira.nhibernate.org/browse/NH-975

			var ipff = Environment.BytecodeProvider as IInjectableProxyFactoryFactory;
			string pffClassName;
			properties.TryGetValue(Environment.ProxyFactoryFactoryClass, out pffClassName);
			if (ipff != null && !string.IsNullOrEmpty(pffClassName))
			{
				ipff.SetProxyFactoryFactory(pffClassName);
			}

			#endregion
		}
		/// <summary>
		/// Instantiate a new <see cref="ISessionFactory" />, using the properties and mappings in this
		/// configuration. The <see cref="ISessionFactory" /> will be immutable, so changes made to the
		/// configuration after building the <see cref="ISessionFactory" /> will not affect it.
		/// </summary>
		/// <returns>An <see cref="ISessionFactory" /> instance.</returns>
		public ISessionFactory BuildSessionFactory()
		{

			ConfigureProxyFactoryFactory();
			SecondPassCompile();
			Validate();
			Environment.VerifyProperties(properties);
			Settings settings = BuildSettings();

			// Ok, don't need schemas anymore, so free them
			Schemas = null;

			return new SessionFactoryImpl(this, mapping, settings, GetInitializedEventListeners());
		}

		/// <summary>
		/// Gets or sets the <see cref="IInterceptor"/> to use.
		/// </summary>
		/// <value>The <see cref="IInterceptor"/> to use.</value>
		public IInterceptor Interceptor
		{
			get { return interceptor; }
			set { interceptor = value; }
		}

		/// <summary>
		/// Gets or sets the <see cref="IDictionary"/> that contains the configuration
		/// properties and their values.
		/// </summary>
		/// <value>
		/// The <see cref="IDictionary"/> that contains the configuration
		/// properties and their values.
		/// </value>
		public IDictionary<string, string> Properties
		{
			get { return properties; }
			set { properties = value; }
		}

        /// <summary>
        /// Returns the set of properties computed from the default properties in the dialect combined with the other properties in the configuration.
        /// </summary>
        /// <returns></returns>
	    public IDictionary<string, string> GetDerivedProperties()
	    {
	        IDictionary<string, string> derivedProperties = new Dictionary<string, string>();

			if (Properties.ContainsKey(Environment.Dialect))
			{
			    Dialect.Dialect dialect = Dialect.Dialect.GetDialect(Properties);
                foreach (KeyValuePair<string, string> pair in dialect.DefaultProperties)
                    derivedProperties[pair.Key] = pair.Value;
			}

            foreach (KeyValuePair<string, string> pair in Properties)
                derivedProperties[pair.Key] = pair.Value;

	        return derivedProperties;
	    }

		/// <summary>
		/// Set the default assembly to use for the mappings added to the configuration
		/// afterwards.
		/// </summary>
		/// <param name="newDefaultAssembly">The default assembly name.</param>
		/// <returns>This configuration instance.</returns>
		/// <remarks>
		/// This setting can be overridden for a mapping file by setting <c>default-assembly</c>
		/// attribute of <c>&lt;hibernate-mapping&gt;</c> element.
		/// </remarks>
		public Configuration SetDefaultAssembly(string newDefaultAssembly)
		{
			defaultAssembly = newDefaultAssembly;
			return this;
		}

		/// <summary>
		/// Set the default namespace to use for the mappings added to the configuration
		/// afterwards.
		/// </summary>
		/// <param name="newDefaultNamespace">The default namespace.</param>
		/// <returns>This configuration instance.</returns>
		/// <remarks>
		/// This setting can be overridden for a mapping file by setting <c>default-namespace</c>
		/// attribute of <c>&lt;hibernate-mapping&gt;</c> element.
		/// </remarks>
		public Configuration SetDefaultNamespace(string newDefaultNamespace)
		{
			defaultNamespace = newDefaultNamespace;
			return this;
		}

		/// <summary>
		/// Sets the default interceptor for use by all sessions.
		/// </summary>
		/// <param name="newInterceptor">The default interceptor.</param>
		/// <returns>This configuration instance.</returns>
		public Configuration SetInterceptor(IInterceptor newInterceptor)
		{
			interceptor = newInterceptor;
			return this;
		}

		/// <summary>
		/// Specify a completely new set of properties
		/// </summary>
		public Configuration SetProperties(IDictionary<string, string> newProperties)
		{
			properties = newProperties;
			return this;
		}

		/// <summary>
		/// Adds an <see cref="IDictionary"/> of configuration properties.  The 
		/// Key is the name of the Property and the Value is the <see cref="String"/>
		/// value of the Property.
		/// </summary>
		/// <param name="additionalProperties">An <see cref="IDictionary"/> of configuration properties.</param>
		/// <returns>
		/// This <see cref="Configuration"/> object.
		/// </returns>
		public Configuration AddProperties(IDictionary<string, string> additionalProperties)
		{
			foreach (var de in additionalProperties)
			{
				properties.Add(de.Key, de.Value);
			}
			return this;
		}

		/// <summary>
		/// Sets the value of the configuration property.
		/// </summary>
		/// <param name="name">The name of the property.</param>
		/// <param name="value">The value of the property.</param>
		/// <returns>
		/// This configuration object.
		/// </returns>
		public Configuration SetProperty(string name, string value)
		{
			properties[name] = value;
			return this;
		}

		/// <summary>
		/// Gets the value of the configuration property.
		/// </summary>
		/// <param name="name">The name of the property.</param>
		/// <returns>The configured value of the property, or <see langword="null" /> if the property was not specified.</returns>
		public string GetProperty(string name)
		{
			return PropertiesHelper.GetString(name, properties, null);
		}

		private void AddProperties(ISessionFactoryConfiguration factoryConfiguration)
		{
			foreach (var kvp in factoryConfiguration.Properties)
			{
				if (log.IsDebugEnabled)
				{
					log.Debug(kvp.Key + "=" + kvp.Value);
				}
				properties[kvp.Key] = kvp.Value;
			}
			Environment.VerifyProperties(properties);
		}

		// TODO - getConfigurationInputStream(String resource)

		/// <summary>
		/// Configure NHibernate using the <c>&lt;hibernate-configuration&gt;</c> section
		/// from the application config file, if found, or the file <c>hibernate.cfg.xml</c> if the
		/// <c>&lt;hibernate-configuration&gt;</c> section not include the session-factory configuration.
		/// </summary>
		/// <returns>A configuration object initialized with the file.</returns>
		/// <remarks>
		/// To configure NHibernate explicitly using <c>hibernate.cfg.xml</c>, appling merge/override
		/// of the application configuration file, use this code:
		/// <code>
		///		configuration.Configure("path/to/hibernate.cfg.xml");
		/// </code>
		/// </remarks>
		public Configuration Configure()
		{
			var hc = ConfigurationManager.GetSection(CfgXmlHelper.CfgSectionName) as IHibernateConfiguration;
			if (hc != null && hc.SessionFactory != null)
			{
				return DoConfigure(hc.SessionFactory);
			}
			else
			{
				return Configure(GetDefaultConfigurationFilePath());
			}
		}

		/// <summary>
		/// Configure NHibernate using the file specified.
		/// </summary>
		/// <param name="fileName">The location of the XML file to use to configure NHibernate.</param>
		/// <returns>A Configuration object initialized with the file.</returns>
		/// <remarks>
		/// Calling Configure(string) will override/merge the values set in app.config or web.config
		/// </remarks>
		public Configuration Configure(string fileName)
		{
			return Configure(fileName, false);
		}

		private Configuration Configure(string fileName, bool ignoreSessionFactoryConfig)
		{
			if (ignoreSessionFactoryConfig)
			{
				Environment.ResetSessionFactoryProperties();
				properties = Environment.Properties;
			}

			XmlTextReader reader = null;
			try
			{
				reader = new XmlTextReader(fileName);
				return Configure(reader);
			}
			finally
			{
				if (reader != null)
				{
					reader.Close();
				}
			}
		}

		/// <summary>
		/// Configure NHibernate using a resource contained in an Assembly.
		/// </summary>
		/// <param name="assembly">The <see cref="Assembly"/> that contains the resource.</param>
		/// <param name="resourceName">The name of the manifest resource being requested.</param>
		/// <returns>A Configuration object initialized from the manifest resource.</returns>
		/// <remarks>
		/// Calling Configure(Assembly, string) will overwrite the values set in app.config or web.config
		/// </remarks>
		public Configuration Configure(Assembly assembly, string resourceName)
		{
			if (assembly == null)
			{
				throw new HibernateException("Could not configure NHibernate.", new ArgumentNullException("assembly"));
			}

			if (resourceName == null)
			{
				throw new HibernateException("Could not configure NHibernate.", new ArgumentNullException("resourceName"));
			}

			Stream stream = null;
			try
			{
				stream = assembly.GetManifestResourceStream(resourceName);
				if (stream == null)
				{
					// resource does not exist - throw appropriate exception 
					throw new HibernateException("A ManifestResourceStream could not be created for the resource " + resourceName
												 + " in Assembly " + assembly.FullName);
				}

				return Configure(new XmlTextReader(stream));
			}
			finally
			{
				if (stream != null)
				{
					stream.Close();
				}
			}
		}

		/// <summary>
		/// Configure NHibernate using the specified XmlReader.
		/// </summary>
		/// <param name="textReader">The <see cref="XmlReader"/> that contains the Xml to configure NHibernate.</param>
		/// <returns>A Configuration object initialized with the file.</returns>
		/// <remarks>
		/// Calling Configure(XmlReader) will overwrite the values set in app.config or web.config
		/// </remarks>
		public Configuration Configure(XmlReader textReader)
		{
			if (textReader == null)
			{
				throw new HibernateConfigException("Could not configure NHibernate.",
												   new ArgumentException("A null value was passed in.", "textReader"));
			}

			try
			{
				IHibernateConfiguration hc = new HibernateConfiguration(textReader);
				return DoConfigure(hc.SessionFactory);
			}
			catch (Exception e)
			{
				log.Error("Problem parsing configuration", e);
				throw;
			}
		}

		// Not ported - configure(org.w3c.dom.Document)

		protected Configuration DoConfigure(ISessionFactoryConfiguration factoryConfiguration)
		{
			if (!string.IsNullOrEmpty(factoryConfiguration.Name))
			{
				properties[Environment.SessionFactoryName] = factoryConfiguration.Name;
			}

			AddProperties(factoryConfiguration);

			// Load mappings
			foreach (var mc in factoryConfiguration.Mappings)
			{
				if (mc.IsEmpty())
				{
					throw new HibernateConfigException("<mapping> element in configuration specifies no attributes");
				}
				if (!string.IsNullOrEmpty(mc.Resource) && !string.IsNullOrEmpty(mc.Assembly))
				{
					log.Debug(factoryConfiguration.Name + "<-" + mc.Resource + " in " + mc.Assembly);
					AddResource(mc.Resource, Assembly.Load(mc.Assembly));
				}
				else if (!string.IsNullOrEmpty(mc.Assembly))
				{
					log.Debug(factoryConfiguration.Name + "<-" + mc.Assembly);
					AddAssembly(mc.Assembly);
				}
				else if (!string.IsNullOrEmpty(mc.File))
				{
					log.Debug(factoryConfiguration.Name + "<-" + mc.File);
					AddFile(mc.File);
				}
			}

			// Load class-cache
			foreach (var ccc in factoryConfiguration.ClassesCache)
			{
				string region = string.IsNullOrEmpty(ccc.Region) ? ccc.Class : ccc.Region;
				bool includeLazy = (ccc.Include != ClassCacheInclude.NonLazy);
				SetCacheConcurrencyStrategy(ccc.Class, EntityCacheUsageParser.ToString(ccc.Usage), region, includeLazy);
			}

			// Load collection-cache
			foreach (var ccc in factoryConfiguration.CollectionsCache)
			{
				string role = ccc.Collection;
				NHibernate.Mapping.Collection collection = GetCollectionMapping(role);
				if (collection == null)
				{
					throw new HibernateConfigException(
						"collection-cache Configuration: Cannot configure cache for unknown collection role " + role);
				}

				string region = string.IsNullOrEmpty(ccc.Region) ? role : ccc.Region;
				SetCollectionCacheConcurrencyStrategy(role, EntityCacheUsageParser.ToString(ccc.Usage), region);
			}

			// Events
			foreach (var ec in factoryConfiguration.Events)
			{
				var listenerClasses = new string[ec.Listeners.Count];
				for (int i = 0; i < ec.Listeners.Count; i++)
				{
					listenerClasses[i] = ec.Listeners[i].Class;
				}
				log.Debug("Event listeners: " + ec.Type + "=" + StringHelper.ToString(listenerClasses));
				SetListeners(ec.Type, listenerClasses);
			}
			// Listeners
			foreach (var lc in factoryConfiguration.Listeners)
			{
				log.Debug("Event listener: " + lc.Type + "=" + lc.Class);
				SetListeners(lc.Type, new[] { lc.Class });
			}

			if (!string.IsNullOrEmpty(factoryConfiguration.Name))
			{
				log.Info("Configured SessionFactory: " + factoryConfiguration.Name);
			}
			log.Debug("properties: " + properties);

			return this;
		}

		internal RootClass GetRootClassMapping(string clazz)
		{
			try
			{
				return (RootClass)GetClassMapping(clazz);
			}
			catch (InvalidCastException)
			{
				throw new HibernateConfigException(
					"class-cache Configuration: You may only specify a cache for root <class> mappings " + "(cache was specified for "
					+ clazz + ")");
			}
		}

		internal RootClass GetRootClassMapping(System.Type clazz)
		{
			PersistentClass persistentClass = GetClassMapping(clazz);

			if (persistentClass == null)
			{
				throw new HibernateConfigException("class-cache Configuration: Cache specified for unmapped class " + clazz);
			}

			var rootClass = persistentClass as RootClass;

			if (rootClass == null)
			{
				throw new HibernateConfigException(
					"class-cache Configuration: You may only specify a cache for root <class> mappings " + "(cache was specified for "
					+ clazz + ")");
			}

			return rootClass;
		}

		/// <summary>
		/// Set up a cache for an entity class
		/// </summary>
		public Configuration SetCacheConcurrencyStrategy(String clazz, String concurrencyStrategy)
		{
			SetCacheConcurrencyStrategy(clazz, concurrencyStrategy, clazz);
			return this;
		}

		public void SetCacheConcurrencyStrategy(String clazz, String concurrencyStrategy, String region)
		{
			SetCacheConcurrencyStrategy(clazz, concurrencyStrategy, region, true);
		}

		internal void SetCacheConcurrencyStrategy(String clazz, String concurrencyStrategy, String region, bool includeLazy)
		{
			RootClass rootClass = GetRootClassMapping(StringHelper.GetFullClassname(clazz));
			if (rootClass == null)
			{
				throw new HibernateConfigException("Cannot cache an unknown entity: " + clazz);
			}
			rootClass.CacheConcurrencyStrategy = concurrencyStrategy;
			rootClass.CacheRegionName = region;
			rootClass.SetLazyPropertiesCacheable(includeLazy);
		}

		/// <summary>
		/// Set up a cache for a collection role
		/// </summary>
		public Configuration SetCollectionCacheConcurrencyStrategy(string collectionRole, string concurrencyStrategy)
		{
			SetCollectionCacheConcurrencyStrategy(collectionRole, concurrencyStrategy, collectionRole);
			return this;
		}

		internal void SetCollectionCacheConcurrencyStrategy(string collectionRole, string concurrencyStrategy, string region)
		{
			NHibernate.Mapping.Collection collection = GetCollectionMapping(collectionRole);
			collection.CacheConcurrencyStrategy = concurrencyStrategy;
			collection.CacheRegionName = region;
		}

		/// <summary>
		/// Get the query language imports (entityName/className -> AssemblyQualifiedName)
		/// </summary>
		public IDictionary<string, string> Imports { get; protected set; }

		/// <summary>
		/// Create an object-oriented view of the configuration properties
		/// </summary>
		/// <returns>A <see cref="Settings"/> object initialized from the settings properties.</returns>
		//protected Settings BuildSettings()
		private Settings BuildSettings()
		{
			var result = settingsFactory.BuildSettings(GetDerivedProperties());
			// NH : Set configuration for IdGenerator SQL logging
			PersistentIdGeneratorParmsNames.SqlStatementLogger.FormatSql = result.SqlStatementLogger.FormatSql;
			PersistentIdGeneratorParmsNames.SqlStatementLogger.LogToStdout = result.SqlStatementLogger.LogToStdout;
			return result;
		}

		/// <summary>
		/// The named SQL queries
		/// </summary>
		public IDictionary<string, NamedSQLQueryDefinition> NamedSQLQueries
		{
			get;
			protected set;
		}

		/// <summary>
		/// Naming strategy for tables and columns
		/// </summary>
		public INamingStrategy NamingStrategy
		{
			get { return namingStrategy; }
		}

		/// <summary>
		/// Set a custom naming strategy
		/// </summary>
		/// <param name="newNamingStrategy">the NamingStrategy to set</param>
		/// <returns></returns>
		public Configuration SetNamingStrategy(INamingStrategy newNamingStrategy)
		{
			namingStrategy = newNamingStrategy;
			return this;
		}

		public IDictionary<string, ResultSetMappingDefinition> SqlResultSetMappings
		{
			get;
			protected set;
		}

		public IDictionary<string, FilterDefinition> FilterDefinitions { get; protected set; }

		public void AddFilterDefinition(FilterDefinition definition)
		{
			FilterDefinitions.Add(definition.FilterName, definition);
		}

		public void AddAuxiliaryDatabaseObject(IAuxiliaryDatabaseObject obj)
		{
			auxiliaryDatabaseObjects.Add(obj);
		}

		public IDictionary<string, ISQLFunction> SqlFunctions { get; protected set; }

		public void AddSqlFunction(string functionName, ISQLFunction sqlFunction)
		{
			SqlFunctions[functionName] = sqlFunction;
		}

		#region NHibernate-Specific Members

		/// <summary>
		/// Load and validate the mappings in the <see cref="XmlReader" /> against
		/// the nhibernate-mapping-2.2 schema, without adding them to the configuration.
		/// </summary>
		/// <remarks>
		/// This method is made public to be usable from the unit tests. It is not intended
		/// to be called by end users.
		/// </remarks>
		/// <param name="hbmReader">The XmlReader that contains the mapping.</param>
		/// <param name="name">The name of the document, for error reporting purposes.</param>
		/// <returns>NamedXmlDocument containing the validated XmlDocument built from the XmlReader.</returns>
		public NamedXmlDocument LoadMappingDocument(XmlReader hbmReader, string name)
		{
			XmlReaderSettings settings = Schemas.CreateMappingReaderSettings();
			settings.ValidationEventHandler += ValidationHandler;

			using (XmlReader reader = XmlReader.Create(hbmReader, settings))
			{
				Debug.Assert(currentDocumentName == null);
				currentDocumentName = name;

				try
				{
					var hbmDocument = new XmlDocument();
					hbmDocument.Load(reader);
					return new NamedXmlDocument(name, hbmDocument);
				}
				catch (MappingException)
				{
					throw;
				}
				catch (Exception e)
				{
					string nameFormatted = name ?? "(unknown)";
					LogAndThrow(new MappingException("Could not compile the mapping document: " + nameFormatted, e));
				}
				finally
				{
					currentDocumentName = null;
				}
			}
			return null;
		}

		/// <summary>
		/// Adds the Mappings in the <see cref="XmlReader"/> after validating it
		/// against the nhibernate-mapping-2.2 schema.
		/// </summary>
		/// <param name="hbmReader">The XmlReader that contains the mapping.</param>
		/// <returns>This Configuration object.</returns>
		public Configuration AddXmlReader(XmlReader hbmReader)
		{
			return AddXmlReader(hbmReader, null);
		}

		/// <summary>
		/// Adds the Mappings in the <see cref="XmlReader"/> after validating it
		/// against the nhibernate-mapping-2.2 schema.
		/// </summary>
		/// <param name="hbmReader">The XmlReader that contains the mapping.</param>
		/// <param name="name">The name of the document to use for error reporting. May be <see langword="null" />.</param>
		/// <returns>This Configuration object.</returns>
		public Configuration AddXmlReader(XmlReader hbmReader, string name)
		{
			NamedXmlDocument document = LoadMappingDocument(hbmReader, name);
			AddDocumentThroughQueue(document);
			return this;
		}

		private void AddDocumentThroughQueue(NamedXmlDocument document)
		{
			mappingsQueue.AddDocument(document);
			ProcessMappingsQueue();
		}

		private void ProcessMappingsQueue()
		{
			NamedXmlDocument document;

			while ((document = mappingsQueue.GetNextAvailableResource()) != null)
			{
				AddValidatedDocument(document);
			}
		}

		private void ValidationHandler(object o, ValidationEventArgs args)
		{
			string message = string.Format("{0}({1},{2}): XML validation error: {3}", currentDocumentName,
										   args.Exception.LineNumber, args.Exception.LinePosition, args.Exception.Message);
			LogAndThrow(new MappingException(message, args.Exception));
		}

		protected virtual string GetDefaultConfigurationFilePath()
		{
			string baseDir = AppDomain.CurrentDomain.BaseDirectory;

			// Note RelativeSearchPath can be null even if the doc say something else; don't remove the check
			var searchPath = AppDomain.CurrentDomain.RelativeSearchPath ?? string.Empty;

			string relativeSearchPath = searchPath.Split(';').First();
			string binPath = Path.Combine(baseDir, relativeSearchPath);
			return Path.Combine(binPath, DefaultHibernateCfgFileName);
		}

		#endregion

		private XmlSchemas schemas;

		private XmlSchemas Schemas
		{
			get { return schemas = schemas ?? new XmlSchemas(); }
			set { schemas = value; }
		}

		/// <summary>
		/// Set or clear listener for a given <see cref="ListenerType"/>.
		/// </summary>
		/// <param name="type">The <see cref="ListenerType"/>.</param>
		/// <param name="listenerClasses">The array of AssemblyQualifiedName of each listener for <paramref name="type"/>.</param>
		/// <remarks>
		/// <paramref name="listenerClasses"/> must implements the interface related with <paramref name="type"/>.
		/// All listeners of the given <see cref="ListenerType"/> will be cleared if the <paramref name="listenerClasses"/> 
		/// is null or empty.
		/// </remarks>
		/// <exception cref="MappingException">
		/// when an element of <paramref name="listenerClasses"/> have an invalid value or cant be instantiated.
		/// </exception>
		public void SetListeners(ListenerType type, string[] listenerClasses)
		{
			if (listenerClasses == null || listenerClasses.Length == 0)
			{
				ClearListeners(type);
			}
			else
			{
				var listeners = (object[])Array.CreateInstance(eventListeners.GetListenerClassFor(type), listenerClasses.Length);
				for (int i = 0; i < listeners.Length; i++)
				{
					try
					{
						listeners[i] = Environment.BytecodeProvider.ObjectsFactory.CreateInstance(ReflectHelper.ClassForName(listenerClasses[i]));
					}
					catch (Exception e)
					{
						throw new MappingException(
							"Unable to instantiate specified event (" + type + ") listener class: " + listenerClasses[i], e);
					}
				}
				SetListeners(type, listeners);
			}
		}

		/// <summary>
		/// Set or clear listener for a given <see cref="ListenerType"/>.
		/// </summary>
		/// <param name="type">The <see cref="ListenerType"/>.</param>
		/// <param name="listener">The listener for <paramref name="type"/> or null to clear.</param>
		/// <remarks><paramref name="listener"/> must implements the interface related with <paramref name="type"/>.</remarks>
		/// <seealso cref="NHibernate.Event"/>
		public void SetListener(ListenerType type, object listener)
		{
			if (listener == null)
			{
				ClearListeners(type);
			}
			else
			{
				var listeners = (object[])Array.CreateInstance(eventListeners.GetListenerClassFor(type), 1);
				listeners[0] = listener;
				SetListeners(type, listeners);
			}
		}

		private void ClearListeners(ListenerType type)
		{
			switch (type)
			{
				case ListenerType.Autoflush:
					eventListeners.AutoFlushEventListeners = new IAutoFlushEventListener[] { };
					break;
				case ListenerType.Merge:
					eventListeners.MergeEventListeners = new IMergeEventListener[] { };
					break;
				case ListenerType.Create:
					eventListeners.PersistEventListeners = new IPersistEventListener[] { };
					break;
				case ListenerType.CreateOnFlush:
					eventListeners.PersistOnFlushEventListeners = new IPersistEventListener[] { };
					break;
				case ListenerType.Delete:
					eventListeners.DeleteEventListeners = new IDeleteEventListener[] { };
					break;
				case ListenerType.DirtyCheck:
					eventListeners.DirtyCheckEventListeners = new IDirtyCheckEventListener[] { };
					break;
				case ListenerType.Evict:
					eventListeners.EvictEventListeners = new IEvictEventListener[] { };
					break;
				case ListenerType.Flush:
					eventListeners.FlushEventListeners = new IFlushEventListener[] { };
					break;
				case ListenerType.FlushEntity:
					eventListeners.FlushEntityEventListeners = new IFlushEntityEventListener[] { };
					break;
				case ListenerType.Load:
					eventListeners.LoadEventListeners = new ILoadEventListener[] { };
					break;
				case ListenerType.LoadCollection:
					eventListeners.InitializeCollectionEventListeners = new IInitializeCollectionEventListener[] { };
					break;
				case ListenerType.Lock:
					eventListeners.LockEventListeners = new ILockEventListener[] { };
					break;
				case ListenerType.Refresh:
					eventListeners.RefreshEventListeners = new IRefreshEventListener[] { };
					break;
				case ListenerType.Replicate:
					eventListeners.ReplicateEventListeners = new IReplicateEventListener[] { };
					break;
				case ListenerType.SaveUpdate:
					eventListeners.SaveOrUpdateEventListeners = new ISaveOrUpdateEventListener[] { };
					break;
				case ListenerType.Save:
					eventListeners.SaveEventListeners = new ISaveOrUpdateEventListener[] { };
					break;
				case ListenerType.PreUpdate:
					eventListeners.PreUpdateEventListeners = new IPreUpdateEventListener[] { };
					break;
				case ListenerType.Update:
					eventListeners.UpdateEventListeners = new ISaveOrUpdateEventListener[] { };
					break;
				case ListenerType.PreLoad:
					eventListeners.PreLoadEventListeners = new IPreLoadEventListener[] { };
					break;
				case ListenerType.PreDelete:
					eventListeners.PreDeleteEventListeners = new IPreDeleteEventListener[] { };
					break;
				case ListenerType.PreInsert:
					eventListeners.PreInsertEventListeners = new IPreInsertEventListener[] { };
					break;
				case ListenerType.PostLoad:
					eventListeners.PostLoadEventListeners = new IPostLoadEventListener[] { };
					break;
				case ListenerType.PostInsert:
					eventListeners.PostInsertEventListeners = new IPostInsertEventListener[] { };
					break;
				case ListenerType.PostUpdate:
					eventListeners.PostUpdateEventListeners = new IPostUpdateEventListener[] { };
					break;
				case ListenerType.PostDelete:
					eventListeners.PostDeleteEventListeners = new IPostDeleteEventListener[] { };
					break;
				case ListenerType.PostCommitUpdate:
					eventListeners.PostCommitUpdateEventListeners = new IPostUpdateEventListener[] { };
					break;
				case ListenerType.PostCommitInsert:
					eventListeners.PostCommitInsertEventListeners = new IPostInsertEventListener[] { };
					break;
				case ListenerType.PostCommitDelete:
					eventListeners.PostCommitDeleteEventListeners = new IPostDeleteEventListener[] { };
					break;
				case ListenerType.PreCollectionRecreate:
					eventListeners.PreCollectionRecreateEventListeners = new IPreCollectionRecreateEventListener[] { };
					break;
				case ListenerType.PreCollectionRemove:
					eventListeners.PreCollectionRemoveEventListeners = new IPreCollectionRemoveEventListener[] { };
					break;
				case ListenerType.PreCollectionUpdate:
					eventListeners.PreCollectionUpdateEventListeners = new IPreCollectionUpdateEventListener[] { };
					break;
				case ListenerType.PostCollectionRecreate:
					eventListeners.PostCollectionRecreateEventListeners = new IPostCollectionRecreateEventListener[] { };
					break;
				case ListenerType.PostCollectionRemove:
					eventListeners.PostCollectionRemoveEventListeners = new IPostCollectionRemoveEventListener[] { };
					break;
				case ListenerType.PostCollectionUpdate:
					eventListeners.PostCollectionUpdateEventListeners = new IPostCollectionUpdateEventListener[] { };
					break;
				default:
					log.Warn("Unrecognized listener type [" + type + "]");
					break;
			}
		}

		/// <summary>
		/// Set or clear listeners for a given <see cref="ListenerType"/>.
		/// </summary>
		/// <param name="type">The <see cref="ListenerType"/>.</param>
		/// <param name="listeners">The listener for <paramref name="type"/> or null to clear.</param>
		/// <remarks>Listeners of <paramref name="listeners"/> must implements one of the interface of event listenesr.</remarks>
		/// <seealso cref="NHibernate.Event"/>
		public void SetListeners(ListenerType type, object[] listeners)
		{
			if (listeners == null)
			{
				ClearListeners(type);
			}
			switch (type)
			{
				case ListenerType.Autoflush:
					eventListeners.AutoFlushEventListeners = (IAutoFlushEventListener[])listeners;
					break;
				case ListenerType.Merge:
					eventListeners.MergeEventListeners = (IMergeEventListener[])listeners;
					break;
				case ListenerType.Create:
					eventListeners.PersistEventListeners = (IPersistEventListener[])listeners;
					break;
				case ListenerType.CreateOnFlush:
					eventListeners.PersistOnFlushEventListeners = (IPersistEventListener[])listeners;
					break;
				case ListenerType.Delete:
					eventListeners.DeleteEventListeners = (IDeleteEventListener[])listeners;
					break;
				case ListenerType.DirtyCheck:
					eventListeners.DirtyCheckEventListeners = (IDirtyCheckEventListener[])listeners;
					break;
				case ListenerType.Evict:
					eventListeners.EvictEventListeners = (IEvictEventListener[])listeners;
					break;
				case ListenerType.Flush:
					eventListeners.FlushEventListeners = (IFlushEventListener[])listeners;
					break;
				case ListenerType.FlushEntity:
					eventListeners.FlushEntityEventListeners = (IFlushEntityEventListener[])listeners;
					break;
				case ListenerType.Load:
					eventListeners.LoadEventListeners = (ILoadEventListener[])listeners;
					break;
				case ListenerType.LoadCollection:
					eventListeners.InitializeCollectionEventListeners = (IInitializeCollectionEventListener[])listeners;
					break;
				case ListenerType.Lock:
					eventListeners.LockEventListeners = (ILockEventListener[])listeners;
					break;
				case ListenerType.Refresh:
					eventListeners.RefreshEventListeners = (IRefreshEventListener[])listeners;
					break;
				case ListenerType.Replicate:
					eventListeners.ReplicateEventListeners = (IReplicateEventListener[])listeners;
					break;
				case ListenerType.SaveUpdate:
					eventListeners.SaveOrUpdateEventListeners = (ISaveOrUpdateEventListener[])listeners;
					break;
				case ListenerType.Save:
					eventListeners.SaveEventListeners = (ISaveOrUpdateEventListener[])listeners;
					break;
				case ListenerType.PreUpdate:
					eventListeners.PreUpdateEventListeners = (IPreUpdateEventListener[])listeners;
					break;
				case ListenerType.Update:
					eventListeners.UpdateEventListeners = (ISaveOrUpdateEventListener[])listeners;
					break;
				case ListenerType.PreLoad:
					eventListeners.PreLoadEventListeners = (IPreLoadEventListener[])listeners;
					break;
				case ListenerType.PreDelete:
					eventListeners.PreDeleteEventListeners = (IPreDeleteEventListener[])listeners;
					break;
				case ListenerType.PreInsert:
					eventListeners.PreInsertEventListeners = (IPreInsertEventListener[])listeners;
					break;
				case ListenerType.PostLoad:
					eventListeners.PostLoadEventListeners = (IPostLoadEventListener[])listeners;
					break;
				case ListenerType.PostInsert:
					eventListeners.PostInsertEventListeners = (IPostInsertEventListener[])listeners;
					break;
				case ListenerType.PostUpdate:
					eventListeners.PostUpdateEventListeners = (IPostUpdateEventListener[])listeners;
					break;
				case ListenerType.PostDelete:
					eventListeners.PostDeleteEventListeners = (IPostDeleteEventListener[])listeners;
					break;
				case ListenerType.PostCommitUpdate:
					eventListeners.PostCommitUpdateEventListeners = (IPostUpdateEventListener[])listeners;
					break;
				case ListenerType.PostCommitInsert:
					eventListeners.PostCommitInsertEventListeners = (IPostInsertEventListener[])listeners;
					break;
				case ListenerType.PostCommitDelete:
					eventListeners.PostCommitDeleteEventListeners = (IPostDeleteEventListener[])listeners;
					break;
				case ListenerType.PreCollectionRecreate:
					eventListeners.PreCollectionRecreateEventListeners = (IPreCollectionRecreateEventListener[])listeners;
					break;
				case ListenerType.PreCollectionRemove:
					eventListeners.PreCollectionRemoveEventListeners = (IPreCollectionRemoveEventListener[])listeners;
					break;
				case ListenerType.PreCollectionUpdate:
					eventListeners.PreCollectionUpdateEventListeners = (IPreCollectionUpdateEventListener[])listeners;
					break;
				case ListenerType.PostCollectionRecreate:
					eventListeners.PostCollectionRecreateEventListeners = (IPostCollectionRecreateEventListener[])listeners;
					break;
				case ListenerType.PostCollectionRemove:
					eventListeners.PostCollectionRemoveEventListeners = (IPostCollectionRemoveEventListener[])listeners;
					break;
				case ListenerType.PostCollectionUpdate:
					eventListeners.PostCollectionUpdateEventListeners = (IPostCollectionUpdateEventListener[])listeners;
					break;
				default:
					log.Warn("Unrecognized listener type [" + type + "]");
					break;
			}
		}


		/// <summary>
		/// Append the listeners to the end of the currently configured
		/// listeners
		/// </summary>
		public void AppendListeners(ListenerType type, object[] listeners)
		{
			switch (type)
			{
				case ListenerType.Autoflush:
					eventListeners.AutoFlushEventListeners = AppendListeners(eventListeners.AutoFlushEventListeners, (IAutoFlushEventListener[])listeners);
					break;
				case ListenerType.Merge:
					eventListeners.MergeEventListeners = AppendListeners(eventListeners.MergeEventListeners, (IMergeEventListener[])listeners);
					break;
				case ListenerType.Create:
					eventListeners.PersistEventListeners = AppendListeners(eventListeners.PersistEventListeners, (IPersistEventListener[])listeners);
					break;
				case ListenerType.CreateOnFlush:
					eventListeners.PersistOnFlushEventListeners = AppendListeners(eventListeners.PersistOnFlushEventListeners, (IPersistEventListener[])listeners);
					break;
				case ListenerType.Delete:
					eventListeners.DeleteEventListeners = AppendListeners(eventListeners.DeleteEventListeners, (IDeleteEventListener[])listeners);
					break;
				case ListenerType.DirtyCheck:
					eventListeners.DirtyCheckEventListeners = AppendListeners(eventListeners.DirtyCheckEventListeners, (IDirtyCheckEventListener[])listeners);
					break;
				case ListenerType.Evict:
					eventListeners.EvictEventListeners = AppendListeners(eventListeners.EvictEventListeners, (IEvictEventListener[])listeners);
					break;
				case ListenerType.Flush:
					eventListeners.FlushEventListeners = AppendListeners(eventListeners.FlushEventListeners, (IFlushEventListener[])listeners);
					break;
				case ListenerType.FlushEntity:
					eventListeners.FlushEntityEventListeners = AppendListeners(eventListeners.FlushEntityEventListeners, (IFlushEntityEventListener[])listeners);
					break;
				case ListenerType.Load:
					eventListeners.LoadEventListeners = AppendListeners(eventListeners.LoadEventListeners, (ILoadEventListener[])listeners);
					break;
				case ListenerType.LoadCollection:
					eventListeners.InitializeCollectionEventListeners = AppendListeners(eventListeners.InitializeCollectionEventListeners, (IInitializeCollectionEventListener[])listeners);
					break;
				case ListenerType.Lock:
					eventListeners.LockEventListeners = AppendListeners(eventListeners.LockEventListeners, (ILockEventListener[])listeners);
					break;
				case ListenerType.Refresh:
					eventListeners.RefreshEventListeners = AppendListeners(eventListeners.RefreshEventListeners, (IRefreshEventListener[])listeners);
					break;
				case ListenerType.Replicate:
					eventListeners.ReplicateEventListeners = AppendListeners(eventListeners.ReplicateEventListeners, (IReplicateEventListener[])listeners);
					break;
				case ListenerType.SaveUpdate:
					eventListeners.SaveOrUpdateEventListeners = AppendListeners(eventListeners.SaveOrUpdateEventListeners, (ISaveOrUpdateEventListener[])listeners);
					break;
				case ListenerType.Save:
					eventListeners.SaveEventListeners = AppendListeners(eventListeners.SaveEventListeners, (ISaveOrUpdateEventListener[])listeners);
					break;
				case ListenerType.PreUpdate:
					eventListeners.PreUpdateEventListeners = AppendListeners(eventListeners.PreUpdateEventListeners, (IPreUpdateEventListener[])listeners);
					break;
				case ListenerType.Update:
					eventListeners.UpdateEventListeners = AppendListeners(eventListeners.UpdateEventListeners, (ISaveOrUpdateEventListener[])listeners);
					break;
				case ListenerType.PreLoad:
					eventListeners.PreLoadEventListeners = AppendListeners(eventListeners.PreLoadEventListeners, (IPreLoadEventListener[])listeners);
					break;
				case ListenerType.PreDelete:
					eventListeners.PreDeleteEventListeners = AppendListeners(eventListeners.PreDeleteEventListeners, (IPreDeleteEventListener[])listeners);
					break;
				case ListenerType.PreInsert:
					eventListeners.PreInsertEventListeners = AppendListeners(eventListeners.PreInsertEventListeners, (IPreInsertEventListener[])listeners);
					break;
				case ListenerType.PostLoad:
					eventListeners.PostLoadEventListeners = AppendListeners(eventListeners.PostLoadEventListeners, (IPostLoadEventListener[])listeners);
					break;
				case ListenerType.PostInsert:
					eventListeners.PostInsertEventListeners = AppendListeners(eventListeners.PostInsertEventListeners, (IPostInsertEventListener[])listeners);
					break;
				case ListenerType.PostUpdate:
					eventListeners.PostUpdateEventListeners = AppendListeners(eventListeners.PostUpdateEventListeners, (IPostUpdateEventListener[])listeners);
					break;
				case ListenerType.PostDelete:
					eventListeners.PostDeleteEventListeners = AppendListeners(eventListeners.PostDeleteEventListeners, (IPostDeleteEventListener[])listeners);
					break;
				case ListenerType.PostCommitUpdate:
					eventListeners.PostCommitUpdateEventListeners = AppendListeners(eventListeners.PostCommitUpdateEventListeners, (IPostUpdateEventListener[])listeners);
					break;
				case ListenerType.PostCommitInsert:
					eventListeners.PostCommitInsertEventListeners = AppendListeners(eventListeners.PostCommitInsertEventListeners, (IPostInsertEventListener[])listeners);
					break;
				case ListenerType.PostCommitDelete:
					eventListeners.PostCommitDeleteEventListeners = AppendListeners(eventListeners.PostCommitDeleteEventListeners, (IPostDeleteEventListener[])listeners);
					break;
				case ListenerType.PreCollectionRecreate:
					eventListeners.PreCollectionRecreateEventListeners = AppendListeners(eventListeners.PreCollectionRecreateEventListeners, (IPreCollectionRecreateEventListener[])listeners);
					break;
				case ListenerType.PreCollectionRemove:
					eventListeners.PreCollectionRemoveEventListeners = AppendListeners(eventListeners.PreCollectionRemoveEventListeners, (IPreCollectionRemoveEventListener[])listeners);
					break;
				case ListenerType.PreCollectionUpdate:
					eventListeners.PreCollectionUpdateEventListeners = AppendListeners(eventListeners.PreCollectionUpdateEventListeners, (IPreCollectionUpdateEventListener[])listeners);
					break;
				case ListenerType.PostCollectionRecreate:
					eventListeners.PostCollectionRecreateEventListeners = AppendListeners(eventListeners.PostCollectionRecreateEventListeners, (IPostCollectionRecreateEventListener[])listeners);
					break;
				case ListenerType.PostCollectionRemove:
					eventListeners.PostCollectionRemoveEventListeners = AppendListeners(eventListeners.PostCollectionRemoveEventListeners, (IPostCollectionRemoveEventListener[])listeners);
					break;
				case ListenerType.PostCollectionUpdate:
					eventListeners.PostCollectionUpdateEventListeners = AppendListeners(eventListeners.PostCollectionUpdateEventListeners, (IPostCollectionUpdateEventListener[])listeners);
					break;
				default:
					log.Warn("Unrecognized listener type [" + type + "]");
					break;
			}
		}

		private static T[] AppendListeners<T>(T[] existing, T[] listenersToAdd)
		{
			var list = new List<T>(existing ?? new T[0]);
			list.AddRange(listenersToAdd);
			return list.ToArray();
		}

		///<summary>
		/// Generate DDL for altering tables
		///</summary>
		/// <seealso cref="NHibernate.Tool.hbm2ddl.SchemaUpdate"/>
		public string[] GenerateSchemaUpdateScript(Dialect.Dialect dialect, DatabaseMetadata databaseMetadata)
		{
			SecondPassCompile();

			string defaultCatalog = PropertiesHelper.GetString(Environment.DefaultCatalog, properties, null);
			string defaultSchema = PropertiesHelper.GetString(Environment.DefaultSchema, properties, null);

			var script = new List<string>(50);
			foreach (var table in TableMappings)
			{
				if (table.IsPhysicalTable && IncludeAction(table.SchemaActions, SchemaAction.Update))
				{
					ITableMetadata tableInfo = databaseMetadata.GetTableMetadata(table.Name, table.Schema ?? defaultSchema,
																				 table.Catalog ?? defaultCatalog, table.IsQuoted);
					if (tableInfo == null)
					{
						script.Add(table.SqlCreateString(dialect, mapping, defaultCatalog, defaultSchema));
					}
					else
					{
						string[] alterDDL = table.SqlAlterStrings(dialect, mapping, tableInfo, defaultCatalog, defaultSchema);
						script.AddRange(alterDDL);
					}

					string[] comments = table.SqlCommentStrings(dialect, defaultCatalog, defaultSchema);
					script.AddRange(comments);
				}
			}

			foreach (var table in TableMappings)
			{
				if (table.IsPhysicalTable && IncludeAction(table.SchemaActions, SchemaAction.Update))
				{
					ITableMetadata tableInfo = databaseMetadata.GetTableMetadata(table.Name, table.Schema, table.Catalog,
																				 table.IsQuoted);

                    if (dialect.SupportsForeignKeyConstraintInAlterTable)
					{
						foreach (var fk in table.ForeignKeyIterator)
						{
							if (fk.HasPhysicalConstraint && IncludeAction(fk.ReferencedTable.SchemaActions, SchemaAction.Update))
							{
								bool create = tableInfo == null
											  ||
											  (tableInfo.GetForeignKeyMetadata(fk.Name) == null
											   && (!(dialect is MySQLDialect) || tableInfo.GetIndexMetadata(fk.Name) == null));
								if (create)
								{
									script.Add(fk.SqlCreateString(dialect, mapping, defaultCatalog, defaultSchema));
								}
							}
						}
					}

					foreach (var index in table.IndexIterator)
					{
						if (tableInfo == null || tableInfo.GetIndexMetadata(index.Name) == null)
						{
							script.Add(index.SqlCreateString(dialect, mapping, defaultCatalog, defaultSchema));
						}
					}
				}
			}

			foreach (var generator in IterateGenerators(dialect))
			{
				string key = generator.GeneratorKey();
				if (!databaseMetadata.IsSequence(key) && !databaseMetadata.IsTable(key))
				{
					string[] lines = generator.SqlCreateStrings(dialect);
					for (int i = 0; i < lines.Length; i++)
					{
						script.Add(lines[i]);
					}
				}
			}

			return script.ToArray();
		}

		public void ValidateSchema(Dialect.Dialect dialect, DatabaseMetadata databaseMetadata)
		{
			SecondPassCompile();

			string defaultCatalog = PropertiesHelper.GetString(Environment.DefaultCatalog, properties, null);
			string defaultSchema = PropertiesHelper.GetString(Environment.DefaultSchema, properties, null);

			var iter = TableMappings;
			foreach (var table in iter)
			{
				if (table.IsPhysicalTable && IncludeAction(table.SchemaActions, SchemaAction.Validate))
				{
					/*NH Different Implementation :
						TableMetadata tableInfo = databaseMetadata.getTableMetadata(
						table.getName(),
						( table.getSchema() == null ) ? defaultSchema : table.getSchema(),
						( table.getCatalog() == null ) ? defaultCatalog : table.getCatalog(),
								table.isQuoted());*/
					ITableMetadata tableInfo = databaseMetadata.GetTableMetadata(
						table.Name,
						table.Schema ?? defaultSchema,
						table.Catalog ?? defaultCatalog,
						table.IsQuoted);
					if (tableInfo == null)
						throw new HibernateException("Missing table: " + table.Name);
					else
						table.ValidateColumns(dialect, mapping, tableInfo);
				}
			}

			var persistenceIdentifierGenerators = IterateGenerators(dialect);
			foreach (var generator in persistenceIdentifierGenerators)
			{
				string key = generator.GeneratorKey();
				if (!databaseMetadata.IsSequence(key) && !databaseMetadata.IsTable(key))
				{
					throw new HibernateException(string.Format("Missing sequence or table: " + key));
				}
			}
		}

		private IEnumerable<IPersistentIdentifierGenerator> IterateGenerators(Dialect.Dialect dialect)
		{
			var generators = new Dictionary<string, IPersistentIdentifierGenerator>();
			string defaultCatalog = PropertiesHelper.GetString(Environment.DefaultCatalog, properties, null);
			string defaultSchema = PropertiesHelper.GetString(Environment.DefaultSchema, properties, null);

			foreach (var pc in classes.Values)
			{
				if (!pc.IsInherited)
				{
					var ig =
						pc.Identifier.CreateIdentifierGenerator(dialect, defaultCatalog, defaultSchema, (RootClass)pc) as
						IPersistentIdentifierGenerator;

					if (ig != null)
					{
						generators[ig.GeneratorKey()] = ig;
					}
				}
			}

			foreach (var collection in collections.Values)
			{
				if (collection.IsIdentified)
				{
					var ig =
						((IdentifierCollection)collection).Identifier.CreateIdentifierGenerator(dialect, defaultCatalog, defaultSchema,
																								 null) as IPersistentIdentifierGenerator;

					if (ig != null)
					{
						generators[ig.GeneratorKey()] = ig;
					}
				}
			}

			return generators.Values;
		}


	}
}
>>>>>>> 49c6b89f
<|MERGE_RESOLUTION|>--- conflicted
+++ resolved
@@ -1,4969 +1,2484 @@
-<<<<<<< HEAD
-using System;
-using System.Collections;
-using System.Collections.Generic;
-using System.Configuration;
-using System.Diagnostics;
-using System.IO;
-using System.Linq;
-using System.Reflection;
-using System.Security;
-using System.Text;
-using System.Xml;
-using System.Xml.Schema;
-using System.Xml.Serialization;
-
-using NHibernate.Bytecode;
-using NHibernate.Cfg.ConfigurationSchema;
-using NHibernate.Cfg.MappingSchema;
-using NHibernate.Cfg.XmlHbmBinding;
-using NHibernate.Dialect;
-using NHibernate.Dialect.Function;
-using NHibernate.Dialect.Schema;
-using NHibernate.Engine;
-using NHibernate.Event;
-using NHibernate.Id;
-using NHibernate.Impl;
-using NHibernate.Mapping;
-using NHibernate.Proxy;
-using NHibernate.Tool.hbm2ddl;
-using NHibernate.Type;
-using NHibernate.Util;
-using Array = System.Array;
-using System.Runtime.Serialization;
-
-namespace NHibernate.Cfg
-{
-	/// <summary>
-	/// Allows the application to specify properties and mapping documents to be used when creating
-	/// a <see cref="ISessionFactory" />.
-	/// </summary>
-	/// <remarks>
-	/// <para>
-	/// Usually an application will create a single <see cref="Configuration" />, build a single instance
-	/// of <see cref="ISessionFactory" />, and then instantiate <see cref="ISession"/> objects in threads
-	/// servicing client requests.
-	/// </para>
-	/// <para>
-	/// The <see cref="Configuration" /> is meant only as an initialization-time object. <see cref="ISessionFactory" />
-	/// is immutable and does not retain any association back to the <see cref="Configuration" />
-	/// </para>
-	/// </remarks>
-	[Serializable]
-	public class Configuration : ISerializable
-	{
-		/// <summary>Default name for hibernate configuration file.</summary>
-		public const string DefaultHibernateCfgFileName = "hibernate.cfg.xml";
-
-		private string currentDocumentName;
-		private bool preMappingBuildProcessed;
-
-		protected IDictionary<string, PersistentClass> classes; // entityName, PersistentClass
-		protected IDictionary<string, NHibernate.Mapping.Collection> collections;
-		protected IDictionary<string, Table> tables;
-		protected IList<SecondPassCommand> secondPasses;
-		protected Queue<FilterSecondPassArgs> filtersSecondPasses;
-		protected IList<Mappings.PropertyReference> propertyReferences;
-		private IInterceptor interceptor;
-		private IDictionary<string, string> properties;
-		protected IList<IAuxiliaryDatabaseObject> auxiliaryDatabaseObjects;
-
-		private INamingStrategy namingStrategy = DefaultNamingStrategy.Instance;
-		private MappingsQueue mappingsQueue;
-
-		private EventListeners eventListeners;
-		protected IDictionary<string, TypeDef> typeDefs;
-		protected ISet<ExtendsQueueEntry> extendsQueue;
-		protected IDictionary<string, Mappings.TableDescription> tableNameBinding;
-		protected IDictionary<Table, Mappings.ColumnNames> columnNameBindingPerTable;
-
-		private static readonly IInternalLogger log = LoggerProvider.LoggerFor(typeof(Configuration));
-
-		protected internal SettingsFactory settingsFactory;
-
-		private static readonly XmlSerializer mappingDocumentSerializer = new XmlSerializer(typeof(HbmMapping));
-
-		#region ISerializable Members
-		public Configuration(SerializationInfo info, StreamingContext context)
-		{
-			Reset();
-
-			EntityNotFoundDelegate = GetSerialedObject<IEntityNotFoundDelegate>(info, "entityNotFoundDelegate");
-
-			auxiliaryDatabaseObjects = GetSerialedObject<IList<IAuxiliaryDatabaseObject>>(info, "auxiliaryDatabaseObjects");
-			classes = GetSerialedObject<IDictionary<string, PersistentClass>>(info, "classes");
-			collections = GetSerialedObject<IDictionary<string, NHibernate.Mapping.Collection>>(info, "collections");
-
-			columnNameBindingPerTable = GetSerialedObject<IDictionary<Table, Mappings.ColumnNames>>(info,
-																									"columnNameBindingPerTable");
-			defaultAssembly = GetSerialedObject<string>(info, "defaultAssembly");
-			defaultNamespace = GetSerialedObject<string>(info, "defaultNamespace");
-			eventListeners = GetSerialedObject<EventListeners>(info, "eventListeners");
-			//this.extendsQueue = GetSerialedObject<ISet<ExtendsQueueEntry>>(info, "extendsQueue");
-			FilterDefinitions = GetSerialedObject<IDictionary<string, FilterDefinition>>(info, "filterDefinitions");
-			Imports = GetSerialedObject<IDictionary<string, string>>(info, "imports");
-			interceptor = GetSerialedObject<IInterceptor>(info, "interceptor");
-			mapping = GetSerialedObject<IMapping>(info, "mapping");
-			NamedQueries = GetSerialedObject<IDictionary<string, NamedQueryDefinition>>(info, "namedQueries");
-			NamedSQLQueries = GetSerialedObject<IDictionary<string, NamedSQLQueryDefinition>>(info, "namedSqlQueries");
-			namingStrategy = GetSerialedObject<INamingStrategy>(info, "namingStrategy");
-			properties = GetSerialedObject<IDictionary<string, string>>(info, "properties");
-			propertyReferences = GetSerialedObject<IList<Mappings.PropertyReference>>(info, "propertyReferences");
-			settingsFactory = GetSerialedObject<SettingsFactory>(info, "settingsFactory");
-			SqlFunctions = GetSerialedObject<IDictionary<string, ISQLFunction>>(info, "sqlFunctions");
-			SqlResultSetMappings = GetSerialedObject<IDictionary<string, ResultSetMappingDefinition>>(info,
-																									  "sqlResultSetMappings");
-			tableNameBinding = GetSerialedObject<IDictionary<string, Mappings.TableDescription>>(info, "tableNameBinding");
-			tables = GetSerialedObject<IDictionary<string, Table>>(info, "tables");
-			typeDefs = GetSerialedObject<IDictionary<string, TypeDef>>(info, "typeDefs");
-			filtersSecondPasses = GetSerialedObject<Queue<FilterSecondPassArgs>>(info, "filtersSecondPasses");
-		}
-
-		private T GetSerialedObject<T>(SerializationInfo info, string name)
-		{
-			return (T)info.GetValue(name, typeof(T));
-		}
-
-#if NET_4_0
-		[SecurityCritical]
-#endif
-		public void GetObjectData(SerializationInfo info, StreamingContext context)
-		{
-			ConfigureProxyFactoryFactory();
-			SecondPassCompile();
-			Validate();
-
-			info.AddValue("entityNotFoundDelegate", EntityNotFoundDelegate);
-
-			info.AddValue("auxiliaryDatabaseObjects", auxiliaryDatabaseObjects);
-			info.AddValue("classes", classes);
-			info.AddValue("collections", collections);
-			info.AddValue("columnNameBindingPerTable", columnNameBindingPerTable);
-			info.AddValue("defaultAssembly", defaultAssembly);
-			info.AddValue("defaultNamespace", defaultNamespace);
-			info.AddValue("eventListeners", eventListeners);
-			//info.AddValue("extendsQueue", this.extendsQueue);
-			info.AddValue("filterDefinitions", FilterDefinitions);
-			info.AddValue("imports", Imports);
-			info.AddValue("interceptor", interceptor);
-			info.AddValue("mapping", mapping);
-			info.AddValue("namedQueries", NamedQueries);
-			info.AddValue("namedSqlQueries", NamedSQLQueries);
-			info.AddValue("namingStrategy", namingStrategy);
-			info.AddValue("properties", properties);
-			info.AddValue("propertyReferences", propertyReferences);
-			info.AddValue("settingsFactory", settingsFactory);
-			info.AddValue("sqlFunctions", SqlFunctions);
-			info.AddValue("sqlResultSetMappings", SqlResultSetMappings);
-			info.AddValue("tableNameBinding", tableNameBinding);
-			info.AddValue("tables", tables);
-			info.AddValue("typeDefs", typeDefs);
-			info.AddValue("filtersSecondPasses", filtersSecondPasses);
-		}
-		#endregion
-
-		/// <summary>
-		/// Clear the internal state of the <see cref="Configuration"/> object.
-		/// </summary>
-		protected void Reset()
-		{
-			classes = new Dictionary<string, PersistentClass>(); //new SequencedHashMap(); - to make NH-369 bug deterministic
-			Imports = new Dictionary<string, string>();
-			collections = new Dictionary<string, NHibernate.Mapping.Collection>();
-			tables = new Dictionary<string, Table>();
-			NamedQueries = new Dictionary<string, NamedQueryDefinition>();
-			NamedSQLQueries = new Dictionary<string, NamedSQLQueryDefinition>();
-			SqlResultSetMappings = new Dictionary<string, ResultSetMappingDefinition>();
-			secondPasses = new List<SecondPassCommand>();
-			propertyReferences = new List<Mappings.PropertyReference>();
-			FilterDefinitions = new Dictionary<string, FilterDefinition>();
-			interceptor = emptyInterceptor;
-			properties = Environment.Properties;
-			auxiliaryDatabaseObjects = new List<IAuxiliaryDatabaseObject>();
-			SqlFunctions = new Dictionary<string, ISQLFunction>();
-			mappingsQueue = new MappingsQueue();
-			eventListeners = new EventListeners();
-			typeDefs = new Dictionary<string, TypeDef>();
-			extendsQueue = new HashSet<ExtendsQueueEntry>();
-			tableNameBinding = new Dictionary<string, Mappings.TableDescription>();
-			columnNameBindingPerTable = new Dictionary<Table, Mappings.ColumnNames>();
-			filtersSecondPasses = new Queue<FilterSecondPassArgs>();
-		}
-		[Serializable]
-		private class Mapping : IMapping
-		{
-			private readonly Configuration configuration;
-
-			public Mapping(Configuration configuration)
-			{
-				this.configuration = configuration;
-			}
-
-			private PersistentClass GetPersistentClass(string className)
-			{
-				PersistentClass pc;
-				if (!configuration.classes.TryGetValue(className, out pc))
-				{
-					throw new MappingException("persistent class not known: " + className);
-				}
-				return pc;
-			}
-
-			public IType GetIdentifierType(string className)
-			{
-				return GetPersistentClass(className).Identifier.Type;
-			}
-
-			public string GetIdentifierPropertyName(string className)
-			{
-				PersistentClass pc = GetPersistentClass(className);
-				if (!pc.HasIdentifierProperty)
-				{
-					return null;
-				}
-				return pc.IdentifierProperty.Name;
-			}
-
-			public IType GetReferencedPropertyType(string className, string propertyName)
-			{
-				PersistentClass pc = GetPersistentClass(className);
-				Property prop = pc.GetProperty(propertyName);
-
-				if (prop == null)
-				{
-					throw new MappingException("property not known: " + pc.MappedClass.FullName + '.' + propertyName);
-				}
-				return prop.Type;
-			}
-
-			public bool HasNonIdentifierPropertyNamedId(string className)
-			{
-				return "id".Equals(GetIdentifierPropertyName(className));
-			}
-		}
-
-		private IMapping mapping;
-
-		protected Configuration(SettingsFactory settingsFactory)
-		{
-			InitBlock();
-			this.settingsFactory = settingsFactory;
-			Reset();
-		}
-
-		private void InitBlock()
-		{
-			mapping = BuildMapping();
-		}
-
-		public virtual IMapping BuildMapping()
-		{
-			return new Mapping(this);
-		}
-
-		/// <summary>
-		/// Create a new Configuration object.
-		/// </summary>
-		public Configuration() : this(new SettingsFactory()) { }
-
-		/// <summary>
-		/// The class mappings 
-		/// </summary>
-		public ICollection<PersistentClass> ClassMappings
-		{
-			get { return classes.Values; }
-		}
-
-		/// <summary>
-		/// The collection mappings
-		/// </summary>
-		public ICollection<NHibernate.Mapping.Collection> CollectionMappings
-		{
-			get { return collections.Values; }
-		}
-
-		/// <summary>
-		/// The table mappings
-		/// </summary>
-		private ICollection<Table> TableMappings
-		{
-			get { return tables.Values; }
-		}
-
-		/// <summary>
-		/// Get the mapping for a particular class
-		/// </summary>
-		public PersistentClass GetClassMapping(System.Type persistentClass)
-		{
-			// TODO NH: Remove this method
-			return GetClassMapping(persistentClass.FullName);
-		}
-
-		/// <summary> Get the mapping for a particular entity </summary>
-		/// <param name="entityName">An entity name. </param>
-		/// <returns> the entity mapping information </returns>
-		public PersistentClass GetClassMapping(string entityName)
-		{
-			PersistentClass result;
-			classes.TryGetValue(entityName, out result);
-			return result;
-		}
-
-		/// <summary>
-		/// Get the mapping for a particular collection role
-		/// </summary>
-		/// <param name="role">a collection role</param>
-		/// <returns><see cref="NHibernate.Mapping.Collection" /></returns>
-		public NHibernate.Mapping.Collection GetCollectionMapping(string role)
-		{
-			NHibernate.Mapping.Collection result;
-			collections.TryGetValue(role, out result);
-			return result;
-		}
-
-		/// <summary>
-		/// Read mappings from a particular XML file. This method is equivalent
-		/// to <see cref="AddXmlFile(string)" />.
-		/// </summary>
-		/// <param name="xmlFile"></param>
-		/// <returns></returns>
-		public Configuration AddFile(string xmlFile)
-		{
-			return AddXmlFile(xmlFile);
-		}
-
-		public Configuration AddFile(FileInfo xmlFile)
-		{
-			return AddFile(xmlFile.FullName);
-		}
-
-		private static void LogAndThrow(Exception exception)
-		{
-			if (log.IsErrorEnabled)
-			{
-				log.Error(exception.Message, exception);
-			}
-
-			throw exception;
-		}
-
-		/// <summary>
-		/// Read mappings from a particular XML file.
-		/// </summary>
-		/// <param name="xmlFile">a path to a file</param>
-		/// <returns>This configuration object.</returns>
-		public Configuration AddXmlFile(string xmlFile)
-		{
-			log.Info("Mapping file: " + xmlFile);
-			XmlTextReader textReader = null;
-			try
-			{
-				textReader = new XmlTextReader(xmlFile);
-				AddXmlReader(textReader, xmlFile);
-			}
-			catch (MappingException)
-			{
-				throw;
-			}
-			catch (Exception e)
-			{
-				LogAndThrow(new MappingException("Could not configure datastore from file " + xmlFile, e));
-			}
-			finally
-			{
-				if (textReader != null)
-				{
-					textReader.Close();
-				}
-			}
-			return this;
-		}
-
-		public Configuration AddXml(string xml)
-		{
-			return AddXml(xml, "(string)");
-		}
-
-		/// <summary>
-		/// Read mappings from a <see cref="string" />. This method is equivalent to
-		/// <see cref="AddXmlString(string)" />.
-		/// </summary>
-		/// <param name="xml">an XML string</param>
-		/// <param name="name">The name to use in error reporting. May be <see langword="null" />.</param>
-		/// <returns>This configuration object.</returns>
-		public Configuration AddXml(string xml, string name)
-		{
-			if (log.IsDebugEnabled)
-			{
-				log.Debug("Mapping XML:\n" + xml);
-			}
-			XmlTextReader reader = null;
-			try
-			{
-				reader = new XmlTextReader(xml, XmlNodeType.Document, null);
-				// make a StringReader for the string passed in - the StringReader
-				// inherits from TextReader.  We can use the XmlTextReader.ctor that
-				// takes the TextReader to build from a string...
-				AddXmlReader(reader, name);
-			}
-			catch (MappingException)
-			{
-				throw;
-			}
-			catch (Exception e)
-			{
-				LogAndThrow(new MappingException("Could not configure datastore from XML string " + name, e));
-			}
-			finally
-			{
-				if (reader != null)
-				{
-					reader.Close();
-				}
-			}
-			return this;
-		}
-
-		/// <summary>
-		/// Read mappings from a <see cref="string" />.
-		/// </summary>
-		/// <param name="xml">an XML string</param>
-		/// <returns>This configuration object.</returns>
-		public Configuration AddXmlString(string xml)
-		{
-			return AddXml(xml);
-		}
-
-		/// <summary>
-		/// Read mappings from a URL.
-		/// </summary>
-		/// <param name="url">a URL</param>
-		/// <returns>This configuration object.</returns>
-		public Configuration AddUrl(string url)
-		{
-			// AddFile works for URLs currently
-			return AddFile(url);
-		}
-
-		/// <summary>
-		/// Read mappings from a URL.
-		/// </summary>
-		/// <param name="url">a <see cref="Uri" /> to read the mappings from.</param>
-		/// <returns>This configuration object.</returns>
-		public Configuration AddUrl(Uri url)
-		{
-			return AddUrl(url.AbsolutePath);
-		}
-
-		public Configuration AddDocument(XmlDocument doc)
-		{
-			return AddDocument(doc, "(XmlDocument)");
-		}
-
-		/// <summary>
-		/// Read mappings from an <see cref="XmlDocument" />.
-		/// </summary>
-		/// <param name="doc">A loaded <see cref="XmlDocument" /> that contains the mappings.</param>
-		/// <param name="name">The name of the document, for error reporting purposes.</param>
-		/// <returns>This configuration object.</returns>
-		public Configuration AddDocument(XmlDocument doc, string name)
-		{
-			if (log.IsDebugEnabled)
-			{
-				log.Debug("Mapping XML:\n" + doc.OuterXml);
-			}
-
-			try
-			{
-				using (var ms = new MemoryStream())
-				{
-					doc.Save(ms);
-					ms.Position = 0;
-					AddInputStream(ms, name);
-				}
-				return this;
-			}
-			catch (MappingException)
-			{
-				throw;
-			}
-			catch (Exception e)
-			{
-				LogAndThrow(new MappingException("Could not configure datastore from XML document " + name, e));
-				return this; // To please the compiler
-			}
-		}
-
-		/// <summary>
-		/// Takes the validated XmlDocument and has the Binder do its work of
-		/// creating Mapping objects from the Mapping Xml.
-		/// </summary>
-		/// <param name="doc">The NamedXmlDocument that contains the <b>validated</b> mapping XML file.</param>
-		private void AddValidatedDocument(NamedXmlDocument doc)
-		{
-			AddDeserializedMapping(doc.Document, doc.Name);
-		}
-
-		public event EventHandler<BindMappingEventArgs> BeforeBindMapping;
-		public event EventHandler<BindMappingEventArgs> AfterBindMapping;
-
-		/// <summary>
-		/// Add mapping data using deserialized class.
-		/// </summary>
-		/// <param name="mappingDocument">Mapping metadata.</param>
-		/// <param name="documentFileName">XML file's name where available; otherwise null.</param>
-		public void AddDeserializedMapping(HbmMapping mappingDocument, string documentFileName)
-		{
-			if (mappingDocument == null)
-			{
-				throw new ArgumentNullException("mappingDocument");
-			}
-			try
-			{
-				Dialect.Dialect dialect = Dialect.Dialect.GetDialect(properties);
-				OnBeforeBindMapping(new BindMappingEventArgs(dialect, mappingDocument, documentFileName));
-				Mappings mappings = CreateMappings(dialect);
-
-				new MappingRootBinder(mappings, dialect).Bind(mappingDocument);
-				OnAfterBindMapping(new BindMappingEventArgs(dialect, mappingDocument, documentFileName));
-			}
-			catch (Exception e)
-			{
-				var message = documentFileName == null
-								? "Could not compile deserialized mapping document."
-								: "Could not compile the mapping document: " + documentFileName;
-				LogAndThrow(new MappingException(message, e));
-			}
-		}
-
-		public void AddMapping(HbmMapping mappingDocument)
-		{
-			AddDeserializedMapping(mappingDocument, "mapping_by_code");
-		}
-
-		private void OnAfterBindMapping(BindMappingEventArgs bindMappingEventArgs)
-		{
-			var handler = AfterBindMapping;
-			if (handler != null)
-			{
-				handler(this, bindMappingEventArgs);
-			}
-		}
-
-		private void OnBeforeBindMapping(BindMappingEventArgs bindMappingEventArgs)
-		{
-			var handler = BeforeBindMapping;
-			if (handler != null)
-			{
-				handler(this, bindMappingEventArgs);
-			}
-		}
-
-		/// <summary>
-		/// Create a new <see cref="Mappings" /> to add classes and collection
-		/// mappings to.
-		/// </summary>
-		public Mappings CreateMappings(Dialect.Dialect dialect)
-		{
-			string defaultCatalog = PropertiesHelper.GetString(Environment.DefaultCatalog, properties, null);
-			string defaultSchema = PropertiesHelper.GetString(Environment.DefaultSchema, properties, null);
-			string preferPooledValuesLo = PropertiesHelper.GetString(Environment.PreferPooledValuesLo, properties, null);
-
-			ProcessPreMappingBuildProperties();
-			return new Mappings(classes, collections, tables, NamedQueries, NamedSQLQueries, SqlResultSetMappings, Imports,
-								secondPasses, filtersSecondPasses, propertyReferences, namingStrategy, typeDefs, FilterDefinitions, extendsQueue,
-								auxiliaryDatabaseObjects, tableNameBinding, columnNameBindingPerTable, defaultAssembly,
-								defaultNamespace, defaultCatalog, defaultSchema, preferPooledValuesLo, dialect);
-		}
-
-		private void ProcessPreMappingBuildProperties()
-		{
-			if (preMappingBuildProcessed)
-			{
-				return;
-			}
-			ConfigureCollectionTypeFactory();
-			preMappingBuildProcessed = true;
-		}
-
-		private void ConfigureCollectionTypeFactory()
-		{
-			var ctfc = GetProperty(Environment.CollectionTypeFactoryClass);
-			if (string.IsNullOrEmpty(ctfc))
-			{
-				return;
-			}
-			var ictfc = Environment.BytecodeProvider as IInjectableCollectionTypeFactoryClass;
-			if (ictfc == null)
-			{
-				return;
-			}
-			ictfc.SetCollectionTypeFactoryClass(ctfc);
-		}
-
-		/// <summary>
-		/// Read mappings from a <see cref="Stream" />.
-		/// </summary>
-		/// <param name="xmlInputStream">The stream containing XML</param>
-		/// <returns>This Configuration object.</returns>
-		/// <remarks>
-		/// The <see cref="Stream"/> passed in through the parameter <paramref name="xmlInputStream" />
-		/// is not <em>guaranteed</em> to be cleaned up by this method.  It is the caller's responsiblity to
-		/// ensure that <paramref name="xmlInputStream" /> is properly handled when this method
-		/// completes.
-		/// </remarks>
-		public Configuration AddInputStream(Stream xmlInputStream)
-		{
-			return AddInputStream(xmlInputStream, null);
-		}
-
-		/// <summary>
-		/// Read mappings from a <see cref="Stream" />.
-		/// </summary>
-		/// <param name="xmlInputStream">The stream containing XML</param>
-		/// <param name="name">The name of the stream to use in error reporting. May be <see langword="null" />.</param>
-		/// <returns>This Configuration object.</returns>
-		/// <remarks>
-		/// The <see cref="Stream"/> passed in through the parameter <paramref name="xmlInputStream" />
-		/// is not <em>guaranteed</em> to be cleaned up by this method.  It is the caller's responsiblity to
-		/// ensure that <paramref name="xmlInputStream" /> is properly handled when this method
-		/// completes.
-		/// </remarks>
-		public Configuration AddInputStream(Stream xmlInputStream, string name)
-		{
-			XmlTextReader textReader = null;
-			try
-			{
-				textReader = new XmlTextReader(xmlInputStream);
-				AddXmlReader(textReader, name);
-				return this;
-			}
-			catch (MappingException)
-			{
-				throw;
-			}
-			catch (Exception e)
-			{
-				LogAndThrow(new MappingException("Could not configure datastore from input stream " + name, e));
-				return this; // To please the compiler
-			}
-			finally
-			{
-				if (textReader != null)
-				{
-					textReader.Close();
-				}
-			}
-		}
-
-		/// <summary>
-		/// Adds the mappings in the resource of the assembly.
-		/// </summary>
-		/// <param name="path">The path to the resource file in the assembly.</param>
-		/// <param name="assembly">The assembly that contains the resource file.</param>
-		/// <returns>This configuration object.</returns>
-		public Configuration AddResource(string path, Assembly assembly)
-		{
-			string debugName = path;
-			log.Info("Mapping resource: " + debugName);
-			Stream rsrc = assembly.GetManifestResourceStream(path);
-			if (rsrc == null)
-			{
-				LogAndThrow(new MappingException("Resource not found: " + debugName));
-			}
-
-			try
-			{
-				return AddInputStream(rsrc, debugName);
-			}
-			catch (MappingException)
-			{
-				throw;
-			}
-			catch (Exception e)
-			{
-				LogAndThrow(new MappingException("Could not configure datastore from resource " + debugName, e));
-				return this; // To please the compiler
-			}
-			finally
-			{
-				if (rsrc != null)
-				{
-					rsrc.Close();
-				}
-			}
-		}
-
-		/// <summary>
-		/// Adds the mappings from embedded resources of the assembly.
-		/// </summary>
-		/// <param name="paths">Paths to the resource files in the assembly.</param>
-		/// <param name="assembly">The assembly that contains the resource files.</param>
-		/// <returns>This configuration object.</returns>
-		public Configuration AddResources(IEnumerable<string> paths, Assembly assembly)
-		{
-			if (paths == null)
-			{
-				throw new ArgumentNullException("paths");
-			}
-			foreach (var path in paths)
-			{
-				AddResource(path, assembly);
-			}
-			return this;
-		}
-
-		/// <summary>
-		/// Read a mapping from an embedded resource, using a convention.
-		/// </summary>
-		/// <param name="persistentClass">The type to map.</param>
-		/// <returns>This configuration object.</returns>
-		/// <remarks>
-		/// The convention is for class <c>Foo.Bar.Foo</c> to be mapped by
-		/// the resource named <c>Foo.Bar.Foo.hbm.xml</c>, embedded in
-		/// the class' assembly. If the mappings and classes are defined
-		/// in different assemblies or don't follow the naming convention,
-		/// this method cannot be used.
-		/// </remarks>
-		public Configuration AddClass(System.Type persistentClass)
-		{
-			return AddResource(persistentClass.FullName + ".hbm.xml", persistentClass.Assembly);
-		}
-
-		/// <summary>
-		/// Adds all of the assembly's embedded resources whose names end with <c>.hbm.xml</c>.
-		/// </summary>
-		/// <param name="assemblyName">The name of the assembly to load.</param>
-		/// <returns>This configuration object.</returns>
-		/// <remarks>
-		/// The assembly must be loadable using <see cref="Assembly.Load(string)" />. If this
-		/// condition is not satisfied, load the assembly manually and call
-		/// <see cref="AddAssembly(Assembly)"/> instead.
-		/// </remarks>
-		public Configuration AddAssembly(string assemblyName)
-		{
-			log.Info("Searching for mapped documents in assembly: " + assemblyName);
-
-			Assembly assembly = null;
-			try
-			{
-				assembly = Assembly.Load(assemblyName);
-			}
-			catch (Exception e)
-			{
-				LogAndThrow(new MappingException("Could not add assembly " + assemblyName, e));
-			}
-
-			return AddAssembly(assembly);
-		}
-
-		/// <summary>
-		/// Adds all of the assembly's embedded resources whose names end with <c>.hbm.xml</c>.
-		/// </summary>
-		/// <param name="assembly">The assembly.</param>
-		/// <returns>This configuration object.</returns>
-		public Configuration AddAssembly(Assembly assembly)
-		{
-			IList<string> resourceNames = GetAllHbmXmlResourceNames(assembly);
-			if (resourceNames.Count == 0)
-			{
-				log.Warn("No mapped documents found in assembly: " + assembly.FullName);
-			}
-			foreach (var name in resourceNames)
-			{
-				AddResource(name, assembly);
-			}
-			return this;
-		}
-
-		private static IList<string> GetAllHbmXmlResourceNames(Assembly assembly)
-		{
-			var result = new List<string>();
-
-			foreach (var resource in assembly.GetManifestResourceNames())
-			{
-				if (resource.EndsWith(".hbm.xml"))
-				{
-					result.Add(resource);
-				}
-			}
-
-			return result;
-		}
-
-		/// <summary>
-		/// Read all mapping documents from a directory tree. Assume that any
-		/// file named <c>*.hbm.xml</c> is a mapping document.
-		/// </summary>
-		/// <param name="dir">a directory</param>
-		public Configuration AddDirectory(DirectoryInfo dir)
-		{
-			foreach (var subDirectory in dir.GetDirectories())
-			{
-				AddDirectory(subDirectory);
-			}
-
-			foreach (var hbmXml in dir.GetFiles("*.hbm.xml"))
-			{
-				AddFile(hbmXml);
-			}
-
-			return this;
-		}
-
-		/// <summary>
-		/// Generate DDL for dropping tables
-		/// </summary>
-		/// <seealso cref="NHibernate.Tool.hbm2ddl.SchemaExport" />
-		public string[] GenerateDropSchemaScript(Dialect.Dialect dialect)
-		{
-			SecondPassCompile();
-
-			string defaultCatalog = PropertiesHelper.GetString(Environment.DefaultCatalog, properties, null);
-			string defaultSchema = PropertiesHelper.GetString(Environment.DefaultSchema, properties, null);
-
-			var script = new List<string>();
-
-			if (!dialect.SupportsForeignKeyConstraintInAlterTable && !string.IsNullOrEmpty(dialect.DisableForeignKeyConstraintsString))
-				script.Add(dialect.DisableForeignKeyConstraintsString);
-
-			// drop them in reverse order in case db needs it done that way...););
-			for (int i = auxiliaryDatabaseObjects.Count - 1; i >= 0; i--)
-			{
-				IAuxiliaryDatabaseObject auxDbObj = auxiliaryDatabaseObjects[i];
-				if (auxDbObj.AppliesToDialect(dialect))
-				{
-					script.Add(auxDbObj.SqlDropString(dialect, defaultCatalog, defaultSchema));
-				}
-			}
-
-			if (dialect.DropConstraints)
-			{
-				foreach (var table in TableMappings)
-				{
-					if (table.IsPhysicalTable && IncludeAction(table.SchemaActions, SchemaAction.Drop))
-					{
-						foreach (var fk in table.ForeignKeyIterator)
-						{
-							if (fk.HasPhysicalConstraint && IncludeAction(fk.ReferencedTable.SchemaActions, SchemaAction.Drop))
-							{
-								script.Add(fk.SqlDropString(dialect, defaultCatalog, defaultSchema));
-							}
-						}
-					}
-				}
-			}
-
-			foreach (var table in TableMappings)
-			{
-				if (table.IsPhysicalTable && IncludeAction(table.SchemaActions, SchemaAction.Drop))
-				{
-					script.Add(table.SqlDropString(dialect, defaultCatalog, defaultSchema));
-				}
-			}
-
-			IEnumerable<IPersistentIdentifierGenerator> pIDg = IterateGenerators(dialect);
-			foreach (var idGen in pIDg)
-			{
-				string[] lines = idGen.SqlDropString(dialect);
-				if (lines != null)
-				{
-					foreach (var line in lines)
-					{
-						script.Add(line);
-					}
-				}
-			}
-
-			if (!dialect.SupportsForeignKeyConstraintInAlterTable && !string.IsNullOrEmpty(dialect.EnableForeignKeyConstraintsString))
-				script.Add(dialect.EnableForeignKeyConstraintsString);
-
-			return script.ToArray();
-		}
-
-		public static bool IncludeAction(SchemaAction actionsSource, SchemaAction includedAction)
-		{
-			return (actionsSource & includedAction) != SchemaAction.None;
-		}
-
-		/// <summary>
-		/// Generate DDL for creating tables
-		/// </summary>
-		/// <param name="dialect"></param>
-		public string[] GenerateSchemaCreationScript(Dialect.Dialect dialect)
-		{
-			SecondPassCompile();
-
-			string defaultCatalog = PropertiesHelper.GetString(Environment.DefaultCatalog, properties, null);
-			string defaultSchema = PropertiesHelper.GetString(Environment.DefaultSchema, properties, null);
-
-			var script = new List<string>();
-
-			foreach (var table in TableMappings)
-			{
-				if (table.IsPhysicalTable && IncludeAction(table.SchemaActions, SchemaAction.Export))
-				{
-					script.Add(table.SqlCreateString(dialect, mapping, defaultCatalog, defaultSchema));
-					script.AddRange(table.SqlCommentStrings(dialect, defaultCatalog, defaultSchema));
-				}
-			}
-
-			foreach (var table in TableMappings)
-			{
-				if (table.IsPhysicalTable && IncludeAction(table.SchemaActions, SchemaAction.Export))
-				{
-					if (!dialect.SupportsUniqueConstraintInCreateAlterTable)
-					{
-						foreach (var uk in table.UniqueKeyIterator)
-						{
-							string constraintString = uk.SqlCreateString(dialect, mapping, defaultCatalog, defaultSchema);
-							if (constraintString != null)
-							{
-								script.Add(constraintString);
-							}
-						}
-					}
-
-					foreach (var index in table.IndexIterator)
-					{
-						script.Add(index.SqlCreateString(dialect, mapping, defaultCatalog, defaultSchema));
-					}
-
-					if (dialect.SupportsForeignKeyConstraintInAlterTable)
-					{
-						foreach (var fk in table.ForeignKeyIterator)
-						{
-							if (fk.HasPhysicalConstraint && IncludeAction(fk.ReferencedTable.SchemaActions, SchemaAction.Export))
-							{
-								script.Add(fk.SqlCreateString(dialect, mapping, defaultCatalog, defaultSchema));
-							}
-						}
-					}
-				}
-			}
-
-			IEnumerable<IPersistentIdentifierGenerator> pIDg = IterateGenerators(dialect);
-			foreach (var idGen in pIDg)
-			{
-				script.AddRange(idGen.SqlCreateStrings(dialect));
-			}
-
-			foreach (var auxDbObj in auxiliaryDatabaseObjects)
-			{
-				if (auxDbObj.AppliesToDialect(dialect))
-				{
-					script.Add(auxDbObj.SqlCreateString(dialect, mapping, defaultCatalog, defaultSchema));
-				}
-			}
-
-			return script.ToArray();
-		}
-
-		private void Validate()
-		{
-			ValidateEntities();
-
-			ValidateCollections();
-
-			ValidateFilterDefs();
-		}
-
-		private void ValidateFilterDefs()
-		{
-			var filterNames = new HashSet<string>();
-			foreach (var filterDefinition in FilterDefinitions)
-			{
-				if (filterDefinition.Value == null)
-				{
-					// a class/collection has a filter but the filter-def was not added.
-					filterNames.Add(filterDefinition.Key);
-				}
-			}
-			if (filterNames.Count > 0)
-			{
-				var message = new StringBuilder();
-				message.Append("filter-def for filter named ");
-				foreach (var filterName in filterNames)
-				{
-					message.AppendLine(filterName);
-				}
-				message.AppendLine("was not found.");
-				throw new MappingException(message.ToString());
-			}
-
-			// check filter-def without reference
-			if (FilterDefinitions.Count > 0)
-			{
-				filterNames.Clear();
-				foreach (var persistentClass in ClassMappings)
-				{
-					filterNames.UnionWith(persistentClass.FilterMap.Keys);
-				}
-				foreach (var collectionMapping in CollectionMappings)
-				{
-					filterNames.UnionWith(collectionMapping.FilterMap.Keys);
-					filterNames.UnionWith(collectionMapping.ManyToManyFilterMap.Keys);
-				}
-				foreach (var filterName in FilterDefinitions.Keys)
-				{
-					if (!filterNames.Contains(filterName))
-					{
-						// if you are going to remove this exception at least add a log.Error
-						// because the usage of filter-def, outside its scope, may cause unexpected behaviour
-						// during queries.
-						log.ErrorFormat("filter-def for filter named '{0}' was never used to filter classes nor collections.\r\nThis may result in unexpected behavior during queries", filterName);
-					}
-				}
-			}
-		}
-
-		private void ValidateCollections()
-		{
-			foreach (var col in collections.Values)
-			{
-				col.Validate(mapping);
-			}
-		}
-
-		private void ValidateEntities()
-		{
-			bool validateProxy = PropertiesHelper.GetBoolean(Environment.UseProxyValidator, properties, true);
-			HashSet<string> allProxyErrors = null;
-			IProxyValidator pvalidator = Environment.BytecodeProvider.ProxyFactoryFactory.ProxyValidator;
-
-			foreach (var clazz in classes.Values)
-			{
-				clazz.Validate(mapping);
-
-				if (validateProxy)
-				{
-					ICollection<string> errors = ValidateProxyInterface(clazz, pvalidator);
-					if (errors != null)
-					{
-						if (allProxyErrors == null)
-						{
-							allProxyErrors = new HashSet<string>(errors);
-						}
-						else
-						{
-							allProxyErrors.UnionWith(errors);
-						}
-					}
-				}
-			}
-
-			if (allProxyErrors != null)
-			{
-				throw new InvalidProxyTypeException(allProxyErrors);
-			}
-		}
-
-		private static ICollection<string> ValidateProxyInterface(PersistentClass persistentClass, IProxyValidator validator)
-		{
-			if (!persistentClass.IsLazy)
-			{
-				// Nothing to validate
-				return null;
-			}
-
-			if (persistentClass.ProxyInterface == null)
-			{
-				// Nothing to validate
-				return null;
-			}
-
-			return validator.ValidateType(persistentClass.ProxyInterface);
-		}
-
-		/// <summary> 
-		/// Call this to ensure the mappings are fully compiled/built. Usefull to ensure getting
-		/// access to all information in the metamodel when calling e.g. getClassMappings().
-		/// </summary>
-		public virtual void BuildMappings()
-		{
-			SecondPassCompile();
-		}
-
-		/// <remarks>
-		/// This method may be called many times!!
-		/// </remarks>
-		private void SecondPassCompile()
-		{
-			log.Info("checking mappings queue");
-
-			mappingsQueue.CheckNoUnavailableEntries();
-
-			log.Info("processing one-to-many association mappings");
-
-			foreach (var command in secondPasses)
-			{
-				command(classes);
-			}
-
-			secondPasses.Clear();
-
-			log.Info("processing one-to-one association property references");
-
-			foreach (var upr in propertyReferences)
-			{
-				PersistentClass clazz = GetClassMapping(upr.referencedClass);
-				if (clazz == null)
-				{
-					throw new MappingException("property-ref to unmapped class: " + upr.referencedClass);
-				}
-
-				Property prop = clazz.GetReferencedProperty(upr.propertyName);
-				((SimpleValue)prop.Value).IsAlternateUniqueKey = true;
-			}
-
-			//TODO: Somehow add the newly created foreign keys to the internal collection
-
-			log.Info("processing foreign key constraints");
-
-			ISet<ForeignKey> done = new HashSet<ForeignKey>();
-			foreach (var table in TableMappings)
-			{
-				SecondPassCompileForeignKeys(table, done);
-			}
-
-			log.Info("processing filters (second pass)");
-			foreach (var filterSecondPassArgs in filtersSecondPasses)
-			{
-				FilterDefinition filterDef;
-				var filterName = filterSecondPassArgs.FilterName;
-				FilterDefinitions.TryGetValue(filterName, out filterDef);
-				if (filterDef == null)
-				{
-					throw new MappingException("filter-def for filter named " + filterName + " was not found.");
-				}
-				if (string.IsNullOrEmpty(filterDef.DefaultFilterCondition))
-				{
-					throw new MappingException("no filter condition found for filter: " + filterName);
-				}
-				filterSecondPassArgs.Filterable.FilterMap[filterName] = filterDef.DefaultFilterCondition;
-			}
-		}
-
-		private void SecondPassCompileForeignKeys(Table table, ISet<ForeignKey> done)
-		{
-			table.CreateForeignKeys();
-
-			foreach (var fk in table.ForeignKeyIterator)
-			{
-				if (!done.Contains(fk))
-				{
-					done.Add(fk);
-
-					string referencedEntityName = fk.ReferencedEntityName;
-					if (string.IsNullOrEmpty(referencedEntityName))
-					{
-						throw new MappingException(
-							string.Format("An association from the table {0} does not specify the referenced entity", fk.Table.Name));
-					}
-
-					if (log.IsDebugEnabled)
-					{
-						log.Debug("resolving reference to class: " + referencedEntityName);
-					}
-
-					PersistentClass referencedClass;
-					if (!classes.TryGetValue(referencedEntityName, out referencedClass))
-					{
-						string message = string.Format("An association from the table {0} refers to an unmapped class: {1}", fk.Table.Name,
-													   referencedEntityName);
-
-						LogAndThrow(new MappingException(message));
-					}
-					else
-					{
-						if (referencedClass.IsJoinedSubclass)
-						{
-							SecondPassCompileForeignKeys(referencedClass.Superclass.Table, done);
-						}
-
-						try
-						{
-							fk.AddReferencedTable(referencedClass);
-							fk.AlignColumns();
-						}
-						catch (MappingException me)
-						{
-							LogAndThrow(me);
-						}
-					}
-				}
-			}
-		}
-
-		/// <summary>
-		/// The named queries
-		/// </summary>
-		public IDictionary<string, NamedQueryDefinition> NamedQueries { get; protected set; }
-
-		private EventListeners GetInitializedEventListeners()
-		{
-			EventListeners result = eventListeners.ShallowCopy();
-			result.InitializeListeners(this);
-			return result;
-		}
-
-		/// <summary> 
-		/// Retrieve the user-supplied delegate to handle non-existent entity scenarios.
-		/// </summary>
-		/// <remarks>
-		/// Specify a user-supplied delegate to be used to handle scenarios where an entity could not be
-		/// located by specified id.  This is mainly intended for EJB3 implementations to be able to
-		/// control how proxy initialization errors should be handled...
-		/// </remarks>
-		public IEntityNotFoundDelegate EntityNotFoundDelegate { get; set; }
-
-		public EventListeners EventListeners
-		{
-			get { return eventListeners; }
-		}
-
-		private static readonly IInterceptor emptyInterceptor = new EmptyInterceptor();
-		private string defaultAssembly;
-		private string defaultNamespace;
-
-		protected virtual void ConfigureProxyFactoryFactory()
-		{
-			#region Way for the user to specify their own ProxyFactory
-
-			//http://jira.nhibernate.org/browse/NH-975
-
-			var ipff = Environment.BytecodeProvider as IInjectableProxyFactoryFactory;
-			string pffClassName;
-			properties.TryGetValue(Environment.ProxyFactoryFactoryClass, out pffClassName);
-			if (ipff != null && !string.IsNullOrEmpty(pffClassName))
-			{
-				ipff.SetProxyFactoryFactory(pffClassName);
-			}
-
-			#endregion
-		}
-		/// <summary>
-		/// Instantiate a new <see cref="ISessionFactory" />, using the properties and mappings in this
-		/// configuration. The <see cref="ISessionFactory" /> will be immutable, so changes made to the
-		/// configuration after building the <see cref="ISessionFactory" /> will not affect it.
-		/// </summary>
-		/// <returns>An <see cref="ISessionFactory" /> instance.</returns>
-		public ISessionFactory BuildSessionFactory()
-		{
-
-			ConfigureProxyFactoryFactory();
-			SecondPassCompile();
-			Validate();
-			Environment.VerifyProperties(properties);
-			Settings settings = BuildSettings();
-
-			// Ok, don't need schemas anymore, so free them
-			Schemas = null;
-
-			return new SessionFactoryImpl(this, mapping, settings, GetInitializedEventListeners());
-		}
-
-		/// <summary>
-		/// Gets or sets the <see cref="IInterceptor"/> to use.
-		/// </summary>
-		/// <value>The <see cref="IInterceptor"/> to use.</value>
-		public IInterceptor Interceptor
-		{
-			get { return interceptor; }
-			set { interceptor = value; }
-		}
-
-		/// <summary>
-		/// Gets or sets the <see cref="IDictionary"/> that contains the configuration
-		/// properties and their values.
-		/// </summary>
-		/// <value>
-		/// The <see cref="IDictionary"/> that contains the configuration
-		/// properties and their values.
-		/// </value>
-		public IDictionary<string, string> Properties
-		{
-			get { return properties; }
-			set { properties = value; }
-		}
-
-		/// <summary>
-		/// Returns the set of properties computed from the default properties in the dialect combined with the other properties in the configuration.
-		/// </summary>
-		/// <returns></returns>
-		public IDictionary<string, string> GetDerivedProperties()
-		{
-			IDictionary<string, string> derivedProperties = new Dictionary<string, string>();
-
-			if (Properties.ContainsKey(Environment.Dialect))
-			{
-				var dialect = Dialect.Dialect.GetDialect(Properties);
-				foreach (var pair in dialect.DefaultProperties)
-					derivedProperties[pair.Key] = pair.Value;
-			}
-
-			foreach (var pair in Properties)
-				derivedProperties[pair.Key] = pair.Value;
-
-			return derivedProperties;
-		}
-
-		/// <summary>
-		/// Set the default assembly to use for the mappings added to the configuration
-		/// afterwards.
-		/// </summary>
-		/// <param name="newDefaultAssembly">The default assembly name.</param>
-		/// <returns>This configuration instance.</returns>
-		/// <remarks>
-		/// This setting can be overridden for a mapping file by setting <c>default-assembly</c>
-		/// attribute of <c>&lt;hibernate-mapping&gt;</c> element.
-		/// </remarks>
-		public Configuration SetDefaultAssembly(string newDefaultAssembly)
-		{
-			defaultAssembly = newDefaultAssembly;
-			return this;
-		}
-
-		/// <summary>
-		/// Set the default namespace to use for the mappings added to the configuration
-		/// afterwards.
-		/// </summary>
-		/// <param name="newDefaultNamespace">The default namespace.</param>
-		/// <returns>This configuration instance.</returns>
-		/// <remarks>
-		/// This setting can be overridden for a mapping file by setting <c>default-namespace</c>
-		/// attribute of <c>&lt;hibernate-mapping&gt;</c> element.
-		/// </remarks>
-		public Configuration SetDefaultNamespace(string newDefaultNamespace)
-		{
-			defaultNamespace = newDefaultNamespace;
-			return this;
-		}
-
-		/// <summary>
-		/// Sets the default interceptor for use by all sessions.
-		/// </summary>
-		/// <param name="newInterceptor">The default interceptor.</param>
-		/// <returns>This configuration instance.</returns>
-		public Configuration SetInterceptor(IInterceptor newInterceptor)
-		{
-			interceptor = newInterceptor;
-			return this;
-		}
-
-		/// <summary>
-		/// Specify a completely new set of properties
-		/// </summary>
-		public Configuration SetProperties(IDictionary<string, string> newProperties)
-		{
-			properties = newProperties;
-			return this;
-		}
-
-		/// <summary>
-		/// Adds an <see cref="IDictionary"/> of configuration properties.  The 
-		/// Key is the name of the Property and the Value is the <see cref="String"/>
-		/// value of the Property.
-		/// </summary>
-		/// <param name="additionalProperties">An <see cref="IDictionary"/> of configuration properties.</param>
-		/// <returns>
-		/// This <see cref="Configuration"/> object.
-		/// </returns>
-		public Configuration AddProperties(IDictionary<string, string> additionalProperties)
-		{
-			foreach (var de in additionalProperties)
-			{
-				properties.Add(de.Key, de.Value);
-			}
-			return this;
-		}
-
-		/// <summary>
-		/// Sets the value of the configuration property.
-		/// </summary>
-		/// <param name="name">The name of the property.</param>
-		/// <param name="value">The value of the property.</param>
-		/// <returns>
-		/// This configuration object.
-		/// </returns>
-		public Configuration SetProperty(string name, string value)
-		{
-			properties[name] = value;
-			return this;
-		}
-
-		/// <summary>
-		/// Gets the value of the configuration property.
-		/// </summary>
-		/// <param name="name">The name of the property.</param>
-		/// <returns>The configured value of the property, or <see langword="null" /> if the property was not specified.</returns>
-		public string GetProperty(string name)
-		{
-			return PropertiesHelper.GetString(name, properties, null);
-		}
-
-		private void AddProperties(ISessionFactoryConfiguration factoryConfiguration)
-		{
-			foreach (var kvp in factoryConfiguration.Properties)
-			{
-				if (log.IsDebugEnabled)
-				{
-					log.Debug(kvp.Key + "=" + kvp.Value);
-				}
-				properties[kvp.Key] = kvp.Value;
-			}
-			Environment.VerifyProperties(properties);
-		}
-
-		// TODO - getConfigurationInputStream(String resource)
-
-		/// <summary>
-		/// Configure NHibernate using the <c>&lt;hibernate-configuration&gt;</c> section
-		/// from the application config file, if found, or the file <c>hibernate.cfg.xml</c> if the
-		/// <c>&lt;hibernate-configuration&gt;</c> section not include the session-factory configuration.
-		/// </summary>
-		/// <returns>A configuration object initialized with the file.</returns>
-		/// <remarks>
-		/// To configure NHibernate explicitly using <c>hibernate.cfg.xml</c>, appling merge/override
-		/// of the application configuration file, use this code:
-		/// <code>
-		///		configuration.Configure("path/to/hibernate.cfg.xml");
-		/// </code>
-		/// </remarks>
-		public Configuration Configure()
-		{
-			var hc = ConfigurationManager.GetSection(CfgXmlHelper.CfgSectionName) as IHibernateConfiguration;
-			if (hc != null && hc.SessionFactory != null)
-			{
-				return DoConfigure(hc.SessionFactory);
-			}
-			else
-			{
-				return Configure(GetDefaultConfigurationFilePath());
-			}
-		}
-
-		/// <summary>
-		/// Configure NHibernate using the file specified.
-		/// </summary>
-		/// <param name="fileName">The location of the XML file to use to configure NHibernate.</param>
-		/// <returns>A Configuration object initialized with the file.</returns>
-		/// <remarks>
-		/// Calling Configure(string) will override/merge the values set in app.config or web.config
-		/// </remarks>
-		public Configuration Configure(string fileName)
-		{
-			return Configure(fileName, false);
-		}
-
-		private Configuration Configure(string fileName, bool ignoreSessionFactoryConfig)
-		{
-			if (ignoreSessionFactoryConfig)
-			{
-				Environment.ResetSessionFactoryProperties();
-				properties = Environment.Properties;
-			}
-
-			XmlTextReader reader = null;
-			try
-			{
-				reader = new XmlTextReader(fileName);
-				return Configure(reader);
-			}
-			finally
-			{
-				if (reader != null)
-				{
-					reader.Close();
-				}
-			}
-		}
-
-		/// <summary>
-		/// Configure NHibernate using a resource contained in an Assembly.
-		/// </summary>
-		/// <param name="assembly">The <see cref="Assembly"/> that contains the resource.</param>
-		/// <param name="resourceName">The name of the manifest resource being requested.</param>
-		/// <returns>A Configuration object initialized from the manifest resource.</returns>
-		/// <remarks>
-		/// Calling Configure(Assembly, string) will overwrite the values set in app.config or web.config
-		/// </remarks>
-		public Configuration Configure(Assembly assembly, string resourceName)
-		{
-			if (assembly == null)
-			{
-				throw new HibernateException("Could not configure NHibernate.", new ArgumentNullException("assembly"));
-			}
-
-			if (resourceName == null)
-			{
-				throw new HibernateException("Could not configure NHibernate.", new ArgumentNullException("resourceName"));
-			}
-
-			Stream stream = null;
-			try
-			{
-				stream = assembly.GetManifestResourceStream(resourceName);
-				if (stream == null)
-				{
-					// resource does not exist - throw appropriate exception 
-					throw new HibernateException("A ManifestResourceStream could not be created for the resource " + resourceName
-												 + " in Assembly " + assembly.FullName);
-				}
-
-				return Configure(new XmlTextReader(stream));
-			}
-			finally
-			{
-				if (stream != null)
-				{
-					stream.Close();
-				}
-			}
-		}
-
-		/// <summary>
-		/// Configure NHibernate using the specified XmlReader.
-		/// </summary>
-		/// <param name="textReader">The <see cref="XmlReader"/> that contains the Xml to configure NHibernate.</param>
-		/// <returns>A Configuration object initialized with the file.</returns>
-		/// <remarks>
-		/// Calling Configure(XmlReader) will overwrite the values set in app.config or web.config
-		/// </remarks>
-		public Configuration Configure(XmlReader textReader)
-		{
-			if (textReader == null)
-			{
-				throw new HibernateConfigException("Could not configure NHibernate.",
-												   new ArgumentException("A null value was passed in.", "textReader"));
-			}
-
-			try
-			{
-				IHibernateConfiguration hc = new HibernateConfiguration(textReader);
-				return DoConfigure(hc.SessionFactory);
-			}
-			catch (Exception e)
-			{
-				log.Error("Problem parsing configuration", e);
-				throw;
-			}
-		}
-
-		// Not ported - configure(org.w3c.dom.Document)
-
-		protected Configuration DoConfigure(ISessionFactoryConfiguration factoryConfiguration)
-		{
-			if (!string.IsNullOrEmpty(factoryConfiguration.Name))
-			{
-				properties[Environment.SessionFactoryName] = factoryConfiguration.Name;
-			}
-
-			AddProperties(factoryConfiguration);
-
-			// Load mappings
-			foreach (var mc in factoryConfiguration.Mappings)
-			{
-				if (mc.IsEmpty())
-				{
-					throw new HibernateConfigException("<mapping> element in configuration specifies no attributes");
-				}
-				if (!string.IsNullOrEmpty(mc.Resource) && !string.IsNullOrEmpty(mc.Assembly))
-				{
-					log.Debug(factoryConfiguration.Name + "<-" + mc.Resource + " in " + mc.Assembly);
-					AddResource(mc.Resource, Assembly.Load(mc.Assembly));
-				}
-				else if (!string.IsNullOrEmpty(mc.Assembly))
-				{
-					log.Debug(factoryConfiguration.Name + "<-" + mc.Assembly);
-					AddAssembly(mc.Assembly);
-				}
-				else if (!string.IsNullOrEmpty(mc.File))
-				{
-					log.Debug(factoryConfiguration.Name + "<-" + mc.File);
-					AddFile(mc.File);
-				}
-			}
-
-			// Load class-cache
-			foreach (var ccc in factoryConfiguration.ClassesCache)
-			{
-				string region = string.IsNullOrEmpty(ccc.Region) ? ccc.Class : ccc.Region;
-				bool includeLazy = (ccc.Include != ClassCacheInclude.NonLazy);
-				SetCacheConcurrencyStrategy(ccc.Class, EntityCacheUsageParser.ToString(ccc.Usage), region, includeLazy);
-			}
-
-			// Load collection-cache
-			foreach (var ccc in factoryConfiguration.CollectionsCache)
-			{
-				string role = ccc.Collection;
-				NHibernate.Mapping.Collection collection = GetCollectionMapping(role);
-				if (collection == null)
-				{
-					throw new HibernateConfigException(
-						"collection-cache Configuration: Cannot configure cache for unknown collection role " + role);
-				}
-
-				string region = string.IsNullOrEmpty(ccc.Region) ? role : ccc.Region;
-				SetCollectionCacheConcurrencyStrategy(role, EntityCacheUsageParser.ToString(ccc.Usage), region);
-			}
-
-			// Events
-			foreach (var ec in factoryConfiguration.Events)
-			{
-				var listenerClasses = new string[ec.Listeners.Count];
-				for (int i = 0; i < ec.Listeners.Count; i++)
-				{
-					listenerClasses[i] = ec.Listeners[i].Class;
-				}
-				log.Debug("Event listeners: " + ec.Type + "=" + StringHelper.ToString(listenerClasses));
-				SetListeners(ec.Type, listenerClasses);
-			}
-			// Listeners
-			foreach (var lc in factoryConfiguration.Listeners)
-			{
-				log.Debug("Event listener: " + lc.Type + "=" + lc.Class);
-				SetListeners(lc.Type, new[] { lc.Class });
-			}
-
-			if (!string.IsNullOrEmpty(factoryConfiguration.Name))
-			{
-				log.Info("Configured SessionFactory: " + factoryConfiguration.Name);
-			}
-			log.Debug("properties: " + properties);
-
-			return this;
-		}
-
-		internal RootClass GetRootClassMapping(string clazz)
-		{
-			try
-			{
-				return (RootClass)GetClassMapping(clazz);
-			}
-			catch (InvalidCastException)
-			{
-				throw new HibernateConfigException(
-					"class-cache Configuration: You may only specify a cache for root <class> mappings " + "(cache was specified for "
-					+ clazz + ")");
-			}
-		}
-
-		internal RootClass GetRootClassMapping(System.Type clazz)
-		{
-			PersistentClass persistentClass = GetClassMapping(clazz);
-
-			if (persistentClass == null)
-			{
-				throw new HibernateConfigException("class-cache Configuration: Cache specified for unmapped class " + clazz);
-			}
-
-			var rootClass = persistentClass as RootClass;
-
-			if (rootClass == null)
-			{
-				throw new HibernateConfigException(
-					"class-cache Configuration: You may only specify a cache for root <class> mappings " + "(cache was specified for "
-					+ clazz + ")");
-			}
-
-			return rootClass;
-		}
-
-		/// <summary>
-		/// Set up a cache for an entity class
-		/// </summary>
-		public Configuration SetCacheConcurrencyStrategy(String clazz, String concurrencyStrategy)
-		{
-			SetCacheConcurrencyStrategy(clazz, concurrencyStrategy, clazz);
-			return this;
-		}
-
-		public void SetCacheConcurrencyStrategy(String clazz, String concurrencyStrategy, String region)
-		{
-			SetCacheConcurrencyStrategy(clazz, concurrencyStrategy, region, true);
-		}
-
-		internal void SetCacheConcurrencyStrategy(String clazz, String concurrencyStrategy, String region, bool includeLazy)
-		{
-			RootClass rootClass = GetRootClassMapping(StringHelper.GetFullClassname(clazz));
-			if (rootClass == null)
-			{
-				throw new HibernateConfigException("Cannot cache an unknown entity: " + clazz);
-			}
-			rootClass.CacheConcurrencyStrategy = concurrencyStrategy;
-			rootClass.CacheRegionName = region;
-			rootClass.SetLazyPropertiesCacheable(includeLazy);
-		}
-
-		/// <summary>
-		/// Set up a cache for a collection role
-		/// </summary>
-		public Configuration SetCollectionCacheConcurrencyStrategy(string collectionRole, string concurrencyStrategy)
-		{
-			SetCollectionCacheConcurrencyStrategy(collectionRole, concurrencyStrategy, collectionRole);
-			return this;
-		}
-
-		internal void SetCollectionCacheConcurrencyStrategy(string collectionRole, string concurrencyStrategy, string region)
-		{
-			NHibernate.Mapping.Collection collection = GetCollectionMapping(collectionRole);
-			collection.CacheConcurrencyStrategy = concurrencyStrategy;
-			collection.CacheRegionName = region;
-		}
-
-		/// <summary>
-		/// Get the query language imports (entityName/className -> AssemblyQualifiedName)
-		/// </summary>
-		public IDictionary<string, string> Imports { get; protected set; }
-
-		/// <summary>
-		/// Create an object-oriented view of the configuration properties
-		/// </summary>
-		/// <returns>A <see cref="Settings"/> object initialized from the settings properties.</returns>
-		//protected Settings BuildSettings()
-		private Settings BuildSettings()
-		{
-			var result = settingsFactory.BuildSettings(GetDerivedProperties());
-			// NH : Set configuration for IdGenerator SQL logging
-			PersistentIdGeneratorParmsNames.SqlStatementLogger.FormatSql = result.SqlStatementLogger.FormatSql;
-			PersistentIdGeneratorParmsNames.SqlStatementLogger.LogToStdout = result.SqlStatementLogger.LogToStdout;
-			return result;
-		}
-
-		/// <summary>
-		/// The named SQL queries
-		/// </summary>
-		public IDictionary<string, NamedSQLQueryDefinition> NamedSQLQueries
-		{
-			get;
-			protected set;
-		}
-
-		/// <summary>
-		/// Naming strategy for tables and columns
-		/// </summary>
-		public INamingStrategy NamingStrategy
-		{
-			get { return namingStrategy; }
-		}
-
-		/// <summary>
-		/// Set a custom naming strategy
-		/// </summary>
-		/// <param name="newNamingStrategy">the NamingStrategy to set</param>
-		/// <returns></returns>
-		public Configuration SetNamingStrategy(INamingStrategy newNamingStrategy)
-		{
-			namingStrategy = newNamingStrategy;
-			return this;
-		}
-
-		public IDictionary<string, ResultSetMappingDefinition> SqlResultSetMappings
-		{
-			get;
-			protected set;
-		}
-
-		public IDictionary<string, FilterDefinition> FilterDefinitions { get; protected set; }
-
-		public void AddFilterDefinition(FilterDefinition definition)
-		{
-			FilterDefinitions.Add(definition.FilterName, definition);
-		}
-
-		public void AddAuxiliaryDatabaseObject(IAuxiliaryDatabaseObject obj)
-		{
-			auxiliaryDatabaseObjects.Add(obj);
-		}
-
-		public IDictionary<string, ISQLFunction> SqlFunctions { get; protected set; }
-
-		public void AddSqlFunction(string functionName, ISQLFunction sqlFunction)
-		{
-			SqlFunctions[functionName] = sqlFunction;
-		}
-
-		#region NHibernate-Specific Members
-
-		/// <summary>
-		/// Load and validate the mappings in the <see cref="XmlReader" /> against
-		/// the nhibernate-mapping-2.2 schema, without adding them to the configuration.
-		/// </summary>
-		/// <remarks>
-		/// This method is made public to be usable from the unit tests. It is not intended
-		/// to be called by end users.
-		/// </remarks>
-		/// <param name="hbmReader">The XmlReader that contains the mapping.</param>
-		/// <param name="name">The name of the document, for error reporting purposes.</param>
-		/// <returns>NamedXmlDocument containing the validated XmlDocument built from the XmlReader.</returns>
-		public NamedXmlDocument LoadMappingDocument(XmlReader hbmReader, string name)
-		{
-			XmlReaderSettings settings = Schemas.CreateMappingReaderSettings();
-			settings.ValidationEventHandler += ValidationHandler;
-
-			using (XmlReader reader = XmlReader.Create(hbmReader, settings))
-			{
-				Debug.Assert(currentDocumentName == null);
-				currentDocumentName = name;
-
-				try
-				{
-					var hbmDocument = new XmlDocument();
-					hbmDocument.Load(reader);
-					return new NamedXmlDocument(name, hbmDocument, mappingDocumentSerializer);
-				}
-				catch (MappingException)
-				{
-					throw;
-				}
-				catch (Exception e)
-				{
-					string nameFormatted = name ?? "(unknown)";
-					LogAndThrow(new MappingException("Could not compile the mapping document: " + nameFormatted, e));
-				}
-				finally
-				{
-					currentDocumentName = null;
-				}
-			}
-			return null;
-		}
-
-		/// <summary>
-		/// Adds the Mappings in the <see cref="XmlReader"/> after validating it
-		/// against the nhibernate-mapping-2.2 schema.
-		/// </summary>
-		/// <param name="hbmReader">The XmlReader that contains the mapping.</param>
-		/// <returns>This Configuration object.</returns>
-		public Configuration AddXmlReader(XmlReader hbmReader)
-		{
-			return AddXmlReader(hbmReader, null);
-		}
-
-		/// <summary>
-		/// Adds the Mappings in the <see cref="XmlReader"/> after validating it
-		/// against the nhibernate-mapping-2.2 schema.
-		/// </summary>
-		/// <param name="hbmReader">The XmlReader that contains the mapping.</param>
-		/// <param name="name">The name of the document to use for error reporting. May be <see langword="null" />.</param>
-		/// <returns>This Configuration object.</returns>
-		public Configuration AddXmlReader(XmlReader hbmReader, string name)
-		{
-			NamedXmlDocument document = LoadMappingDocument(hbmReader, name);
-			AddDocumentThroughQueue(document);
-			return this;
-		}
-
-		private void AddDocumentThroughQueue(NamedXmlDocument document)
-		{
-			mappingsQueue.AddDocument(document);
-			ProcessMappingsQueue();
-		}
-
-		private void ProcessMappingsQueue()
-		{
-			NamedXmlDocument document;
-
-			while ((document = mappingsQueue.GetNextAvailableResource()) != null)
-			{
-				AddValidatedDocument(document);
-			}
-		}
-
-		private void ValidationHandler(object o, ValidationEventArgs args)
-		{
-			string message = string.Format("{0}({1},{2}): XML validation error: {3}", currentDocumentName,
-										   args.Exception.LineNumber, args.Exception.LinePosition, args.Exception.Message);
-			LogAndThrow(new MappingException(message, args.Exception));
-		}
-
-		protected virtual string GetDefaultConfigurationFilePath()
-		{
-			string baseDir = AppDomain.CurrentDomain.BaseDirectory;
-
-			// Note RelativeSearchPath can be null even if the doc say something else; don't remove the check
-			var searchPath = AppDomain.CurrentDomain.RelativeSearchPath ?? string.Empty;
-
-			string relativeSearchPath = searchPath.Split(';').First();
-			string binPath = Path.Combine(baseDir, relativeSearchPath);
-			return Path.Combine(binPath, DefaultHibernateCfgFileName);
-		}
-
-		#endregion
-
-		private XmlSchemas schemas;
-
-		private XmlSchemas Schemas
-		{
-			get { return schemas = schemas ?? new XmlSchemas(); }
-			set { schemas = value; }
-		}
-
-		/// <summary>
-		/// Set or clear listener for a given <see cref="ListenerType"/>.
-		/// </summary>
-		/// <param name="type">The <see cref="ListenerType"/>.</param>
-		/// <param name="listenerClasses">The array of AssemblyQualifiedName of each listener for <paramref name="type"/>.</param>
-		/// <remarks>
-		/// <paramref name="listenerClasses"/> must implements the interface related with <paramref name="type"/>.
-		/// All listeners of the given <see cref="ListenerType"/> will be cleared if the <paramref name="listenerClasses"/> 
-		/// is null or empty.
-		/// </remarks>
-		/// <exception cref="MappingException">
-		/// when an element of <paramref name="listenerClasses"/> have an invalid value or cant be instantiated.
-		/// </exception>
-		public void SetListeners(ListenerType type, string[] listenerClasses)
-		{
-			if (listenerClasses == null || listenerClasses.Length == 0)
-			{
-				ClearListeners(type);
-			}
-			else
-			{
-				var listeners = (object[])Array.CreateInstance(eventListeners.GetListenerClassFor(type), listenerClasses.Length);
-				for (int i = 0; i < listeners.Length; i++)
-				{
-					try
-					{
-						listeners[i] = Environment.BytecodeProvider.ObjectsFactory.CreateInstance(ReflectHelper.ClassForName(listenerClasses[i]));
-					}
-					catch (Exception e)
-					{
-						throw new MappingException(
-							"Unable to instantiate specified event (" + type + ") listener class: " + listenerClasses[i], e);
-					}
-				}
-				SetListeners(type, listeners);
-			}
-		}
-
-		/// <summary>
-		/// Set or clear listener for a given <see cref="ListenerType"/>.
-		/// </summary>
-		/// <param name="type">The <see cref="ListenerType"/>.</param>
-		/// <param name="listener">The listener for <paramref name="type"/> or null to clear.</param>
-		/// <remarks><paramref name="listener"/> must implements the interface related with <paramref name="type"/>.</remarks>
-		/// <seealso cref="NHibernate.Event"/>
-		public void SetListener(ListenerType type, object listener)
-		{
-			if (listener == null)
-			{
-				ClearListeners(type);
-			}
-			else
-			{
-				var listeners = (object[])Array.CreateInstance(eventListeners.GetListenerClassFor(type), 1);
-				listeners[0] = listener;
-				SetListeners(type, listeners);
-			}
-		}
-
-		private void ClearListeners(ListenerType type)
-		{
-			switch (type)
-			{
-				case ListenerType.Autoflush:
-					eventListeners.AutoFlushEventListeners = new IAutoFlushEventListener[] { };
-					break;
-				case ListenerType.Merge:
-					eventListeners.MergeEventListeners = new IMergeEventListener[] { };
-					break;
-				case ListenerType.Create:
-					eventListeners.PersistEventListeners = new IPersistEventListener[] { };
-					break;
-				case ListenerType.CreateOnFlush:
-					eventListeners.PersistOnFlushEventListeners = new IPersistEventListener[] { };
-					break;
-				case ListenerType.Delete:
-					eventListeners.DeleteEventListeners = new IDeleteEventListener[] { };
-					break;
-				case ListenerType.DirtyCheck:
-					eventListeners.DirtyCheckEventListeners = new IDirtyCheckEventListener[] { };
-					break;
-				case ListenerType.Evict:
-					eventListeners.EvictEventListeners = new IEvictEventListener[] { };
-					break;
-				case ListenerType.Flush:
-					eventListeners.FlushEventListeners = new IFlushEventListener[] { };
-					break;
-				case ListenerType.FlushEntity:
-					eventListeners.FlushEntityEventListeners = new IFlushEntityEventListener[] { };
-					break;
-				case ListenerType.Load:
-					eventListeners.LoadEventListeners = new ILoadEventListener[] { };
-					break;
-				case ListenerType.LoadCollection:
-					eventListeners.InitializeCollectionEventListeners = new IInitializeCollectionEventListener[] { };
-					break;
-				case ListenerType.Lock:
-					eventListeners.LockEventListeners = new ILockEventListener[] { };
-					break;
-				case ListenerType.Refresh:
-					eventListeners.RefreshEventListeners = new IRefreshEventListener[] { };
-					break;
-				case ListenerType.Replicate:
-					eventListeners.ReplicateEventListeners = new IReplicateEventListener[] { };
-					break;
-				case ListenerType.SaveUpdate:
-					eventListeners.SaveOrUpdateEventListeners = new ISaveOrUpdateEventListener[] { };
-					break;
-				case ListenerType.Save:
-					eventListeners.SaveEventListeners = new ISaveOrUpdateEventListener[] { };
-					break;
-				case ListenerType.PreUpdate:
-					eventListeners.PreUpdateEventListeners = new IPreUpdateEventListener[] { };
-					break;
-				case ListenerType.Update:
-					eventListeners.UpdateEventListeners = new ISaveOrUpdateEventListener[] { };
-					break;
-				case ListenerType.PreLoad:
-					eventListeners.PreLoadEventListeners = new IPreLoadEventListener[] { };
-					break;
-				case ListenerType.PreDelete:
-					eventListeners.PreDeleteEventListeners = new IPreDeleteEventListener[] { };
-					break;
-				case ListenerType.PreInsert:
-					eventListeners.PreInsertEventListeners = new IPreInsertEventListener[] { };
-					break;
-				case ListenerType.PostLoad:
-					eventListeners.PostLoadEventListeners = new IPostLoadEventListener[] { };
-					break;
-				case ListenerType.PostInsert:
-					eventListeners.PostInsertEventListeners = new IPostInsertEventListener[] { };
-					break;
-				case ListenerType.PostUpdate:
-					eventListeners.PostUpdateEventListeners = new IPostUpdateEventListener[] { };
-					break;
-				case ListenerType.PostDelete:
-					eventListeners.PostDeleteEventListeners = new IPostDeleteEventListener[] { };
-					break;
-				case ListenerType.PostCommitUpdate:
-					eventListeners.PostCommitUpdateEventListeners = new IPostUpdateEventListener[] { };
-					break;
-				case ListenerType.PostCommitInsert:
-					eventListeners.PostCommitInsertEventListeners = new IPostInsertEventListener[] { };
-					break;
-				case ListenerType.PostCommitDelete:
-					eventListeners.PostCommitDeleteEventListeners = new IPostDeleteEventListener[] { };
-					break;
-				case ListenerType.PreCollectionRecreate:
-					eventListeners.PreCollectionRecreateEventListeners = new IPreCollectionRecreateEventListener[] { };
-					break;
-				case ListenerType.PreCollectionRemove:
-					eventListeners.PreCollectionRemoveEventListeners = new IPreCollectionRemoveEventListener[] { };
-					break;
-				case ListenerType.PreCollectionUpdate:
-					eventListeners.PreCollectionUpdateEventListeners = new IPreCollectionUpdateEventListener[] { };
-					break;
-				case ListenerType.PostCollectionRecreate:
-					eventListeners.PostCollectionRecreateEventListeners = new IPostCollectionRecreateEventListener[] { };
-					break;
-				case ListenerType.PostCollectionRemove:
-					eventListeners.PostCollectionRemoveEventListeners = new IPostCollectionRemoveEventListener[] { };
-					break;
-				case ListenerType.PostCollectionUpdate:
-					eventListeners.PostCollectionUpdateEventListeners = new IPostCollectionUpdateEventListener[] { };
-					break;
-				default:
-					log.Warn("Unrecognized listener type [" + type + "]");
-					break;
-			}
-		}
-
-		/// <summary>
-		/// Set or clear listeners for a given <see cref="ListenerType"/>.
-		/// </summary>
-		/// <param name="type">The <see cref="ListenerType"/>.</param>
-		/// <param name="listeners">The listener for <paramref name="type"/> or null to clear.</param>
-		/// <remarks>Listeners of <paramref name="listeners"/> must implements one of the interface of event listenesr.</remarks>
-		/// <seealso cref="NHibernate.Event"/>
-		public void SetListeners(ListenerType type, object[] listeners)
-		{
-			if (listeners == null)
-			{
-				ClearListeners(type);
-			}
-			switch (type)
-			{
-				case ListenerType.Autoflush:
-					eventListeners.AutoFlushEventListeners = (IAutoFlushEventListener[])listeners;
-					break;
-				case ListenerType.Merge:
-					eventListeners.MergeEventListeners = (IMergeEventListener[])listeners;
-					break;
-				case ListenerType.Create:
-					eventListeners.PersistEventListeners = (IPersistEventListener[])listeners;
-					break;
-				case ListenerType.CreateOnFlush:
-					eventListeners.PersistOnFlushEventListeners = (IPersistEventListener[])listeners;
-					break;
-				case ListenerType.Delete:
-					eventListeners.DeleteEventListeners = (IDeleteEventListener[])listeners;
-					break;
-				case ListenerType.DirtyCheck:
-					eventListeners.DirtyCheckEventListeners = (IDirtyCheckEventListener[])listeners;
-					break;
-				case ListenerType.Evict:
-					eventListeners.EvictEventListeners = (IEvictEventListener[])listeners;
-					break;
-				case ListenerType.Flush:
-					eventListeners.FlushEventListeners = (IFlushEventListener[])listeners;
-					break;
-				case ListenerType.FlushEntity:
-					eventListeners.FlushEntityEventListeners = (IFlushEntityEventListener[])listeners;
-					break;
-				case ListenerType.Load:
-					eventListeners.LoadEventListeners = (ILoadEventListener[])listeners;
-					break;
-				case ListenerType.LoadCollection:
-					eventListeners.InitializeCollectionEventListeners = (IInitializeCollectionEventListener[])listeners;
-					break;
-				case ListenerType.Lock:
-					eventListeners.LockEventListeners = (ILockEventListener[])listeners;
-					break;
-				case ListenerType.Refresh:
-					eventListeners.RefreshEventListeners = (IRefreshEventListener[])listeners;
-					break;
-				case ListenerType.Replicate:
-					eventListeners.ReplicateEventListeners = (IReplicateEventListener[])listeners;
-					break;
-				case ListenerType.SaveUpdate:
-					eventListeners.SaveOrUpdateEventListeners = (ISaveOrUpdateEventListener[])listeners;
-					break;
-				case ListenerType.Save:
-					eventListeners.SaveEventListeners = (ISaveOrUpdateEventListener[])listeners;
-					break;
-				case ListenerType.PreUpdate:
-					eventListeners.PreUpdateEventListeners = (IPreUpdateEventListener[])listeners;
-					break;
-				case ListenerType.Update:
-					eventListeners.UpdateEventListeners = (ISaveOrUpdateEventListener[])listeners;
-					break;
-				case ListenerType.PreLoad:
-					eventListeners.PreLoadEventListeners = (IPreLoadEventListener[])listeners;
-					break;
-				case ListenerType.PreDelete:
-					eventListeners.PreDeleteEventListeners = (IPreDeleteEventListener[])listeners;
-					break;
-				case ListenerType.PreInsert:
-					eventListeners.PreInsertEventListeners = (IPreInsertEventListener[])listeners;
-					break;
-				case ListenerType.PostLoad:
-					eventListeners.PostLoadEventListeners = (IPostLoadEventListener[])listeners;
-					break;
-				case ListenerType.PostInsert:
-					eventListeners.PostInsertEventListeners = (IPostInsertEventListener[])listeners;
-					break;
-				case ListenerType.PostUpdate:
-					eventListeners.PostUpdateEventListeners = (IPostUpdateEventListener[])listeners;
-					break;
-				case ListenerType.PostDelete:
-					eventListeners.PostDeleteEventListeners = (IPostDeleteEventListener[])listeners;
-					break;
-				case ListenerType.PostCommitUpdate:
-					eventListeners.PostCommitUpdateEventListeners = (IPostUpdateEventListener[])listeners;
-					break;
-				case ListenerType.PostCommitInsert:
-					eventListeners.PostCommitInsertEventListeners = (IPostInsertEventListener[])listeners;
-					break;
-				case ListenerType.PostCommitDelete:
-					eventListeners.PostCommitDeleteEventListeners = (IPostDeleteEventListener[])listeners;
-					break;
-				case ListenerType.PreCollectionRecreate:
-					eventListeners.PreCollectionRecreateEventListeners = (IPreCollectionRecreateEventListener[])listeners;
-					break;
-				case ListenerType.PreCollectionRemove:
-					eventListeners.PreCollectionRemoveEventListeners = (IPreCollectionRemoveEventListener[])listeners;
-					break;
-				case ListenerType.PreCollectionUpdate:
-					eventListeners.PreCollectionUpdateEventListeners = (IPreCollectionUpdateEventListener[])listeners;
-					break;
-				case ListenerType.PostCollectionRecreate:
-					eventListeners.PostCollectionRecreateEventListeners = (IPostCollectionRecreateEventListener[])listeners;
-					break;
-				case ListenerType.PostCollectionRemove:
-					eventListeners.PostCollectionRemoveEventListeners = (IPostCollectionRemoveEventListener[])listeners;
-					break;
-				case ListenerType.PostCollectionUpdate:
-					eventListeners.PostCollectionUpdateEventListeners = (IPostCollectionUpdateEventListener[])listeners;
-					break;
-				default:
-					log.Warn("Unrecognized listener type [" + type + "]");
-					break;
-			}
-		}
-
-
-		/// <summary>
-		/// Append the listeners to the end of the currently configured
-		/// listeners
-		/// </summary>
-		public void AppendListeners(ListenerType type, object[] listeners)
-		{
-			switch (type)
-			{
-				case ListenerType.Autoflush:
-					eventListeners.AutoFlushEventListeners = AppendListeners(eventListeners.AutoFlushEventListeners, (IAutoFlushEventListener[])listeners);
-					break;
-				case ListenerType.Merge:
-					eventListeners.MergeEventListeners = AppendListeners(eventListeners.MergeEventListeners, (IMergeEventListener[])listeners);
-					break;
-				case ListenerType.Create:
-					eventListeners.PersistEventListeners = AppendListeners(eventListeners.PersistEventListeners, (IPersistEventListener[])listeners);
-					break;
-				case ListenerType.CreateOnFlush:
-					eventListeners.PersistOnFlushEventListeners = AppendListeners(eventListeners.PersistOnFlushEventListeners, (IPersistEventListener[])listeners);
-					break;
-				case ListenerType.Delete:
-					eventListeners.DeleteEventListeners = AppendListeners(eventListeners.DeleteEventListeners, (IDeleteEventListener[])listeners);
-					break;
-				case ListenerType.DirtyCheck:
-					eventListeners.DirtyCheckEventListeners = AppendListeners(eventListeners.DirtyCheckEventListeners, (IDirtyCheckEventListener[])listeners);
-					break;
-				case ListenerType.Evict:
-					eventListeners.EvictEventListeners = AppendListeners(eventListeners.EvictEventListeners, (IEvictEventListener[])listeners);
-					break;
-				case ListenerType.Flush:
-					eventListeners.FlushEventListeners = AppendListeners(eventListeners.FlushEventListeners, (IFlushEventListener[])listeners);
-					break;
-				case ListenerType.FlushEntity:
-					eventListeners.FlushEntityEventListeners = AppendListeners(eventListeners.FlushEntityEventListeners, (IFlushEntityEventListener[])listeners);
-					break;
-				case ListenerType.Load:
-					eventListeners.LoadEventListeners = AppendListeners(eventListeners.LoadEventListeners, (ILoadEventListener[])listeners);
-					break;
-				case ListenerType.LoadCollection:
-					eventListeners.InitializeCollectionEventListeners = AppendListeners(eventListeners.InitializeCollectionEventListeners, (IInitializeCollectionEventListener[])listeners);
-					break;
-				case ListenerType.Lock:
-					eventListeners.LockEventListeners = AppendListeners(eventListeners.LockEventListeners, (ILockEventListener[])listeners);
-					break;
-				case ListenerType.Refresh:
-					eventListeners.RefreshEventListeners = AppendListeners(eventListeners.RefreshEventListeners, (IRefreshEventListener[])listeners);
-					break;
-				case ListenerType.Replicate:
-					eventListeners.ReplicateEventListeners = AppendListeners(eventListeners.ReplicateEventListeners, (IReplicateEventListener[])listeners);
-					break;
-				case ListenerType.SaveUpdate:
-					eventListeners.SaveOrUpdateEventListeners = AppendListeners(eventListeners.SaveOrUpdateEventListeners, (ISaveOrUpdateEventListener[])listeners);
-					break;
-				case ListenerType.Save:
-					eventListeners.SaveEventListeners = AppendListeners(eventListeners.SaveEventListeners, (ISaveOrUpdateEventListener[])listeners);
-					break;
-				case ListenerType.PreUpdate:
-					eventListeners.PreUpdateEventListeners = AppendListeners(eventListeners.PreUpdateEventListeners, (IPreUpdateEventListener[])listeners);
-					break;
-				case ListenerType.Update:
-					eventListeners.UpdateEventListeners = AppendListeners(eventListeners.UpdateEventListeners, (ISaveOrUpdateEventListener[])listeners);
-					break;
-				case ListenerType.PreLoad:
-					eventListeners.PreLoadEventListeners = AppendListeners(eventListeners.PreLoadEventListeners, (IPreLoadEventListener[])listeners);
-					break;
-				case ListenerType.PreDelete:
-					eventListeners.PreDeleteEventListeners = AppendListeners(eventListeners.PreDeleteEventListeners, (IPreDeleteEventListener[])listeners);
-					break;
-				case ListenerType.PreInsert:
-					eventListeners.PreInsertEventListeners = AppendListeners(eventListeners.PreInsertEventListeners, (IPreInsertEventListener[])listeners);
-					break;
-				case ListenerType.PostLoad:
-					eventListeners.PostLoadEventListeners = AppendListeners(eventListeners.PostLoadEventListeners, (IPostLoadEventListener[])listeners);
-					break;
-				case ListenerType.PostInsert:
-					eventListeners.PostInsertEventListeners = AppendListeners(eventListeners.PostInsertEventListeners, (IPostInsertEventListener[])listeners);
-					break;
-				case ListenerType.PostUpdate:
-					eventListeners.PostUpdateEventListeners = AppendListeners(eventListeners.PostUpdateEventListeners, (IPostUpdateEventListener[])listeners);
-					break;
-				case ListenerType.PostDelete:
-					eventListeners.PostDeleteEventListeners = AppendListeners(eventListeners.PostDeleteEventListeners, (IPostDeleteEventListener[])listeners);
-					break;
-				case ListenerType.PostCommitUpdate:
-					eventListeners.PostCommitUpdateEventListeners = AppendListeners(eventListeners.PostCommitUpdateEventListeners, (IPostUpdateEventListener[])listeners);
-					break;
-				case ListenerType.PostCommitInsert:
-					eventListeners.PostCommitInsertEventListeners = AppendListeners(eventListeners.PostCommitInsertEventListeners, (IPostInsertEventListener[])listeners);
-					break;
-				case ListenerType.PostCommitDelete:
-					eventListeners.PostCommitDeleteEventListeners = AppendListeners(eventListeners.PostCommitDeleteEventListeners, (IPostDeleteEventListener[])listeners);
-					break;
-				case ListenerType.PreCollectionRecreate:
-					eventListeners.PreCollectionRecreateEventListeners = AppendListeners(eventListeners.PreCollectionRecreateEventListeners, (IPreCollectionRecreateEventListener[])listeners);
-					break;
-				case ListenerType.PreCollectionRemove:
-					eventListeners.PreCollectionRemoveEventListeners = AppendListeners(eventListeners.PreCollectionRemoveEventListeners, (IPreCollectionRemoveEventListener[])listeners);
-					break;
-				case ListenerType.PreCollectionUpdate:
-					eventListeners.PreCollectionUpdateEventListeners = AppendListeners(eventListeners.PreCollectionUpdateEventListeners, (IPreCollectionUpdateEventListener[])listeners);
-					break;
-				case ListenerType.PostCollectionRecreate:
-					eventListeners.PostCollectionRecreateEventListeners = AppendListeners(eventListeners.PostCollectionRecreateEventListeners, (IPostCollectionRecreateEventListener[])listeners);
-					break;
-				case ListenerType.PostCollectionRemove:
-					eventListeners.PostCollectionRemoveEventListeners = AppendListeners(eventListeners.PostCollectionRemoveEventListeners, (IPostCollectionRemoveEventListener[])listeners);
-					break;
-				case ListenerType.PostCollectionUpdate:
-					eventListeners.PostCollectionUpdateEventListeners = AppendListeners(eventListeners.PostCollectionUpdateEventListeners, (IPostCollectionUpdateEventListener[])listeners);
-					break;
-				default:
-					log.Warn("Unrecognized listener type [" + type + "]");
-					break;
-			}
-		}
-
-		private static T[] AppendListeners<T>(T[] existing, T[] listenersToAdd)
-		{
-			var list = new List<T>(existing ?? new T[0]);
-			list.AddRange(listenersToAdd);
-			return list.ToArray();
-		}
-
-		///<summary>
-		/// Generate DDL for altering tables
-		///</summary>
-		/// <seealso cref="NHibernate.Tool.hbm2ddl.SchemaUpdate"/>
-		public string[] GenerateSchemaUpdateScript(Dialect.Dialect dialect, DatabaseMetadata databaseMetadata)
-		{
-			SecondPassCompile();
-
-			string defaultCatalog = PropertiesHelper.GetString(Environment.DefaultCatalog, properties, null);
-			string defaultSchema = PropertiesHelper.GetString(Environment.DefaultSchema, properties, null);
-
-			var script = new List<string>(50);
-			foreach (var table in TableMappings)
-			{
-				if (table.IsPhysicalTable && IncludeAction(table.SchemaActions, SchemaAction.Update))
-				{
-					ITableMetadata tableInfo = databaseMetadata.GetTableMetadata(table.Name, table.Schema ?? defaultSchema,
-																				 table.Catalog ?? defaultCatalog, table.IsQuoted);
-					if (tableInfo == null)
-					{
-						script.Add(table.SqlCreateString(dialect, mapping, defaultCatalog, defaultSchema));
-					}
-					else
-					{
-						string[] alterDDL = table.SqlAlterStrings(dialect, mapping, tableInfo, defaultCatalog, defaultSchema);
-						script.AddRange(alterDDL);
-					}
-
-					string[] comments = table.SqlCommentStrings(dialect, defaultCatalog, defaultSchema);
-					script.AddRange(comments);
-				}
-			}
-
-			foreach (var table in TableMappings)
-			{
-				if (table.IsPhysicalTable && IncludeAction(table.SchemaActions, SchemaAction.Update))
-				{
-					ITableMetadata tableInfo = databaseMetadata.GetTableMetadata(table.Name, table.Schema, table.Catalog,
-																				 table.IsQuoted);
-
-					if (dialect.SupportsForeignKeyConstraintInAlterTable)
-					{
-						foreach (var fk in table.ForeignKeyIterator)
-						{
-							if (fk.HasPhysicalConstraint && IncludeAction(fk.ReferencedTable.SchemaActions, SchemaAction.Update))
-							{
-								bool create = tableInfo == null
-											  ||
-											  (tableInfo.GetForeignKeyMetadata(fk.Name) == null
-											   && (!(dialect is MySQLDialect) || tableInfo.GetIndexMetadata(fk.Name) == null));
-								if (create)
-								{
-									script.Add(fk.SqlCreateString(dialect, mapping, defaultCatalog, defaultSchema));
-								}
-							}
-						}
-					}
-
-					foreach (var index in table.IndexIterator)
-					{
-						if (tableInfo == null || tableInfo.GetIndexMetadata(index.Name) == null)
-						{
-							script.Add(index.SqlCreateString(dialect, mapping, defaultCatalog, defaultSchema));
-						}
-					}
-				}
-			}
-
-			foreach (var generator in IterateGenerators(dialect))
-			{
-				string key = generator.GeneratorKey();
-				if (!databaseMetadata.IsSequence(key) && !databaseMetadata.IsTable(key))
-				{
-					string[] lines = generator.SqlCreateStrings(dialect);
-					for (int i = 0; i < lines.Length; i++)
-					{
-						script.Add(lines[i]);
-					}
-				}
-			}
-
-			return script.ToArray();
-		}
-
-		public void ValidateSchema(Dialect.Dialect dialect, DatabaseMetadata databaseMetadata)
-		{
-			SecondPassCompile();
-
-			string defaultCatalog = PropertiesHelper.GetString(Environment.DefaultCatalog, properties, null);
-			string defaultSchema = PropertiesHelper.GetString(Environment.DefaultSchema, properties, null);
-
-			var iter = TableMappings;
-			foreach (var table in iter)
-			{
-				if (table.IsPhysicalTable && IncludeAction(table.SchemaActions, SchemaAction.Validate))
-				{
-					/*NH Different Implementation :
-						TableMetadata tableInfo = databaseMetadata.getTableMetadata(
-						table.getName(),
-						( table.getSchema() == null ) ? defaultSchema : table.getSchema(),
-						( table.getCatalog() == null ) ? defaultCatalog : table.getCatalog(),
-								table.isQuoted());*/
-					ITableMetadata tableInfo = databaseMetadata.GetTableMetadata(
-						table.Name,
-						table.Schema ?? defaultSchema,
-						table.Catalog ?? defaultCatalog,
-						table.IsQuoted);
-					if (tableInfo == null)
-						throw new HibernateException("Missing table: " + table.Name);
-					else
-						table.ValidateColumns(dialect, mapping, tableInfo);
-				}
-			}
-
-			var persistenceIdentifierGenerators = IterateGenerators(dialect);
-			foreach (var generator in persistenceIdentifierGenerators)
-			{
-				string key = generator.GeneratorKey();
-				if (!databaseMetadata.IsSequence(key) && !databaseMetadata.IsTable(key))
-				{
-					throw new HibernateException(string.Format("Missing sequence or table: " + key));
-				}
-			}
-		}
-
-		private IEnumerable<IPersistentIdentifierGenerator> IterateGenerators(Dialect.Dialect dialect)
-		{
-			var generators = new Dictionary<string, IPersistentIdentifierGenerator>();
-			string defaultCatalog = PropertiesHelper.GetString(Environment.DefaultCatalog, properties, null);
-			string defaultSchema = PropertiesHelper.GetString(Environment.DefaultSchema, properties, null);
-
-			foreach (var pc in classes.Values)
-			{
-				if (!pc.IsInherited)
-				{
-					var ig =
-						pc.Identifier.CreateIdentifierGenerator(dialect, defaultCatalog, defaultSchema, (RootClass)pc) as
-						IPersistentIdentifierGenerator;
-
-					if (ig != null)
-					{
-						generators[ig.GeneratorKey()] = ig;
-					}
-				}
-			}
-
-			foreach (var collection in collections.Values)
-			{
-				if (collection.IsIdentified)
-				{
-					var ig =
-						((IdentifierCollection)collection).Identifier.CreateIdentifierGenerator(dialect, defaultCatalog, defaultSchema,
-																								 null) as IPersistentIdentifierGenerator;
-
-					if (ig != null)
-					{
-						generators[ig.GeneratorKey()] = ig;
-					}
-				}
-			}
-
-			return generators.Values;
-		}
-
-
-	}
-}
-=======
-using System;
-using System.Collections;
-using System.Collections.Generic;
-using System.Configuration;
-using System.Diagnostics;
-using System.IO;
-using System.Linq;
-using System.Reflection;
-using System.Text;
-using System.Xml;
-using System.Xml.Schema;
-using System.Xml.Serialization;
-using Iesi.Collections;
-using Iesi.Collections.Generic;
-
-using NHibernate.Bytecode;
-using NHibernate.Cfg.ConfigurationSchema;
-using NHibernate.Cfg.MappingSchema;
-using NHibernate.Cfg.XmlHbmBinding;
-using NHibernate.Dialect;
-using NHibernate.Dialect.Function;
-using NHibernate.Dialect.Schema;
-using NHibernate.Engine;
-using NHibernate.Event;
-using NHibernate.Id;
-using NHibernate.Impl;
-using NHibernate.Mapping;
-using NHibernate.Proxy;
-using NHibernate.Tool.hbm2ddl;
-using NHibernate.Type;
-using NHibernate.Util;
-using Array = System.Array;
-using System.Runtime.Serialization;
-
-namespace NHibernate.Cfg
-{
-	/// <summary>
-	/// Allows the application to specify properties and mapping documents to be used when creating
-	/// a <see cref="ISessionFactory" />.
-	/// </summary>
-	/// <remarks>
-	/// <para>
-	/// Usually an application will create a single <see cref="Configuration" />, build a single instance
-	/// of <see cref="ISessionFactory" />, and then instantiate <see cref="ISession"/> objects in threads
-	/// servicing client requests.
-	/// </para>
-	/// <para>
-	/// The <see cref="Configuration" /> is meant only as an initialization-time object. <see cref="ISessionFactory" />
-	/// is immutable and does not retain any association back to the <see cref="Configuration" />
-	/// </para>
-	/// </remarks>
-	[Serializable]
-	public class Configuration : ISerializable
-	{
-		/// <summary>Default name for hibernate configuration file.</summary>
-		public const string DefaultHibernateCfgFileName = "hibernate.cfg.xml";
-
-		private string currentDocumentName;
-		private bool preMappingBuildProcessed;
-
-		protected IDictionary<string, PersistentClass> classes; // entityName, PersistentClass
-		protected IDictionary<string, NHibernate.Mapping.Collection> collections;
-		protected IDictionary<string, Table> tables;
-		protected IList<SecondPassCommand> secondPasses;
-		protected Queue<FilterSecondPassArgs> filtersSecondPasses;
-		protected IList<Mappings.PropertyReference> propertyReferences;
-		private IInterceptor interceptor;
-		private IDictionary<string, string> properties;
-		protected IList<IAuxiliaryDatabaseObject> auxiliaryDatabaseObjects;
-
-		private INamingStrategy namingStrategy = DefaultNamingStrategy.Instance;
-		private MappingsQueue mappingsQueue;
-
-		private EventListeners eventListeners;
-		protected IDictionary<string, TypeDef> typeDefs;
-		protected ISet<ExtendsQueueEntry> extendsQueue;
-		protected IDictionary<string, Mappings.TableDescription> tableNameBinding;
-		protected IDictionary<Table, Mappings.ColumnNames> columnNameBindingPerTable;
-
-		private static readonly IInternalLogger log = LoggerProvider.LoggerFor(typeof(Configuration));
-
-		protected internal SettingsFactory settingsFactory;
-
-		#region ISerializable Members
-		public Configuration(SerializationInfo info, StreamingContext context)
-		{
-			Reset();
-
-			EntityNotFoundDelegate = GetSerialedObject<IEntityNotFoundDelegate>(info, "entityNotFoundDelegate");
-
-			auxiliaryDatabaseObjects = GetSerialedObject<IList<IAuxiliaryDatabaseObject>>(info, "auxiliaryDatabaseObjects");
-			classes = GetSerialedObject<IDictionary<string, PersistentClass>>(info, "classes");
-			collections = GetSerialedObject<IDictionary<string, NHibernate.Mapping.Collection>>(info, "collections");
-
-			columnNameBindingPerTable = GetSerialedObject<IDictionary<Table, Mappings.ColumnNames>>(info,
-																									"columnNameBindingPerTable");
-			defaultAssembly = GetSerialedObject<string>(info, "defaultAssembly");
-			defaultNamespace = GetSerialedObject<string>(info, "defaultNamespace");
-			eventListeners = GetSerialedObject<EventListeners>(info, "eventListeners");
-			//this.extendsQueue = GetSerialedObject<ISet<ExtendsQueueEntry>>(info, "extendsQueue");
-			FilterDefinitions = GetSerialedObject<IDictionary<string, FilterDefinition>>(info, "filterDefinitions");
-			Imports = GetSerialedObject<IDictionary<string, string>>(info, "imports");
-			interceptor = GetSerialedObject<IInterceptor>(info, "interceptor");
-			mapping = GetSerialedObject<IMapping>(info, "mapping");
-			NamedQueries = GetSerialedObject<IDictionary<string, NamedQueryDefinition>>(info, "namedQueries");
-			NamedSQLQueries = GetSerialedObject<IDictionary<string, NamedSQLQueryDefinition>>(info, "namedSqlQueries");
-			namingStrategy = GetSerialedObject<INamingStrategy>(info, "namingStrategy");
-			properties = GetSerialedObject<IDictionary<string, string>>(info, "properties");
-			propertyReferences = GetSerialedObject<IList<Mappings.PropertyReference>>(info, "propertyReferences");
-			settingsFactory = GetSerialedObject<SettingsFactory>(info, "settingsFactory");
-			SqlFunctions = GetSerialedObject<IDictionary<string, ISQLFunction>>(info, "sqlFunctions");
-			SqlResultSetMappings = GetSerialedObject<IDictionary<string, ResultSetMappingDefinition>>(info,
-																									  "sqlResultSetMappings");
-			tableNameBinding = GetSerialedObject<IDictionary<string, Mappings.TableDescription>>(info, "tableNameBinding");
-			tables = GetSerialedObject<IDictionary<string, Table>>(info, "tables");
-			typeDefs = GetSerialedObject<IDictionary<string, TypeDef>>(info, "typeDefs");
-			filtersSecondPasses = GetSerialedObject<Queue<FilterSecondPassArgs>>(info, "filtersSecondPasses");
-		}
-
-		private T GetSerialedObject<T>(SerializationInfo info, string name)
-		{
-			return (T)info.GetValue(name, typeof(T));
-		}
-
-		public void GetObjectData(SerializationInfo info, StreamingContext context)
-		{
-			ConfigureProxyFactoryFactory();
-			SecondPassCompile();
-			Validate();
-
-			info.AddValue("entityNotFoundDelegate", EntityNotFoundDelegate);
-
-			info.AddValue("auxiliaryDatabaseObjects", auxiliaryDatabaseObjects);
-			info.AddValue("classes", classes);
-			info.AddValue("collections", collections);
-			info.AddValue("columnNameBindingPerTable", columnNameBindingPerTable);
-			info.AddValue("defaultAssembly", defaultAssembly);
-			info.AddValue("defaultNamespace", defaultNamespace);
-			info.AddValue("eventListeners", eventListeners);
-			//info.AddValue("extendsQueue", this.extendsQueue);
-			info.AddValue("filterDefinitions", FilterDefinitions);
-			info.AddValue("imports", Imports);
-			info.AddValue("interceptor", interceptor);
-			info.AddValue("mapping", mapping);
-			info.AddValue("namedQueries", NamedQueries);
-			info.AddValue("namedSqlQueries", NamedSQLQueries);
-			info.AddValue("namingStrategy", namingStrategy);
-			info.AddValue("properties", properties);
-			info.AddValue("propertyReferences", propertyReferences);
-			info.AddValue("settingsFactory", settingsFactory);
-			info.AddValue("sqlFunctions", SqlFunctions);
-			info.AddValue("sqlResultSetMappings", SqlResultSetMappings);
-			info.AddValue("tableNameBinding", tableNameBinding);
-			info.AddValue("tables", tables);
-			info.AddValue("typeDefs", typeDefs);
-			info.AddValue("filtersSecondPasses", filtersSecondPasses);
-		}
-		#endregion
-
-		/// <summary>
-		/// Clear the internal state of the <see cref="Configuration"/> object.
-		/// </summary>
-		protected void Reset()
-		{
-			classes = new Dictionary<string, PersistentClass>(); //new SequencedHashMap(); - to make NH-369 bug deterministic
-			Imports = new Dictionary<string, string>();
-			collections = new Dictionary<string, NHibernate.Mapping.Collection>();
-			tables = new Dictionary<string, Table>();
-			NamedQueries = new Dictionary<string, NamedQueryDefinition>();
-			NamedSQLQueries = new Dictionary<string, NamedSQLQueryDefinition>();
-			SqlResultSetMappings = new Dictionary<string, ResultSetMappingDefinition>();
-			secondPasses = new List<SecondPassCommand>();
-			propertyReferences = new List<Mappings.PropertyReference>();
-			FilterDefinitions = new Dictionary<string, FilterDefinition>();
-			interceptor = emptyInterceptor;
-			properties = Environment.Properties;
-			auxiliaryDatabaseObjects = new List<IAuxiliaryDatabaseObject>();
-			SqlFunctions = new Dictionary<string, ISQLFunction>();
-			mappingsQueue = new MappingsQueue();
-			eventListeners = new EventListeners();
-			typeDefs = new Dictionary<string, TypeDef>();
-			extendsQueue = new HashedSet<ExtendsQueueEntry>();
-			tableNameBinding = new Dictionary<string, Mappings.TableDescription>();
-			columnNameBindingPerTable = new Dictionary<Table, Mappings.ColumnNames>();
-			filtersSecondPasses = new Queue<FilterSecondPassArgs>();
-		}
-		[Serializable]
-		private class Mapping : IMapping
-		{
-			private readonly Configuration configuration;
-
-			public Mapping(Configuration configuration)
-			{
-				this.configuration = configuration;
-			}
-
-			private PersistentClass GetPersistentClass(string className)
-			{
-				PersistentClass pc;
-				if (!configuration.classes.TryGetValue(className, out pc))
-				{
-					throw new MappingException("persistent class not known: " + className);
-				}
-				return pc;
-			}
-
-			public IType GetIdentifierType(string className)
-			{
-				return GetPersistentClass(className).Identifier.Type;
-			}
-
-			public string GetIdentifierPropertyName(string className)
-			{
-				PersistentClass pc = GetPersistentClass(className);
-				if (!pc.HasIdentifierProperty)
-				{
-					return null;
-				}
-				return pc.IdentifierProperty.Name;
-			}
-
-			public IType GetReferencedPropertyType(string className, string propertyName)
-			{
-				PersistentClass pc = GetPersistentClass(className);
-				Property prop = pc.GetProperty(propertyName);
-
-				if (prop == null)
-				{
-					throw new MappingException("property not known: " + pc.MappedClass.FullName + '.' + propertyName);
-				}
-				return prop.Type;
-			}
-
-			public bool HasNonIdentifierPropertyNamedId(string className)
-			{
-				return "id".Equals(GetIdentifierPropertyName(className));
-			}
-		}
-
-		private IMapping mapping;
-
-		protected Configuration(SettingsFactory settingsFactory)
-		{
-			InitBlock();
-			this.settingsFactory = settingsFactory;
-			Reset();
-		}
-
-		private void InitBlock()
-		{
-			mapping = BuildMapping();
-		}
-
-		public virtual IMapping BuildMapping()
-		{
-			return new Mapping(this);
-		}
-
-		/// <summary>
-		/// Create a new Configuration object.
-		/// </summary>
-		public Configuration() : this(new SettingsFactory()) { }
-
-		/// <summary>
-		/// The class mappings 
-		/// </summary>
-		public ICollection<PersistentClass> ClassMappings
-		{
-			get { return classes.Values; }
-		}
-
-		/// <summary>
-		/// The collection mappings
-		/// </summary>
-		public ICollection<NHibernate.Mapping.Collection> CollectionMappings
-		{
-			get { return collections.Values; }
-		}
-
-		/// <summary>
-		/// The table mappings
-		/// </summary>
-		private ICollection<Table> TableMappings
-		{
-			get { return tables.Values; }
-		}
-
-		/// <summary>
-		/// Get the mapping for a particular class
-		/// </summary>
-		public PersistentClass GetClassMapping(System.Type persistentClass)
-		{
-			// TODO NH: Remove this method
-			return GetClassMapping(persistentClass.FullName);
-		}
-
-		/// <summary> Get the mapping for a particular entity </summary>
-		/// <param name="entityName">An entity name. </param>
-		/// <returns> the entity mapping information </returns>
-		public PersistentClass GetClassMapping(string entityName)
-		{
-			PersistentClass result;
-			classes.TryGetValue(entityName, out result);
-			return result;
-		}
-
-		/// <summary>
-		/// Get the mapping for a particular collection role
-		/// </summary>
-		/// <param name="role">a collection role</param>
-		/// <returns><see cref="NHibernate.Mapping.Collection" /></returns>
-		public NHibernate.Mapping.Collection GetCollectionMapping(string role)
-		{
-			return collections.ContainsKey(role) ? collections[role] : null;
-		}
-
-		/// <summary>
-		/// Read mappings from a particular XML file. This method is equivalent
-		/// to <see cref="AddXmlFile(string)" />.
-		/// </summary>
-		/// <param name="xmlFile"></param>
-		/// <returns></returns>
-		public Configuration AddFile(string xmlFile)
-		{
-			return AddXmlFile(xmlFile);
-		}
-
-		public Configuration AddFile(FileInfo xmlFile)
-		{
-			return AddFile(xmlFile.FullName);
-		}
-
-		private static void LogAndThrow(Exception exception)
-		{
-			if (log.IsErrorEnabled)
-			{
-				log.Error(exception.Message, exception);
-			}
-
-			throw exception;
-		}
-
-		/// <summary>
-		/// Read mappings from a particular XML file.
-		/// </summary>
-		/// <param name="xmlFile">a path to a file</param>
-		/// <returns>This configuration object.</returns>
-		public Configuration AddXmlFile(string xmlFile)
-		{
-			log.Info("Mapping file: " + xmlFile);
-			XmlTextReader textReader = null;
-			try
-			{
-				textReader = new XmlTextReader(xmlFile);
-				AddXmlReader(textReader, xmlFile);
-			}
-			catch (MappingException)
-			{
-				throw;
-			}
-			catch (Exception e)
-			{
-				LogAndThrow(new MappingException("Could not configure datastore from file " + xmlFile, e));
-			}
-			finally
-			{
-				if (textReader != null)
-				{
-					textReader.Close();
-				}
-			}
-			return this;
-		}
-
-		public Configuration AddXml(string xml)
-		{
-			return AddXml(xml, "(string)");
-		}
-
-		/// <summary>
-		/// Read mappings from a <see cref="string" />. This method is equivalent to
-		/// <see cref="AddXmlString(string)" />.
-		/// </summary>
-		/// <param name="xml">an XML string</param>
-		/// <param name="name">The name to use in error reporting. May be <see langword="null" />.</param>
-		/// <returns>This configuration object.</returns>
-		public Configuration AddXml(string xml, string name)
-		{
-			if (log.IsDebugEnabled)
-			{
-				log.Debug("Mapping XML:\n" + xml);
-			}
-			XmlTextReader reader = null;
-			try
-			{
-				reader = new XmlTextReader(xml, XmlNodeType.Document, null);
-				// make a StringReader for the string passed in - the StringReader
-				// inherits from TextReader.  We can use the XmlTextReader.ctor that
-				// takes the TextReader to build from a string...
-				AddXmlReader(reader, name);
-			}
-			catch (MappingException)
-			{
-				throw;
-			}
-			catch (Exception e)
-			{
-				LogAndThrow(new MappingException("Could not configure datastore from XML string " + name, e));
-			}
-			finally
-			{
-				if (reader != null)
-				{
-					reader.Close();
-				}
-			}
-			return this;
-		}
-
-		/// <summary>
-		/// Read mappings from a <see cref="string" />.
-		/// </summary>
-		/// <param name="xml">an XML string</param>
-		/// <returns>This configuration object.</returns>
-		public Configuration AddXmlString(string xml)
-		{
-			return AddXml(xml);
-		}
-
-		/// <summary>
-		/// Read mappings from a URL.
-		/// </summary>
-		/// <param name="url">a URL</param>
-		/// <returns>This configuration object.</returns>
-		public Configuration AddUrl(string url)
-		{
-			// AddFile works for URLs currently
-			return AddFile(url);
-		}
-
-		/// <summary>
-		/// Read mappings from a URL.
-		/// </summary>
-		/// <param name="url">a <see cref="Uri" /> to read the mappings from.</param>
-		/// <returns>This configuration object.</returns>
-		public Configuration AddUrl(Uri url)
-		{
-			return AddUrl(url.AbsolutePath);
-		}
-
-		public Configuration AddDocument(XmlDocument doc)
-		{
-			return AddDocument(doc, "(XmlDocument)");
-		}
-
-		/// <summary>
-		/// Read mappings from an <see cref="XmlDocument" />.
-		/// </summary>
-		/// <param name="doc">A loaded <see cref="XmlDocument" /> that contains the mappings.</param>
-		/// <param name="name">The name of the document, for error reporting purposes.</param>
-		/// <returns>This configuration object.</returns>
-		public Configuration AddDocument(XmlDocument doc, string name)
-		{
-			if (log.IsDebugEnabled)
-			{
-				log.Debug("Mapping XML:\n" + doc.OuterXml);
-			}
-
-			try
-			{
-				using (var ms = new MemoryStream())
-				{
-					doc.Save(ms);
-					ms.Position = 0;
-					AddInputStream(ms, name);
-				}
-				return this;
-			}
-			catch (MappingException)
-			{
-				throw;
-			}
-			catch (Exception e)
-			{
-				LogAndThrow(new MappingException("Could not configure datastore from XML document " + name, e));
-				return this; // To please the compiler
-			}
-		}
-
-		/// <summary>
-		/// Takes the validated XmlDocument and has the Binder do its work of
-		/// creating Mapping objects from the Mapping Xml.
-		/// </summary>
-		/// <param name="doc">The NamedXmlDocument that contains the <b>validated</b> mapping XML file.</param>
-		private void AddValidatedDocument(NamedXmlDocument doc)
-		{
-			AddDeserializedMapping(doc.Document, doc.Name);
-		}
-
-		public event EventHandler<BindMappingEventArgs> BeforeBindMapping;
-		public event EventHandler<BindMappingEventArgs> AfterBindMapping;
-
-		/// <summary>
-		/// Add mapping data using deserialized class.
-		/// </summary>
-		/// <param name="mappingDocument">Mapping metadata.</param>
-		/// <param name="documentFileName">XML file's name where available; otherwise null.</param>
-		public void AddDeserializedMapping(HbmMapping mappingDocument, string documentFileName)
-		{
-			if (mappingDocument == null)
-			{
-				throw new ArgumentNullException("mappingDocument");
-			}
-			try
-			{
-				Dialect.Dialect dialect = Dialect.Dialect.GetDialect(properties);
-				OnBeforeBindMapping(new BindMappingEventArgs(dialect, mappingDocument, documentFileName));
-				Mappings mappings = CreateMappings(dialect);
-
-				new MappingRootBinder(mappings, dialect).Bind(mappingDocument);
-				OnAfterBindMapping(new BindMappingEventArgs(dialect, mappingDocument, documentFileName));
-			}
-			catch (Exception e)
-			{
-				var message = documentFileName == null
-								? "Could not compile deserialized mapping document."
-								: "Could not compile the mapping document: " + documentFileName;
-				LogAndThrow(new MappingException(message, e));
-			}
-		}
-
-		public void AddMapping(HbmMapping mappingDocument)
-		{
-			AddDeserializedMapping(mappingDocument, "mapping_by_code");
-		}
-
-		private void OnAfterBindMapping(BindMappingEventArgs bindMappingEventArgs)
-		{
-			var handler = AfterBindMapping;
-			if (handler != null)
-			{
-				handler(this, bindMappingEventArgs);
-			}
-		}
-
-		private void OnBeforeBindMapping(BindMappingEventArgs bindMappingEventArgs)
-		{
-			var handler = BeforeBindMapping;
-			if(handler != null)
-			{
-				handler(this, bindMappingEventArgs);
-			}
-		}
-
-		/// <summary>
-		/// Create a new <see cref="Mappings" /> to add classes and collection
-		/// mappings to.
-		/// </summary>
-		public Mappings CreateMappings(Dialect.Dialect dialect)
-		{
-			string defaultCatalog = PropertiesHelper.GetString(Environment.DefaultCatalog, properties, null);
-			string defaultSchema = PropertiesHelper.GetString(Environment.DefaultSchema, properties, null);
-			string preferPooledValuesLo = PropertiesHelper.GetString(Environment.PreferPooledValuesLo, properties, null);
-
-			ProcessPreMappingBuildProperties();
-			return new Mappings(classes, collections, tables, NamedQueries, NamedSQLQueries, SqlResultSetMappings, Imports,
-								secondPasses, filtersSecondPasses, propertyReferences, namingStrategy, typeDefs, FilterDefinitions, extendsQueue,
-								auxiliaryDatabaseObjects, tableNameBinding, columnNameBindingPerTable, defaultAssembly,
-								defaultNamespace, defaultCatalog, defaultSchema, preferPooledValuesLo, dialect);
-		}
-
-		private void ProcessPreMappingBuildProperties()
-		{
-			if (preMappingBuildProcessed)
-			{
-				return;
-			}
-			ConfigureCollectionTypeFactory();
-			preMappingBuildProcessed = true;
-		}
-
-		private void ConfigureCollectionTypeFactory()
-		{
-			var ctfc = GetProperty(Environment.CollectionTypeFactoryClass);
-			if (string.IsNullOrEmpty(ctfc))
-			{
-				return;
-			}
-			var ictfc = Environment.BytecodeProvider as IInjectableCollectionTypeFactoryClass;
-			if (ictfc == null)
-			{
-				return;
-			}
-			ictfc.SetCollectionTypeFactoryClass(ctfc);
-		}
-
-		/// <summary>
-		/// Read mappings from a <see cref="Stream" />.
-		/// </summary>
-		/// <param name="xmlInputStream">The stream containing XML</param>
-		/// <returns>This Configuration object.</returns>
-		/// <remarks>
-		/// The <see cref="Stream"/> passed in through the parameter <paramref name="xmlInputStream" />
-		/// is not <em>guaranteed</em> to be cleaned up by this method.  It is the caller's responsiblity to
-		/// ensure that <paramref name="xmlInputStream" /> is properly handled when this method
-		/// completes.
-		/// </remarks>
-		public Configuration AddInputStream(Stream xmlInputStream)
-		{
-			return AddInputStream(xmlInputStream, null);
-		}
-
-		/// <summary>
-		/// Read mappings from a <see cref="Stream" />.
-		/// </summary>
-		/// <param name="xmlInputStream">The stream containing XML</param>
-		/// <param name="name">The name of the stream to use in error reporting. May be <see langword="null" />.</param>
-		/// <returns>This Configuration object.</returns>
-		/// <remarks>
-		/// The <see cref="Stream"/> passed in through the parameter <paramref name="xmlInputStream" />
-		/// is not <em>guaranteed</em> to be cleaned up by this method.  It is the caller's responsiblity to
-		/// ensure that <paramref name="xmlInputStream" /> is properly handled when this method
-		/// completes.
-		/// </remarks>
-		public Configuration AddInputStream(Stream xmlInputStream, string name)
-		{
-			XmlTextReader textReader = null;
-			try
-			{
-				textReader = new XmlTextReader(xmlInputStream);
-				AddXmlReader(textReader, name);
-				return this;
-			}
-			catch (MappingException)
-			{
-				throw;
-			}
-			catch (Exception e)
-			{
-				LogAndThrow(new MappingException("Could not configure datastore from input stream " + name, e));
-				return this; // To please the compiler
-			}
-			finally
-			{
-				if (textReader != null)
-				{
-					textReader.Close();
-				}
-			}
-		}
-
-		/// <summary>
-		/// Adds the mappings in the resource of the assembly.
-		/// </summary>
-		/// <param name="path">The path to the resource file in the assembly.</param>
-		/// <param name="assembly">The assembly that contains the resource file.</param>
-		/// <returns>This configuration object.</returns>
-		public Configuration AddResource(string path, Assembly assembly)
-		{
-			string debugName = path;
-			log.Info("Mapping resource: " + debugName);
-			Stream rsrc = assembly.GetManifestResourceStream(path);
-			if (rsrc == null)
-			{
-				LogAndThrow(new MappingException("Resource not found: " + debugName));
-			}
-
-			try
-			{
-				return AddInputStream(rsrc, debugName);
-			}
-			catch (MappingException)
-			{
-				throw;
-			}
-			catch (Exception e)
-			{
-				LogAndThrow(new MappingException("Could not configure datastore from resource " + debugName, e));
-				return this; // To please the compiler
-			}
-			finally
-			{
-				if (rsrc != null)
-				{
-					rsrc.Close();
-				}
-			}
-		}
-
-		/// <summary>
-		/// Adds the mappings from embedded resources of the assembly.
-		/// </summary>
-		/// <param name="paths">Paths to the resource files in the assembly.</param>
-		/// <param name="assembly">The assembly that contains the resource files.</param>
-		/// <returns>This configuration object.</returns>
-		public Configuration AddResources(IEnumerable<string> paths, Assembly assembly)
-		{
-			if (paths == null)
-			{
-				throw new ArgumentNullException("paths");
-			}
-			foreach (var path in paths)
-			{
-				AddResource(path, assembly);
-			}
-			return this;
-		}
-
-		/// <summary>
-		/// Read a mapping from an embedded resource, using a convention.
-		/// </summary>
-		/// <param name="persistentClass">The type to map.</param>
-		/// <returns>This configuration object.</returns>
-		/// <remarks>
-		/// The convention is for class <c>Foo.Bar.Foo</c> to be mapped by
-		/// the resource named <c>Foo.Bar.Foo.hbm.xml</c>, embedded in
-		/// the class' assembly. If the mappings and classes are defined
-		/// in different assemblies or don't follow the naming convention,
-		/// this method cannot be used.
-		/// </remarks>
-		public Configuration AddClass(System.Type persistentClass)
-		{
-			return AddResource(persistentClass.FullName + ".hbm.xml", persistentClass.Assembly);
-		}
-
-		/// <summary>
-		/// Adds all of the assembly's embedded resources whose names end with <c>.hbm.xml</c>.
-		/// </summary>
-		/// <param name="assemblyName">The name of the assembly to load.</param>
-		/// <returns>This configuration object.</returns>
-		/// <remarks>
-		/// The assembly must be loadable using <see cref="Assembly.Load(string)" />. If this
-		/// condition is not satisfied, load the assembly manually and call
-		/// <see cref="AddAssembly(Assembly)"/> instead.
-		/// </remarks>
-		public Configuration AddAssembly(string assemblyName)
-		{
-			log.Info("Searching for mapped documents in assembly: " + assemblyName);
-
-			Assembly assembly = null;
-			try
-			{
-				assembly = Assembly.Load(assemblyName);
-			}
-			catch (Exception e)
-			{
-				LogAndThrow(new MappingException("Could not add assembly " + assemblyName, e));
-			}
-
-			return AddAssembly(assembly);
-		}
-
-		/// <summary>
-		/// Adds all of the assembly's embedded resources whose names end with <c>.hbm.xml</c>.
-		/// </summary>
-		/// <param name="assembly">The assembly.</param>
-		/// <returns>This configuration object.</returns>
-		public Configuration AddAssembly(Assembly assembly)
-		{
-			IList<string> resourceNames = GetAllHbmXmlResourceNames(assembly);
-			if (resourceNames.Count == 0)
-			{
-				log.Warn("No mapped documents found in assembly: " + assembly.FullName);
-			}
-			foreach (var name in resourceNames)
-			{
-				AddResource(name, assembly);
-			}
-			return this;
-		}
-
-		private static IList<string> GetAllHbmXmlResourceNames(Assembly assembly)
-		{
-			var result = new List<string>();
-
-			foreach (var resource in assembly.GetManifestResourceNames())
-			{
-				if (resource.EndsWith(".hbm.xml"))
-				{
-					result.Add(resource);
-				}
-			}
-
-			return result;
-		}
-
-		/// <summary>
-		/// Read all mapping documents from a directory tree. Assume that any
-		/// file named <c>*.hbm.xml</c> is a mapping document.
-		/// </summary>
-		/// <param name="dir">a directory</param>
-		public Configuration AddDirectory(DirectoryInfo dir)
-		{
-			foreach (var subDirectory in dir.GetDirectories())
-			{
-				AddDirectory(subDirectory);
-			}
-
-			foreach (var hbmXml in dir.GetFiles("*.hbm.xml"))
-			{
-				AddFile(hbmXml);
-			}
-
-			return this;
-		}
-
-		/// <summary>
-		/// Generate DDL for dropping tables
-		/// </summary>
-		/// <seealso cref="NHibernate.Tool.hbm2ddl.SchemaExport" />
-		public string[] GenerateDropSchemaScript(Dialect.Dialect dialect)
-		{
-			SecondPassCompile();
-
-			string defaultCatalog = PropertiesHelper.GetString(Environment.DefaultCatalog, properties, null);
-			string defaultSchema = PropertiesHelper.GetString(Environment.DefaultSchema, properties, null);
-
-			var script = new List<string>();
-
-            if (!dialect.SupportsForeignKeyConstraintInAlterTable && !string.IsNullOrEmpty(dialect.DisableForeignKeyConstraintsString))
-                script.Add(dialect.DisableForeignKeyConstraintsString);
-
-			// drop them in reverse order in case db needs it done that way...););
-			for (int i = auxiliaryDatabaseObjects.Count - 1; i >= 0; i--)
-			{
-				IAuxiliaryDatabaseObject auxDbObj = auxiliaryDatabaseObjects[i];
-				if (auxDbObj.AppliesToDialect(dialect))
-				{
-					script.Add(auxDbObj.SqlDropString(dialect, defaultCatalog, defaultSchema));
-				}
-			}
-
-			if (dialect.DropConstraints)
-			{
-				foreach (var table in TableMappings)
-				{
-					if (table.IsPhysicalTable && IncludeAction(table.SchemaActions, SchemaAction.Drop))
-					{
-						foreach (var fk in table.ForeignKeyIterator)
-						{
-							if (fk.HasPhysicalConstraint && IncludeAction(fk.ReferencedTable.SchemaActions, SchemaAction.Drop))
-							{
-								script.Add(fk.SqlDropString(dialect, defaultCatalog, defaultSchema));
-							}
-						}
-					}
-				}
-			}
-
-			foreach (var table in TableMappings)
-			{
-				if (table.IsPhysicalTable && IncludeAction(table.SchemaActions, SchemaAction.Drop))
-				{
-					script.Add(table.SqlDropString(dialect, defaultCatalog, defaultSchema));
-				}
-			}
-
-			IEnumerable<IPersistentIdentifierGenerator> pIDg = IterateGenerators(dialect);
-			foreach (var idGen in pIDg)
-			{
-				string[] lines = idGen.SqlDropString(dialect);
-				if (lines != null)
-				{
-					foreach (var line in lines)
-					{
-						script.Add(line);
-					}
-				}
-			}
-
-            if (!dialect.SupportsForeignKeyConstraintInAlterTable && !string.IsNullOrEmpty(dialect.EnableForeignKeyConstraintsString))
-                script.Add(dialect.EnableForeignKeyConstraintsString);
-
-			return script.ToArray();
-		}
-
-		public static bool IncludeAction(SchemaAction actionsSource, SchemaAction includedAction)
-		{
-			return (actionsSource & includedAction) != SchemaAction.None;
-		}
-
-		/// <summary>
-		/// Generate DDL for creating tables
-		/// </summary>
-		/// <param name="dialect"></param>
-		public string[] GenerateSchemaCreationScript(Dialect.Dialect dialect)
-		{
-			SecondPassCompile();
-
-			string defaultCatalog = PropertiesHelper.GetString(Environment.DefaultCatalog, properties, null);
-			string defaultSchema = PropertiesHelper.GetString(Environment.DefaultSchema, properties, null);
-
-			var script = new List<string>();
-
-			foreach (var table in TableMappings)
-			{
-				if (table.IsPhysicalTable && IncludeAction(table.SchemaActions, SchemaAction.Export))
-				{
-					script.Add(table.SqlCreateString(dialect, mapping, defaultCatalog, defaultSchema));
-					script.AddRange(table.SqlCommentStrings(dialect, defaultCatalog, defaultSchema));
-				}
-			}
-
-			foreach (var table in TableMappings)
-			{
-				if (table.IsPhysicalTable && IncludeAction(table.SchemaActions, SchemaAction.Export))
-				{
-					if (!dialect.SupportsUniqueConstraintInCreateAlterTable)
-					{
-						foreach (var uk in table.UniqueKeyIterator)
-						{
-							string constraintString = uk.SqlCreateString(dialect, mapping, defaultCatalog, defaultSchema);
-							if (constraintString != null)
-							{
-								script.Add(constraintString);
-							}
-						}
-					}
-
-					foreach (var index in table.IndexIterator)
-					{
-						script.Add(index.SqlCreateString(dialect, mapping, defaultCatalog, defaultSchema));
-					}
-
-                    if (dialect.SupportsForeignKeyConstraintInAlterTable)
-					{
-						foreach (var fk in table.ForeignKeyIterator)
-						{
-							if (fk.HasPhysicalConstraint && IncludeAction(fk.ReferencedTable.SchemaActions, SchemaAction.Export))
-							{
-								script.Add(fk.SqlCreateString(dialect, mapping, defaultCatalog, defaultSchema));
-							}
-						}
-					}
-				}
-			}
-
-			IEnumerable<IPersistentIdentifierGenerator> pIDg = IterateGenerators(dialect);
-			foreach (var idGen in pIDg)
-			{
-				script.AddRange(idGen.SqlCreateStrings(dialect));
-			}
-
-			foreach (var auxDbObj in auxiliaryDatabaseObjects)
-			{
-				if (auxDbObj.AppliesToDialect(dialect))
-				{
-					script.Add(auxDbObj.SqlCreateString(dialect, mapping, defaultCatalog, defaultSchema));
-				}
-			}
-
-			return script.ToArray();
-		}
-
-		private void Validate()
-		{
-			ValidateEntities();
-
-			ValidateCollections();
-
-			ValidateFilterDefs();
-		}
-
-		private void ValidateFilterDefs()
-		{
-			var filterNames = new HashedSet<string>();
-			foreach (var filterDefinition in FilterDefinitions)
-			{
-				if (filterDefinition.Value == null)
-				{
-					// a class/collection has a filter but the filter-def was not added.
-					filterNames.Add(filterDefinition.Key);
-				}
-			}
-			if (filterNames.Count > 0)
-			{
-				var message = new StringBuilder();
-				message.Append("filter-def for filter named ");
-				foreach (var filterName in filterNames)
-				{
-					message.AppendLine(filterName);
-				}
-				message.AppendLine("was not found.");
-				throw new MappingException(message.ToString());
-			}
-
-			// check filter-def without reference
-			if (FilterDefinitions.Count > 0)
-			{
-				filterNames.Clear();
-				foreach (var persistentClass in ClassMappings)
-				{
-					filterNames.AddAll(persistentClass.FilterMap.Keys);
-				}
-				foreach (var collectionMapping in CollectionMappings)
-				{
-					filterNames.AddAll(collectionMapping.FilterMap.Keys);
-					filterNames.AddAll(collectionMapping.ManyToManyFilterMap.Keys);
-				}
-				foreach (var filterName in FilterDefinitions.Keys)
-				{
-					if (!filterNames.Contains(filterName))
-					{
-						// if you are going to remove this exception at least add a log.Error
-						// because the usage of filter-def, outside its scope, may cause unexpected behaviour
-						// during queries.
-						log.ErrorFormat("filter-def for filter named '{0}' was never used to filter classes nor collections.\r\nThis may result in unexpected behavior during queries", filterName);
-					}
-				}
-			}
-		}
-
-		private void ValidateCollections()
-		{
-			foreach (var col in collections.Values)
-			{
-				col.Validate(mapping);
-			}
-		}
-
-		private void ValidateEntities()
-		{
-			bool validateProxy = PropertiesHelper.GetBoolean(Environment.UseProxyValidator, properties, true);
-			HashedSet<string> allProxyErrors = null;
-			IProxyValidator pvalidator = Environment.BytecodeProvider.ProxyFactoryFactory.ProxyValidator;
-
-			foreach (var clazz in classes.Values)
-			{
-				clazz.Validate(mapping);
-
-				if (validateProxy)
-				{
-					ICollection<string> errors = ValidateProxyInterface(clazz, pvalidator);
-					if (errors != null)
-					{
-						if (allProxyErrors == null)
-						{
-							allProxyErrors = new HashedSet<string>(errors);
-						}
-						else
-						{
-							allProxyErrors.AddAll(errors);
-						}
-					}
-				}
-			}
-
-			if (allProxyErrors != null)
-			{
-				throw new InvalidProxyTypeException(allProxyErrors);
-			}
-		}
-
-		private static ICollection<string> ValidateProxyInterface(PersistentClass persistentClass, IProxyValidator validator)
-		{
-			if (!persistentClass.IsLazy)
-			{
-				// Nothing to validate
-				return null;
-			}
-
-			if (persistentClass.ProxyInterface == null)
-			{
-				// Nothing to validate
-				return null;
-			}
-
-			return validator.ValidateType(persistentClass.ProxyInterface);
-		}
-
-		/// <summary> 
-		/// Call this to ensure the mappings are fully compiled/built. Usefull to ensure getting
-		/// access to all information in the metamodel when calling e.g. getClassMappings().
-		/// </summary>
-		public virtual void BuildMappings()
-		{
-			SecondPassCompile();
-		}
-
-		/// <remarks>
-		/// This method may be called many times!!
-		/// </remarks>
-		private void SecondPassCompile()
-		{
-			log.Info("checking mappings queue");
-
-			mappingsQueue.CheckNoUnavailableEntries();
-
-			log.Info("processing one-to-many association mappings");
-
-			foreach (var command in secondPasses)
-			{
-				command(classes);
-			}
-
-			secondPasses.Clear();
-
-			log.Info("processing one-to-one association property references");
-
-			foreach (var upr in propertyReferences)
-			{
-				PersistentClass clazz = GetClassMapping(upr.referencedClass);
-				if (clazz == null)
-				{
-					throw new MappingException("property-ref to unmapped class: " + upr.referencedClass);
-				}
-
-				Property prop = clazz.GetReferencedProperty(upr.propertyName);
-				((SimpleValue)prop.Value).IsAlternateUniqueKey = true;
-			}
-
-			//TODO: Somehow add the newly created foreign keys to the internal collection
-
-			log.Info("processing foreign key constraints");
-
-			ISet done = new HashedSet();
-			foreach (var table in TableMappings)
-			{
-				SecondPassCompileForeignKeys(table, done);
-			}
-
-			log.Info("processing filters (second pass)");
-			foreach (var filterSecondPassArgs in filtersSecondPasses)
-			{
-				FilterDefinition filterDef;
-				var filterName = filterSecondPassArgs.FilterName;
-				FilterDefinitions.TryGetValue(filterName, out filterDef);
-				if (filterDef == null)
-				{
-					throw new MappingException("filter-def for filter named " + filterName + " was not found.");
-				}
-				if (string.IsNullOrEmpty(filterDef.DefaultFilterCondition))
-				{
-					throw new MappingException("no filter condition found for filter: " + filterName);
-				}
-				filterSecondPassArgs.Filterable.FilterMap[filterName] = filterDef.DefaultFilterCondition;
-			}
-		}
-
-		private void SecondPassCompileForeignKeys(Table table, ISet done)
-		{
-			table.CreateForeignKeys();
-
-			foreach (var fk in table.ForeignKeyIterator)
-			{
-				if (!done.Contains(fk))
-				{
-					done.Add(fk);
-
-					string referencedEntityName = fk.ReferencedEntityName;
-					if (string.IsNullOrEmpty(referencedEntityName))
-					{
-						throw new MappingException(
-							string.Format("An association from the table {0} does not specify the referenced entity", fk.Table.Name));
-					}
-
-					if (log.IsDebugEnabled)
-					{
-						log.Debug("resolving reference to class: " + referencedEntityName);
-					}
-
-					PersistentClass referencedClass;
-					if (!classes.TryGetValue(referencedEntityName, out referencedClass))
-					{
-						string message = string.Format("An association from the table {0} refers to an unmapped class: {1}", fk.Table.Name,
-													   referencedEntityName);
-
-						LogAndThrow(new MappingException(message));
-					}
-					else
-					{
-						if (referencedClass.IsJoinedSubclass)
-						{
-							SecondPassCompileForeignKeys(referencedClass.Superclass.Table, done);
-						}
-
-						try
-						{
-							fk.AddReferencedTable(referencedClass);
-							fk.AlignColumns();
-						}
-						catch (MappingException me)
-						{
-							LogAndThrow(me);
-						}
-					}
-				}
-			}
-		}
-
-		/// <summary>
-		/// The named queries
-		/// </summary>
-		public IDictionary<string, NamedQueryDefinition> NamedQueries { get; protected set; }
-
-		private EventListeners GetInitializedEventListeners()
-		{
-			EventListeners result = eventListeners.ShallowCopy();
-			result.InitializeListeners(this);
-			return result;
-		}
-
-		/// <summary> 
-		/// Retrieve the user-supplied delegate to handle non-existent entity scenarios.
-		/// </summary>
-		/// <remarks>
-		/// Specify a user-supplied delegate to be used to handle scenarios where an entity could not be
-		/// located by specified id.  This is mainly intended for EJB3 implementations to be able to
-		/// control how proxy initialization errors should be handled...
-		/// </remarks>
-		public IEntityNotFoundDelegate EntityNotFoundDelegate { get; set; }
-
-		public EventListeners EventListeners
-		{
-			get { return eventListeners; }
-		}
-
-		private static readonly IInterceptor emptyInterceptor = new EmptyInterceptor();
-		private string defaultAssembly;
-		private string defaultNamespace;
-
-		protected virtual void ConfigureProxyFactoryFactory()
-		{
-			#region Way for the user to specify their own ProxyFactory
-
-			//http://jira.nhibernate.org/browse/NH-975
-
-			var ipff = Environment.BytecodeProvider as IInjectableProxyFactoryFactory;
-			string pffClassName;
-			properties.TryGetValue(Environment.ProxyFactoryFactoryClass, out pffClassName);
-			if (ipff != null && !string.IsNullOrEmpty(pffClassName))
-			{
-				ipff.SetProxyFactoryFactory(pffClassName);
-			}
-
-			#endregion
-		}
-		/// <summary>
-		/// Instantiate a new <see cref="ISessionFactory" />, using the properties and mappings in this
-		/// configuration. The <see cref="ISessionFactory" /> will be immutable, so changes made to the
-		/// configuration after building the <see cref="ISessionFactory" /> will not affect it.
-		/// </summary>
-		/// <returns>An <see cref="ISessionFactory" /> instance.</returns>
-		public ISessionFactory BuildSessionFactory()
-		{
-
-			ConfigureProxyFactoryFactory();
-			SecondPassCompile();
-			Validate();
-			Environment.VerifyProperties(properties);
-			Settings settings = BuildSettings();
-
-			// Ok, don't need schemas anymore, so free them
-			Schemas = null;
-
-			return new SessionFactoryImpl(this, mapping, settings, GetInitializedEventListeners());
-		}
-
-		/// <summary>
-		/// Gets or sets the <see cref="IInterceptor"/> to use.
-		/// </summary>
-		/// <value>The <see cref="IInterceptor"/> to use.</value>
-		public IInterceptor Interceptor
-		{
-			get { return interceptor; }
-			set { interceptor = value; }
-		}
-
-		/// <summary>
-		/// Gets or sets the <see cref="IDictionary"/> that contains the configuration
-		/// properties and their values.
-		/// </summary>
-		/// <value>
-		/// The <see cref="IDictionary"/> that contains the configuration
-		/// properties and their values.
-		/// </value>
-		public IDictionary<string, string> Properties
-		{
-			get { return properties; }
-			set { properties = value; }
-		}
-
-        /// <summary>
-        /// Returns the set of properties computed from the default properties in the dialect combined with the other properties in the configuration.
-        /// </summary>
-        /// <returns></returns>
-	    public IDictionary<string, string> GetDerivedProperties()
-	    {
-	        IDictionary<string, string> derivedProperties = new Dictionary<string, string>();
-
-			if (Properties.ContainsKey(Environment.Dialect))
-			{
-			    Dialect.Dialect dialect = Dialect.Dialect.GetDialect(Properties);
-                foreach (KeyValuePair<string, string> pair in dialect.DefaultProperties)
-                    derivedProperties[pair.Key] = pair.Value;
-			}
-
-            foreach (KeyValuePair<string, string> pair in Properties)
-                derivedProperties[pair.Key] = pair.Value;
-
-	        return derivedProperties;
-	    }
-
-		/// <summary>
-		/// Set the default assembly to use for the mappings added to the configuration
-		/// afterwards.
-		/// </summary>
-		/// <param name="newDefaultAssembly">The default assembly name.</param>
-		/// <returns>This configuration instance.</returns>
-		/// <remarks>
-		/// This setting can be overridden for a mapping file by setting <c>default-assembly</c>
-		/// attribute of <c>&lt;hibernate-mapping&gt;</c> element.
-		/// </remarks>
-		public Configuration SetDefaultAssembly(string newDefaultAssembly)
-		{
-			defaultAssembly = newDefaultAssembly;
-			return this;
-		}
-
-		/// <summary>
-		/// Set the default namespace to use for the mappings added to the configuration
-		/// afterwards.
-		/// </summary>
-		/// <param name="newDefaultNamespace">The default namespace.</param>
-		/// <returns>This configuration instance.</returns>
-		/// <remarks>
-		/// This setting can be overridden for a mapping file by setting <c>default-namespace</c>
-		/// attribute of <c>&lt;hibernate-mapping&gt;</c> element.
-		/// </remarks>
-		public Configuration SetDefaultNamespace(string newDefaultNamespace)
-		{
-			defaultNamespace = newDefaultNamespace;
-			return this;
-		}
-
-		/// <summary>
-		/// Sets the default interceptor for use by all sessions.
-		/// </summary>
-		/// <param name="newInterceptor">The default interceptor.</param>
-		/// <returns>This configuration instance.</returns>
-		public Configuration SetInterceptor(IInterceptor newInterceptor)
-		{
-			interceptor = newInterceptor;
-			return this;
-		}
-
-		/// <summary>
-		/// Specify a completely new set of properties
-		/// </summary>
-		public Configuration SetProperties(IDictionary<string, string> newProperties)
-		{
-			properties = newProperties;
-			return this;
-		}
-
-		/// <summary>
-		/// Adds an <see cref="IDictionary"/> of configuration properties.  The 
-		/// Key is the name of the Property and the Value is the <see cref="String"/>
-		/// value of the Property.
-		/// </summary>
-		/// <param name="additionalProperties">An <see cref="IDictionary"/> of configuration properties.</param>
-		/// <returns>
-		/// This <see cref="Configuration"/> object.
-		/// </returns>
-		public Configuration AddProperties(IDictionary<string, string> additionalProperties)
-		{
-			foreach (var de in additionalProperties)
-			{
-				properties.Add(de.Key, de.Value);
-			}
-			return this;
-		}
-
-		/// <summary>
-		/// Sets the value of the configuration property.
-		/// </summary>
-		/// <param name="name">The name of the property.</param>
-		/// <param name="value">The value of the property.</param>
-		/// <returns>
-		/// This configuration object.
-		/// </returns>
-		public Configuration SetProperty(string name, string value)
-		{
-			properties[name] = value;
-			return this;
-		}
-
-		/// <summary>
-		/// Gets the value of the configuration property.
-		/// </summary>
-		/// <param name="name">The name of the property.</param>
-		/// <returns>The configured value of the property, or <see langword="null" /> if the property was not specified.</returns>
-		public string GetProperty(string name)
-		{
-			return PropertiesHelper.GetString(name, properties, null);
-		}
-
-		private void AddProperties(ISessionFactoryConfiguration factoryConfiguration)
-		{
-			foreach (var kvp in factoryConfiguration.Properties)
-			{
-				if (log.IsDebugEnabled)
-				{
-					log.Debug(kvp.Key + "=" + kvp.Value);
-				}
-				properties[kvp.Key] = kvp.Value;
-			}
-			Environment.VerifyProperties(properties);
-		}
-
-		// TODO - getConfigurationInputStream(String resource)
-
-		/// <summary>
-		/// Configure NHibernate using the <c>&lt;hibernate-configuration&gt;</c> section
-		/// from the application config file, if found, or the file <c>hibernate.cfg.xml</c> if the
-		/// <c>&lt;hibernate-configuration&gt;</c> section not include the session-factory configuration.
-		/// </summary>
-		/// <returns>A configuration object initialized with the file.</returns>
-		/// <remarks>
-		/// To configure NHibernate explicitly using <c>hibernate.cfg.xml</c>, appling merge/override
-		/// of the application configuration file, use this code:
-		/// <code>
-		///		configuration.Configure("path/to/hibernate.cfg.xml");
-		/// </code>
-		/// </remarks>
-		public Configuration Configure()
-		{
-			var hc = ConfigurationManager.GetSection(CfgXmlHelper.CfgSectionName) as IHibernateConfiguration;
-			if (hc != null && hc.SessionFactory != null)
-			{
-				return DoConfigure(hc.SessionFactory);
-			}
-			else
-			{
-				return Configure(GetDefaultConfigurationFilePath());
-			}
-		}
-
-		/// <summary>
-		/// Configure NHibernate using the file specified.
-		/// </summary>
-		/// <param name="fileName">The location of the XML file to use to configure NHibernate.</param>
-		/// <returns>A Configuration object initialized with the file.</returns>
-		/// <remarks>
-		/// Calling Configure(string) will override/merge the values set in app.config or web.config
-		/// </remarks>
-		public Configuration Configure(string fileName)
-		{
-			return Configure(fileName, false);
-		}
-
-		private Configuration Configure(string fileName, bool ignoreSessionFactoryConfig)
-		{
-			if (ignoreSessionFactoryConfig)
-			{
-				Environment.ResetSessionFactoryProperties();
-				properties = Environment.Properties;
-			}
-
-			XmlTextReader reader = null;
-			try
-			{
-				reader = new XmlTextReader(fileName);
-				return Configure(reader);
-			}
-			finally
-			{
-				if (reader != null)
-				{
-					reader.Close();
-				}
-			}
-		}
-
-		/// <summary>
-		/// Configure NHibernate using a resource contained in an Assembly.
-		/// </summary>
-		/// <param name="assembly">The <see cref="Assembly"/> that contains the resource.</param>
-		/// <param name="resourceName">The name of the manifest resource being requested.</param>
-		/// <returns>A Configuration object initialized from the manifest resource.</returns>
-		/// <remarks>
-		/// Calling Configure(Assembly, string) will overwrite the values set in app.config or web.config
-		/// </remarks>
-		public Configuration Configure(Assembly assembly, string resourceName)
-		{
-			if (assembly == null)
-			{
-				throw new HibernateException("Could not configure NHibernate.", new ArgumentNullException("assembly"));
-			}
-
-			if (resourceName == null)
-			{
-				throw new HibernateException("Could not configure NHibernate.", new ArgumentNullException("resourceName"));
-			}
-
-			Stream stream = null;
-			try
-			{
-				stream = assembly.GetManifestResourceStream(resourceName);
-				if (stream == null)
-				{
-					// resource does not exist - throw appropriate exception 
-					throw new HibernateException("A ManifestResourceStream could not be created for the resource " + resourceName
-												 + " in Assembly " + assembly.FullName);
-				}
-
-				return Configure(new XmlTextReader(stream));
-			}
-			finally
-			{
-				if (stream != null)
-				{
-					stream.Close();
-				}
-			}
-		}
-
-		/// <summary>
-		/// Configure NHibernate using the specified XmlReader.
-		/// </summary>
-		/// <param name="textReader">The <see cref="XmlReader"/> that contains the Xml to configure NHibernate.</param>
-		/// <returns>A Configuration object initialized with the file.</returns>
-		/// <remarks>
-		/// Calling Configure(XmlReader) will overwrite the values set in app.config or web.config
-		/// </remarks>
-		public Configuration Configure(XmlReader textReader)
-		{
-			if (textReader == null)
-			{
-				throw new HibernateConfigException("Could not configure NHibernate.",
-												   new ArgumentException("A null value was passed in.", "textReader"));
-			}
-
-			try
-			{
-				IHibernateConfiguration hc = new HibernateConfiguration(textReader);
-				return DoConfigure(hc.SessionFactory);
-			}
-			catch (Exception e)
-			{
-				log.Error("Problem parsing configuration", e);
-				throw;
-			}
-		}
-
-		// Not ported - configure(org.w3c.dom.Document)
-
-		protected Configuration DoConfigure(ISessionFactoryConfiguration factoryConfiguration)
-		{
-			if (!string.IsNullOrEmpty(factoryConfiguration.Name))
-			{
-				properties[Environment.SessionFactoryName] = factoryConfiguration.Name;
-			}
-
-			AddProperties(factoryConfiguration);
-
-			// Load mappings
-			foreach (var mc in factoryConfiguration.Mappings)
-			{
-				if (mc.IsEmpty())
-				{
-					throw new HibernateConfigException("<mapping> element in configuration specifies no attributes");
-				}
-				if (!string.IsNullOrEmpty(mc.Resource) && !string.IsNullOrEmpty(mc.Assembly))
-				{
-					log.Debug(factoryConfiguration.Name + "<-" + mc.Resource + " in " + mc.Assembly);
-					AddResource(mc.Resource, Assembly.Load(mc.Assembly));
-				}
-				else if (!string.IsNullOrEmpty(mc.Assembly))
-				{
-					log.Debug(factoryConfiguration.Name + "<-" + mc.Assembly);
-					AddAssembly(mc.Assembly);
-				}
-				else if (!string.IsNullOrEmpty(mc.File))
-				{
-					log.Debug(factoryConfiguration.Name + "<-" + mc.File);
-					AddFile(mc.File);
-				}
-			}
-
-			// Load class-cache
-			foreach (var ccc in factoryConfiguration.ClassesCache)
-			{
-				string region = string.IsNullOrEmpty(ccc.Region) ? ccc.Class : ccc.Region;
-				bool includeLazy = (ccc.Include != ClassCacheInclude.NonLazy);
-				SetCacheConcurrencyStrategy(ccc.Class, EntityCacheUsageParser.ToString(ccc.Usage), region, includeLazy);
-			}
-
-			// Load collection-cache
-			foreach (var ccc in factoryConfiguration.CollectionsCache)
-			{
-				string role = ccc.Collection;
-				NHibernate.Mapping.Collection collection = GetCollectionMapping(role);
-				if (collection == null)
-				{
-					throw new HibernateConfigException(
-						"collection-cache Configuration: Cannot configure cache for unknown collection role " + role);
-				}
-
-				string region = string.IsNullOrEmpty(ccc.Region) ? role : ccc.Region;
-				SetCollectionCacheConcurrencyStrategy(role, EntityCacheUsageParser.ToString(ccc.Usage), region);
-			}
-
-			// Events
-			foreach (var ec in factoryConfiguration.Events)
-			{
-				var listenerClasses = new string[ec.Listeners.Count];
-				for (int i = 0; i < ec.Listeners.Count; i++)
-				{
-					listenerClasses[i] = ec.Listeners[i].Class;
-				}
-				log.Debug("Event listeners: " + ec.Type + "=" + StringHelper.ToString(listenerClasses));
-				SetListeners(ec.Type, listenerClasses);
-			}
-			// Listeners
-			foreach (var lc in factoryConfiguration.Listeners)
-			{
-				log.Debug("Event listener: " + lc.Type + "=" + lc.Class);
-				SetListeners(lc.Type, new[] { lc.Class });
-			}
-
-			if (!string.IsNullOrEmpty(factoryConfiguration.Name))
-			{
-				log.Info("Configured SessionFactory: " + factoryConfiguration.Name);
-			}
-			log.Debug("properties: " + properties);
-
-			return this;
-		}
-
-		internal RootClass GetRootClassMapping(string clazz)
-		{
-			try
-			{
-				return (RootClass)GetClassMapping(clazz);
-			}
-			catch (InvalidCastException)
-			{
-				throw new HibernateConfigException(
-					"class-cache Configuration: You may only specify a cache for root <class> mappings " + "(cache was specified for "
-					+ clazz + ")");
-			}
-		}
-
-		internal RootClass GetRootClassMapping(System.Type clazz)
-		{
-			PersistentClass persistentClass = GetClassMapping(clazz);
-
-			if (persistentClass == null)
-			{
-				throw new HibernateConfigException("class-cache Configuration: Cache specified for unmapped class " + clazz);
-			}
-
-			var rootClass = persistentClass as RootClass;
-
-			if (rootClass == null)
-			{
-				throw new HibernateConfigException(
-					"class-cache Configuration: You may only specify a cache for root <class> mappings " + "(cache was specified for "
-					+ clazz + ")");
-			}
-
-			return rootClass;
-		}
-
-		/// <summary>
-		/// Set up a cache for an entity class
-		/// </summary>
-		public Configuration SetCacheConcurrencyStrategy(String clazz, String concurrencyStrategy)
-		{
-			SetCacheConcurrencyStrategy(clazz, concurrencyStrategy, clazz);
-			return this;
-		}
-
-		public void SetCacheConcurrencyStrategy(String clazz, String concurrencyStrategy, String region)
-		{
-			SetCacheConcurrencyStrategy(clazz, concurrencyStrategy, region, true);
-		}
-
-		internal void SetCacheConcurrencyStrategy(String clazz, String concurrencyStrategy, String region, bool includeLazy)
-		{
-			RootClass rootClass = GetRootClassMapping(StringHelper.GetFullClassname(clazz));
-			if (rootClass == null)
-			{
-				throw new HibernateConfigException("Cannot cache an unknown entity: " + clazz);
-			}
-			rootClass.CacheConcurrencyStrategy = concurrencyStrategy;
-			rootClass.CacheRegionName = region;
-			rootClass.SetLazyPropertiesCacheable(includeLazy);
-		}
-
-		/// <summary>
-		/// Set up a cache for a collection role
-		/// </summary>
-		public Configuration SetCollectionCacheConcurrencyStrategy(string collectionRole, string concurrencyStrategy)
-		{
-			SetCollectionCacheConcurrencyStrategy(collectionRole, concurrencyStrategy, collectionRole);
-			return this;
-		}
-
-		internal void SetCollectionCacheConcurrencyStrategy(string collectionRole, string concurrencyStrategy, string region)
-		{
-			NHibernate.Mapping.Collection collection = GetCollectionMapping(collectionRole);
-			collection.CacheConcurrencyStrategy = concurrencyStrategy;
-			collection.CacheRegionName = region;
-		}
-
-		/// <summary>
-		/// Get the query language imports (entityName/className -> AssemblyQualifiedName)
-		/// </summary>
-		public IDictionary<string, string> Imports { get; protected set; }
-
-		/// <summary>
-		/// Create an object-oriented view of the configuration properties
-		/// </summary>
-		/// <returns>A <see cref="Settings"/> object initialized from the settings properties.</returns>
-		//protected Settings BuildSettings()
-		private Settings BuildSettings()
-		{
-			var result = settingsFactory.BuildSettings(GetDerivedProperties());
-			// NH : Set configuration for IdGenerator SQL logging
-			PersistentIdGeneratorParmsNames.SqlStatementLogger.FormatSql = result.SqlStatementLogger.FormatSql;
-			PersistentIdGeneratorParmsNames.SqlStatementLogger.LogToStdout = result.SqlStatementLogger.LogToStdout;
-			return result;
-		}
-
-		/// <summary>
-		/// The named SQL queries
-		/// </summary>
-		public IDictionary<string, NamedSQLQueryDefinition> NamedSQLQueries
-		{
-			get;
-			protected set;
-		}
-
-		/// <summary>
-		/// Naming strategy for tables and columns
-		/// </summary>
-		public INamingStrategy NamingStrategy
-		{
-			get { return namingStrategy; }
-		}
-
-		/// <summary>
-		/// Set a custom naming strategy
-		/// </summary>
-		/// <param name="newNamingStrategy">the NamingStrategy to set</param>
-		/// <returns></returns>
-		public Configuration SetNamingStrategy(INamingStrategy newNamingStrategy)
-		{
-			namingStrategy = newNamingStrategy;
-			return this;
-		}
-
-		public IDictionary<string, ResultSetMappingDefinition> SqlResultSetMappings
-		{
-			get;
-			protected set;
-		}
-
-		public IDictionary<string, FilterDefinition> FilterDefinitions { get; protected set; }
-
-		public void AddFilterDefinition(FilterDefinition definition)
-		{
-			FilterDefinitions.Add(definition.FilterName, definition);
-		}
-
-		public void AddAuxiliaryDatabaseObject(IAuxiliaryDatabaseObject obj)
-		{
-			auxiliaryDatabaseObjects.Add(obj);
-		}
-
-		public IDictionary<string, ISQLFunction> SqlFunctions { get; protected set; }
-
-		public void AddSqlFunction(string functionName, ISQLFunction sqlFunction)
-		{
-			SqlFunctions[functionName] = sqlFunction;
-		}
-
-		#region NHibernate-Specific Members
-
-		/// <summary>
-		/// Load and validate the mappings in the <see cref="XmlReader" /> against
-		/// the nhibernate-mapping-2.2 schema, without adding them to the configuration.
-		/// </summary>
-		/// <remarks>
-		/// This method is made public to be usable from the unit tests. It is not intended
-		/// to be called by end users.
-		/// </remarks>
-		/// <param name="hbmReader">The XmlReader that contains the mapping.</param>
-		/// <param name="name">The name of the document, for error reporting purposes.</param>
-		/// <returns>NamedXmlDocument containing the validated XmlDocument built from the XmlReader.</returns>
-		public NamedXmlDocument LoadMappingDocument(XmlReader hbmReader, string name)
-		{
-			XmlReaderSettings settings = Schemas.CreateMappingReaderSettings();
-			settings.ValidationEventHandler += ValidationHandler;
-
-			using (XmlReader reader = XmlReader.Create(hbmReader, settings))
-			{
-				Debug.Assert(currentDocumentName == null);
-				currentDocumentName = name;
-
-				try
-				{
-					var hbmDocument = new XmlDocument();
-					hbmDocument.Load(reader);
+using System;
+using System.Collections;
+using System.Collections.Generic;
+using System.Configuration;
+using System.Diagnostics;
+using System.IO;
+using System.Linq;
+using System.Reflection;
+using System.Security;
+using System.Text;
+using System.Xml;
+using System.Xml.Schema;
+using System.Xml.Serialization;
+
+using NHibernate.Bytecode;
+using NHibernate.Cfg.ConfigurationSchema;
+using NHibernate.Cfg.MappingSchema;
+using NHibernate.Cfg.XmlHbmBinding;
+using NHibernate.Dialect;
+using NHibernate.Dialect.Function;
+using NHibernate.Dialect.Schema;
+using NHibernate.Engine;
+using NHibernate.Event;
+using NHibernate.Id;
+using NHibernate.Impl;
+using NHibernate.Mapping;
+using NHibernate.Proxy;
+using NHibernate.Tool.hbm2ddl;
+using NHibernate.Type;
+using NHibernate.Util;
+using Array = System.Array;
+using System.Runtime.Serialization;
+
+namespace NHibernate.Cfg
+{
+	/// <summary>
+	/// Allows the application to specify properties and mapping documents to be used when creating
+	/// a <see cref="ISessionFactory" />.
+	/// </summary>
+	/// <remarks>
+	/// <para>
+	/// Usually an application will create a single <see cref="Configuration" />, build a single instance
+	/// of <see cref="ISessionFactory" />, and then instantiate <see cref="ISession"/> objects in threads
+	/// servicing client requests.
+	/// </para>
+	/// <para>
+	/// The <see cref="Configuration" /> is meant only as an initialization-time object. <see cref="ISessionFactory" />
+	/// is immutable and does not retain any association back to the <see cref="Configuration" />
+	/// </para>
+	/// </remarks>
+	[Serializable]
+	public class Configuration : ISerializable
+	{
+		/// <summary>Default name for hibernate configuration file.</summary>
+		public const string DefaultHibernateCfgFileName = "hibernate.cfg.xml";
+
+		private string currentDocumentName;
+		private bool preMappingBuildProcessed;
+
+		protected IDictionary<string, PersistentClass> classes; // entityName, PersistentClass
+		protected IDictionary<string, NHibernate.Mapping.Collection> collections;
+		protected IDictionary<string, Table> tables;
+		protected IList<SecondPassCommand> secondPasses;
+		protected Queue<FilterSecondPassArgs> filtersSecondPasses;
+		protected IList<Mappings.PropertyReference> propertyReferences;
+		private IInterceptor interceptor;
+		private IDictionary<string, string> properties;
+		protected IList<IAuxiliaryDatabaseObject> auxiliaryDatabaseObjects;
+
+		private INamingStrategy namingStrategy = DefaultNamingStrategy.Instance;
+		private MappingsQueue mappingsQueue;
+
+		private EventListeners eventListeners;
+		protected IDictionary<string, TypeDef> typeDefs;
+		protected ISet<ExtendsQueueEntry> extendsQueue;
+		protected IDictionary<string, Mappings.TableDescription> tableNameBinding;
+		protected IDictionary<Table, Mappings.ColumnNames> columnNameBindingPerTable;
+
+		private static readonly IInternalLogger log = LoggerProvider.LoggerFor(typeof(Configuration));
+
+		protected internal SettingsFactory settingsFactory;
+
+		#region ISerializable Members
+		public Configuration(SerializationInfo info, StreamingContext context)
+		{
+			Reset();
+
+			EntityNotFoundDelegate = GetSerialedObject<IEntityNotFoundDelegate>(info, "entityNotFoundDelegate");
+
+			auxiliaryDatabaseObjects = GetSerialedObject<IList<IAuxiliaryDatabaseObject>>(info, "auxiliaryDatabaseObjects");
+			classes = GetSerialedObject<IDictionary<string, PersistentClass>>(info, "classes");
+			collections = GetSerialedObject<IDictionary<string, NHibernate.Mapping.Collection>>(info, "collections");
+
+			columnNameBindingPerTable = GetSerialedObject<IDictionary<Table, Mappings.ColumnNames>>(info,
+																									"columnNameBindingPerTable");
+			defaultAssembly = GetSerialedObject<string>(info, "defaultAssembly");
+			defaultNamespace = GetSerialedObject<string>(info, "defaultNamespace");
+			eventListeners = GetSerialedObject<EventListeners>(info, "eventListeners");
+			//this.extendsQueue = GetSerialedObject<ISet<ExtendsQueueEntry>>(info, "extendsQueue");
+			FilterDefinitions = GetSerialedObject<IDictionary<string, FilterDefinition>>(info, "filterDefinitions");
+			Imports = GetSerialedObject<IDictionary<string, string>>(info, "imports");
+			interceptor = GetSerialedObject<IInterceptor>(info, "interceptor");
+			mapping = GetSerialedObject<IMapping>(info, "mapping");
+			NamedQueries = GetSerialedObject<IDictionary<string, NamedQueryDefinition>>(info, "namedQueries");
+			NamedSQLQueries = GetSerialedObject<IDictionary<string, NamedSQLQueryDefinition>>(info, "namedSqlQueries");
+			namingStrategy = GetSerialedObject<INamingStrategy>(info, "namingStrategy");
+			properties = GetSerialedObject<IDictionary<string, string>>(info, "properties");
+			propertyReferences = GetSerialedObject<IList<Mappings.PropertyReference>>(info, "propertyReferences");
+			settingsFactory = GetSerialedObject<SettingsFactory>(info, "settingsFactory");
+			SqlFunctions = GetSerialedObject<IDictionary<string, ISQLFunction>>(info, "sqlFunctions");
+			SqlResultSetMappings = GetSerialedObject<IDictionary<string, ResultSetMappingDefinition>>(info,
+																									  "sqlResultSetMappings");
+			tableNameBinding = GetSerialedObject<IDictionary<string, Mappings.TableDescription>>(info, "tableNameBinding");
+			tables = GetSerialedObject<IDictionary<string, Table>>(info, "tables");
+			typeDefs = GetSerialedObject<IDictionary<string, TypeDef>>(info, "typeDefs");
+			filtersSecondPasses = GetSerialedObject<Queue<FilterSecondPassArgs>>(info, "filtersSecondPasses");
+		}
+
+		private T GetSerialedObject<T>(SerializationInfo info, string name)
+		{
+			return (T)info.GetValue(name, typeof(T));
+		}
+
+#if NET_4_0
+		[SecurityCritical]
+#endif
+		public void GetObjectData(SerializationInfo info, StreamingContext context)
+		{
+			ConfigureProxyFactoryFactory();
+			SecondPassCompile();
+			Validate();
+
+			info.AddValue("entityNotFoundDelegate", EntityNotFoundDelegate);
+
+			info.AddValue("auxiliaryDatabaseObjects", auxiliaryDatabaseObjects);
+			info.AddValue("classes", classes);
+			info.AddValue("collections", collections);
+			info.AddValue("columnNameBindingPerTable", columnNameBindingPerTable);
+			info.AddValue("defaultAssembly", defaultAssembly);
+			info.AddValue("defaultNamespace", defaultNamespace);
+			info.AddValue("eventListeners", eventListeners);
+			//info.AddValue("extendsQueue", this.extendsQueue);
+			info.AddValue("filterDefinitions", FilterDefinitions);
+			info.AddValue("imports", Imports);
+			info.AddValue("interceptor", interceptor);
+			info.AddValue("mapping", mapping);
+			info.AddValue("namedQueries", NamedQueries);
+			info.AddValue("namedSqlQueries", NamedSQLQueries);
+			info.AddValue("namingStrategy", namingStrategy);
+			info.AddValue("properties", properties);
+			info.AddValue("propertyReferences", propertyReferences);
+			info.AddValue("settingsFactory", settingsFactory);
+			info.AddValue("sqlFunctions", SqlFunctions);
+			info.AddValue("sqlResultSetMappings", SqlResultSetMappings);
+			info.AddValue("tableNameBinding", tableNameBinding);
+			info.AddValue("tables", tables);
+			info.AddValue("typeDefs", typeDefs);
+			info.AddValue("filtersSecondPasses", filtersSecondPasses);
+		}
+		#endregion
+
+		/// <summary>
+		/// Clear the internal state of the <see cref="Configuration"/> object.
+		/// </summary>
+		protected void Reset()
+		{
+			classes = new Dictionary<string, PersistentClass>(); //new SequencedHashMap(); - to make NH-369 bug deterministic
+			Imports = new Dictionary<string, string>();
+			collections = new Dictionary<string, NHibernate.Mapping.Collection>();
+			tables = new Dictionary<string, Table>();
+			NamedQueries = new Dictionary<string, NamedQueryDefinition>();
+			NamedSQLQueries = new Dictionary<string, NamedSQLQueryDefinition>();
+			SqlResultSetMappings = new Dictionary<string, ResultSetMappingDefinition>();
+			secondPasses = new List<SecondPassCommand>();
+			propertyReferences = new List<Mappings.PropertyReference>();
+			FilterDefinitions = new Dictionary<string, FilterDefinition>();
+			interceptor = emptyInterceptor;
+			properties = Environment.Properties;
+			auxiliaryDatabaseObjects = new List<IAuxiliaryDatabaseObject>();
+			SqlFunctions = new Dictionary<string, ISQLFunction>();
+			mappingsQueue = new MappingsQueue();
+			eventListeners = new EventListeners();
+			typeDefs = new Dictionary<string, TypeDef>();
+			extendsQueue = new HashSet<ExtendsQueueEntry>();
+			tableNameBinding = new Dictionary<string, Mappings.TableDescription>();
+			columnNameBindingPerTable = new Dictionary<Table, Mappings.ColumnNames>();
+			filtersSecondPasses = new Queue<FilterSecondPassArgs>();
+		}
+		[Serializable]
+		private class Mapping : IMapping
+		{
+			private readonly Configuration configuration;
+
+			public Mapping(Configuration configuration)
+			{
+				this.configuration = configuration;
+			}
+
+			private PersistentClass GetPersistentClass(string className)
+			{
+				PersistentClass pc;
+				if (!configuration.classes.TryGetValue(className, out pc))
+				{
+					throw new MappingException("persistent class not known: " + className);
+				}
+				return pc;
+			}
+
+			public IType GetIdentifierType(string className)
+			{
+				return GetPersistentClass(className).Identifier.Type;
+			}
+
+			public string GetIdentifierPropertyName(string className)
+			{
+				PersistentClass pc = GetPersistentClass(className);
+				if (!pc.HasIdentifierProperty)
+				{
+					return null;
+				}
+				return pc.IdentifierProperty.Name;
+			}
+
+			public IType GetReferencedPropertyType(string className, string propertyName)
+			{
+				PersistentClass pc = GetPersistentClass(className);
+				Property prop = pc.GetProperty(propertyName);
+
+				if (prop == null)
+				{
+					throw new MappingException("property not known: " + pc.MappedClass.FullName + '.' + propertyName);
+				}
+				return prop.Type;
+			}
+
+			public bool HasNonIdentifierPropertyNamedId(string className)
+			{
+				return "id".Equals(GetIdentifierPropertyName(className));
+			}
+		}
+
+		private IMapping mapping;
+
+		protected Configuration(SettingsFactory settingsFactory)
+		{
+			InitBlock();
+			this.settingsFactory = settingsFactory;
+			Reset();
+		}
+
+		private void InitBlock()
+		{
+			mapping = BuildMapping();
+		}
+
+		public virtual IMapping BuildMapping()
+		{
+			return new Mapping(this);
+		}
+
+		/// <summary>
+		/// Create a new Configuration object.
+		/// </summary>
+		public Configuration() : this(new SettingsFactory()) { }
+
+		/// <summary>
+		/// The class mappings 
+		/// </summary>
+		public ICollection<PersistentClass> ClassMappings
+		{
+			get { return classes.Values; }
+		}
+
+		/// <summary>
+		/// The collection mappings
+		/// </summary>
+		public ICollection<NHibernate.Mapping.Collection> CollectionMappings
+		{
+			get { return collections.Values; }
+		}
+
+		/// <summary>
+		/// The table mappings
+		/// </summary>
+		private ICollection<Table> TableMappings
+		{
+			get { return tables.Values; }
+		}
+
+		/// <summary>
+		/// Get the mapping for a particular class
+		/// </summary>
+		public PersistentClass GetClassMapping(System.Type persistentClass)
+		{
+			// TODO NH: Remove this method
+			return GetClassMapping(persistentClass.FullName);
+		}
+
+		/// <summary> Get the mapping for a particular entity </summary>
+		/// <param name="entityName">An entity name. </param>
+		/// <returns> the entity mapping information </returns>
+		public PersistentClass GetClassMapping(string entityName)
+		{
+			PersistentClass result;
+			classes.TryGetValue(entityName, out result);
+			return result;
+		}
+
+		/// <summary>
+		/// Get the mapping for a particular collection role
+		/// </summary>
+		/// <param name="role">a collection role</param>
+		/// <returns><see cref="NHibernate.Mapping.Collection" /></returns>
+		public NHibernate.Mapping.Collection GetCollectionMapping(string role)
+		{
+			NHibernate.Mapping.Collection result;
+			collections.TryGetValue(role, out result);
+			return result;
+		}
+
+		/// <summary>
+		/// Read mappings from a particular XML file. This method is equivalent
+		/// to <see cref="AddXmlFile(string)" />.
+		/// </summary>
+		/// <param name="xmlFile"></param>
+		/// <returns></returns>
+		public Configuration AddFile(string xmlFile)
+		{
+			return AddXmlFile(xmlFile);
+		}
+
+		public Configuration AddFile(FileInfo xmlFile)
+		{
+			return AddFile(xmlFile.FullName);
+		}
+
+		private static void LogAndThrow(Exception exception)
+		{
+			if (log.IsErrorEnabled)
+			{
+				log.Error(exception.Message, exception);
+			}
+
+			throw exception;
+		}
+
+		/// <summary>
+		/// Read mappings from a particular XML file.
+		/// </summary>
+		/// <param name="xmlFile">a path to a file</param>
+		/// <returns>This configuration object.</returns>
+		public Configuration AddXmlFile(string xmlFile)
+		{
+			log.Info("Mapping file: " + xmlFile);
+			XmlTextReader textReader = null;
+			try
+			{
+				textReader = new XmlTextReader(xmlFile);
+				AddXmlReader(textReader, xmlFile);
+			}
+			catch (MappingException)
+			{
+				throw;
+			}
+			catch (Exception e)
+			{
+				LogAndThrow(new MappingException("Could not configure datastore from file " + xmlFile, e));
+			}
+			finally
+			{
+				if (textReader != null)
+				{
+					textReader.Close();
+				}
+			}
+			return this;
+		}
+
+		public Configuration AddXml(string xml)
+		{
+			return AddXml(xml, "(string)");
+		}
+
+		/// <summary>
+		/// Read mappings from a <see cref="string" />. This method is equivalent to
+		/// <see cref="AddXmlString(string)" />.
+		/// </summary>
+		/// <param name="xml">an XML string</param>
+		/// <param name="name">The name to use in error reporting. May be <see langword="null" />.</param>
+		/// <returns>This configuration object.</returns>
+		public Configuration AddXml(string xml, string name)
+		{
+			if (log.IsDebugEnabled)
+			{
+				log.Debug("Mapping XML:\n" + xml);
+			}
+			XmlTextReader reader = null;
+			try
+			{
+				reader = new XmlTextReader(xml, XmlNodeType.Document, null);
+				// make a StringReader for the string passed in - the StringReader
+				// inherits from TextReader.  We can use the XmlTextReader.ctor that
+				// takes the TextReader to build from a string...
+				AddXmlReader(reader, name);
+			}
+			catch (MappingException)
+			{
+				throw;
+			}
+			catch (Exception e)
+			{
+				LogAndThrow(new MappingException("Could not configure datastore from XML string " + name, e));
+			}
+			finally
+			{
+				if (reader != null)
+				{
+					reader.Close();
+				}
+			}
+			return this;
+		}
+
+		/// <summary>
+		/// Read mappings from a <see cref="string" />.
+		/// </summary>
+		/// <param name="xml">an XML string</param>
+		/// <returns>This configuration object.</returns>
+		public Configuration AddXmlString(string xml)
+		{
+			return AddXml(xml);
+		}
+
+		/// <summary>
+		/// Read mappings from a URL.
+		/// </summary>
+		/// <param name="url">a URL</param>
+		/// <returns>This configuration object.</returns>
+		public Configuration AddUrl(string url)
+		{
+			// AddFile works for URLs currently
+			return AddFile(url);
+		}
+
+		/// <summary>
+		/// Read mappings from a URL.
+		/// </summary>
+		/// <param name="url">a <see cref="Uri" /> to read the mappings from.</param>
+		/// <returns>This configuration object.</returns>
+		public Configuration AddUrl(Uri url)
+		{
+			return AddUrl(url.AbsolutePath);
+		}
+
+		public Configuration AddDocument(XmlDocument doc)
+		{
+			return AddDocument(doc, "(XmlDocument)");
+		}
+
+		/// <summary>
+		/// Read mappings from an <see cref="XmlDocument" />.
+		/// </summary>
+		/// <param name="doc">A loaded <see cref="XmlDocument" /> that contains the mappings.</param>
+		/// <param name="name">The name of the document, for error reporting purposes.</param>
+		/// <returns>This configuration object.</returns>
+		public Configuration AddDocument(XmlDocument doc, string name)
+		{
+			if (log.IsDebugEnabled)
+			{
+				log.Debug("Mapping XML:\n" + doc.OuterXml);
+			}
+
+			try
+			{
+				using (var ms = new MemoryStream())
+				{
+					doc.Save(ms);
+					ms.Position = 0;
+					AddInputStream(ms, name);
+				}
+				return this;
+			}
+			catch (MappingException)
+			{
+				throw;
+			}
+			catch (Exception e)
+			{
+				LogAndThrow(new MappingException("Could not configure datastore from XML document " + name, e));
+				return this; // To please the compiler
+			}
+		}
+
+		/// <summary>
+		/// Takes the validated XmlDocument and has the Binder do its work of
+		/// creating Mapping objects from the Mapping Xml.
+		/// </summary>
+		/// <param name="doc">The NamedXmlDocument that contains the <b>validated</b> mapping XML file.</param>
+		private void AddValidatedDocument(NamedXmlDocument doc)
+		{
+			AddDeserializedMapping(doc.Document, doc.Name);
+		}
+
+		public event EventHandler<BindMappingEventArgs> BeforeBindMapping;
+		public event EventHandler<BindMappingEventArgs> AfterBindMapping;
+
+		/// <summary>
+		/// Add mapping data using deserialized class.
+		/// </summary>
+		/// <param name="mappingDocument">Mapping metadata.</param>
+		/// <param name="documentFileName">XML file's name where available; otherwise null.</param>
+		public void AddDeserializedMapping(HbmMapping mappingDocument, string documentFileName)
+		{
+			if (mappingDocument == null)
+			{
+				throw new ArgumentNullException("mappingDocument");
+			}
+			try
+			{
+				Dialect.Dialect dialect = Dialect.Dialect.GetDialect(properties);
+				OnBeforeBindMapping(new BindMappingEventArgs(dialect, mappingDocument, documentFileName));
+				Mappings mappings = CreateMappings(dialect);
+
+				new MappingRootBinder(mappings, dialect).Bind(mappingDocument);
+				OnAfterBindMapping(new BindMappingEventArgs(dialect, mappingDocument, documentFileName));
+			}
+			catch (Exception e)
+			{
+				var message = documentFileName == null
+								? "Could not compile deserialized mapping document."
+								: "Could not compile the mapping document: " + documentFileName;
+				LogAndThrow(new MappingException(message, e));
+			}
+		}
+
+		public void AddMapping(HbmMapping mappingDocument)
+		{
+			AddDeserializedMapping(mappingDocument, "mapping_by_code");
+		}
+
+		private void OnAfterBindMapping(BindMappingEventArgs bindMappingEventArgs)
+		{
+			var handler = AfterBindMapping;
+			if (handler != null)
+			{
+				handler(this, bindMappingEventArgs);
+			}
+		}
+
+		private void OnBeforeBindMapping(BindMappingEventArgs bindMappingEventArgs)
+		{
+			var handler = BeforeBindMapping;
+			if (handler != null)
+			{
+				handler(this, bindMappingEventArgs);
+			}
+		}
+
+		/// <summary>
+		/// Create a new <see cref="Mappings" /> to add classes and collection
+		/// mappings to.
+		/// </summary>
+		public Mappings CreateMappings(Dialect.Dialect dialect)
+		{
+			string defaultCatalog = PropertiesHelper.GetString(Environment.DefaultCatalog, properties, null);
+			string defaultSchema = PropertiesHelper.GetString(Environment.DefaultSchema, properties, null);
+			string preferPooledValuesLo = PropertiesHelper.GetString(Environment.PreferPooledValuesLo, properties, null);
+
+			ProcessPreMappingBuildProperties();
+			return new Mappings(classes, collections, tables, NamedQueries, NamedSQLQueries, SqlResultSetMappings, Imports,
+								secondPasses, filtersSecondPasses, propertyReferences, namingStrategy, typeDefs, FilterDefinitions, extendsQueue,
+								auxiliaryDatabaseObjects, tableNameBinding, columnNameBindingPerTable, defaultAssembly,
+								defaultNamespace, defaultCatalog, defaultSchema, preferPooledValuesLo, dialect);
+		}
+
+		private void ProcessPreMappingBuildProperties()
+		{
+			if (preMappingBuildProcessed)
+			{
+				return;
+			}
+			ConfigureCollectionTypeFactory();
+			preMappingBuildProcessed = true;
+		}
+
+		private void ConfigureCollectionTypeFactory()
+		{
+			var ctfc = GetProperty(Environment.CollectionTypeFactoryClass);
+			if (string.IsNullOrEmpty(ctfc))
+			{
+				return;
+			}
+			var ictfc = Environment.BytecodeProvider as IInjectableCollectionTypeFactoryClass;
+			if (ictfc == null)
+			{
+				return;
+			}
+			ictfc.SetCollectionTypeFactoryClass(ctfc);
+		}
+
+		/// <summary>
+		/// Read mappings from a <see cref="Stream" />.
+		/// </summary>
+		/// <param name="xmlInputStream">The stream containing XML</param>
+		/// <returns>This Configuration object.</returns>
+		/// <remarks>
+		/// The <see cref="Stream"/> passed in through the parameter <paramref name="xmlInputStream" />
+		/// is not <em>guaranteed</em> to be cleaned up by this method.  It is the caller's responsiblity to
+		/// ensure that <paramref name="xmlInputStream" /> is properly handled when this method
+		/// completes.
+		/// </remarks>
+		public Configuration AddInputStream(Stream xmlInputStream)
+		{
+			return AddInputStream(xmlInputStream, null);
+		}
+
+		/// <summary>
+		/// Read mappings from a <see cref="Stream" />.
+		/// </summary>
+		/// <param name="xmlInputStream">The stream containing XML</param>
+		/// <param name="name">The name of the stream to use in error reporting. May be <see langword="null" />.</param>
+		/// <returns>This Configuration object.</returns>
+		/// <remarks>
+		/// The <see cref="Stream"/> passed in through the parameter <paramref name="xmlInputStream" />
+		/// is not <em>guaranteed</em> to be cleaned up by this method.  It is the caller's responsiblity to
+		/// ensure that <paramref name="xmlInputStream" /> is properly handled when this method
+		/// completes.
+		/// </remarks>
+		public Configuration AddInputStream(Stream xmlInputStream, string name)
+		{
+			XmlTextReader textReader = null;
+			try
+			{
+				textReader = new XmlTextReader(xmlInputStream);
+				AddXmlReader(textReader, name);
+				return this;
+			}
+			catch (MappingException)
+			{
+				throw;
+			}
+			catch (Exception e)
+			{
+				LogAndThrow(new MappingException("Could not configure datastore from input stream " + name, e));
+				return this; // To please the compiler
+			}
+			finally
+			{
+				if (textReader != null)
+				{
+					textReader.Close();
+				}
+			}
+		}
+
+		/// <summary>
+		/// Adds the mappings in the resource of the assembly.
+		/// </summary>
+		/// <param name="path">The path to the resource file in the assembly.</param>
+		/// <param name="assembly">The assembly that contains the resource file.</param>
+		/// <returns>This configuration object.</returns>
+		public Configuration AddResource(string path, Assembly assembly)
+		{
+			string debugName = path;
+			log.Info("Mapping resource: " + debugName);
+			Stream rsrc = assembly.GetManifestResourceStream(path);
+			if (rsrc == null)
+			{
+				LogAndThrow(new MappingException("Resource not found: " + debugName));
+			}
+
+			try
+			{
+				return AddInputStream(rsrc, debugName);
+			}
+			catch (MappingException)
+			{
+				throw;
+			}
+			catch (Exception e)
+			{
+				LogAndThrow(new MappingException("Could not configure datastore from resource " + debugName, e));
+				return this; // To please the compiler
+			}
+			finally
+			{
+				if (rsrc != null)
+				{
+					rsrc.Close();
+				}
+			}
+		}
+
+		/// <summary>
+		/// Adds the mappings from embedded resources of the assembly.
+		/// </summary>
+		/// <param name="paths">Paths to the resource files in the assembly.</param>
+		/// <param name="assembly">The assembly that contains the resource files.</param>
+		/// <returns>This configuration object.</returns>
+		public Configuration AddResources(IEnumerable<string> paths, Assembly assembly)
+		{
+			if (paths == null)
+			{
+				throw new ArgumentNullException("paths");
+			}
+			foreach (var path in paths)
+			{
+				AddResource(path, assembly);
+			}
+			return this;
+		}
+
+		/// <summary>
+		/// Read a mapping from an embedded resource, using a convention.
+		/// </summary>
+		/// <param name="persistentClass">The type to map.</param>
+		/// <returns>This configuration object.</returns>
+		/// <remarks>
+		/// The convention is for class <c>Foo.Bar.Foo</c> to be mapped by
+		/// the resource named <c>Foo.Bar.Foo.hbm.xml</c>, embedded in
+		/// the class' assembly. If the mappings and classes are defined
+		/// in different assemblies or don't follow the naming convention,
+		/// this method cannot be used.
+		/// </remarks>
+		public Configuration AddClass(System.Type persistentClass)
+		{
+			return AddResource(persistentClass.FullName + ".hbm.xml", persistentClass.Assembly);
+		}
+
+		/// <summary>
+		/// Adds all of the assembly's embedded resources whose names end with <c>.hbm.xml</c>.
+		/// </summary>
+		/// <param name="assemblyName">The name of the assembly to load.</param>
+		/// <returns>This configuration object.</returns>
+		/// <remarks>
+		/// The assembly must be loadable using <see cref="Assembly.Load(string)" />. If this
+		/// condition is not satisfied, load the assembly manually and call
+		/// <see cref="AddAssembly(Assembly)"/> instead.
+		/// </remarks>
+		public Configuration AddAssembly(string assemblyName)
+		{
+			log.Info("Searching for mapped documents in assembly: " + assemblyName);
+
+			Assembly assembly = null;
+			try
+			{
+				assembly = Assembly.Load(assemblyName);
+			}
+			catch (Exception e)
+			{
+				LogAndThrow(new MappingException("Could not add assembly " + assemblyName, e));
+			}
+
+			return AddAssembly(assembly);
+		}
+
+		/// <summary>
+		/// Adds all of the assembly's embedded resources whose names end with <c>.hbm.xml</c>.
+		/// </summary>
+		/// <param name="assembly">The assembly.</param>
+		/// <returns>This configuration object.</returns>
+		public Configuration AddAssembly(Assembly assembly)
+		{
+			IList<string> resourceNames = GetAllHbmXmlResourceNames(assembly);
+			if (resourceNames.Count == 0)
+			{
+				log.Warn("No mapped documents found in assembly: " + assembly.FullName);
+			}
+			foreach (var name in resourceNames)
+			{
+				AddResource(name, assembly);
+			}
+			return this;
+		}
+
+		private static IList<string> GetAllHbmXmlResourceNames(Assembly assembly)
+		{
+			var result = new List<string>();
+
+			foreach (var resource in assembly.GetManifestResourceNames())
+			{
+				if (resource.EndsWith(".hbm.xml"))
+				{
+					result.Add(resource);
+				}
+			}
+
+			return result;
+		}
+
+		/// <summary>
+		/// Read all mapping documents from a directory tree. Assume that any
+		/// file named <c>*.hbm.xml</c> is a mapping document.
+		/// </summary>
+		/// <param name="dir">a directory</param>
+		public Configuration AddDirectory(DirectoryInfo dir)
+		{
+			foreach (var subDirectory in dir.GetDirectories())
+			{
+				AddDirectory(subDirectory);
+			}
+
+			foreach (var hbmXml in dir.GetFiles("*.hbm.xml"))
+			{
+				AddFile(hbmXml);
+			}
+
+			return this;
+		}
+
+		/// <summary>
+		/// Generate DDL for dropping tables
+		/// </summary>
+		/// <seealso cref="NHibernate.Tool.hbm2ddl.SchemaExport" />
+		public string[] GenerateDropSchemaScript(Dialect.Dialect dialect)
+		{
+			SecondPassCompile();
+
+			string defaultCatalog = PropertiesHelper.GetString(Environment.DefaultCatalog, properties, null);
+			string defaultSchema = PropertiesHelper.GetString(Environment.DefaultSchema, properties, null);
+
+			var script = new List<string>();
+
+			if (!dialect.SupportsForeignKeyConstraintInAlterTable && !string.IsNullOrEmpty(dialect.DisableForeignKeyConstraintsString))
+				script.Add(dialect.DisableForeignKeyConstraintsString);
+
+			// drop them in reverse order in case db needs it done that way...););
+			for (int i = auxiliaryDatabaseObjects.Count - 1; i >= 0; i--)
+			{
+				IAuxiliaryDatabaseObject auxDbObj = auxiliaryDatabaseObjects[i];
+				if (auxDbObj.AppliesToDialect(dialect))
+				{
+					script.Add(auxDbObj.SqlDropString(dialect, defaultCatalog, defaultSchema));
+				}
+			}
+
+			if (dialect.DropConstraints)
+			{
+				foreach (var table in TableMappings)
+				{
+					if (table.IsPhysicalTable && IncludeAction(table.SchemaActions, SchemaAction.Drop))
+					{
+						foreach (var fk in table.ForeignKeyIterator)
+						{
+							if (fk.HasPhysicalConstraint && IncludeAction(fk.ReferencedTable.SchemaActions, SchemaAction.Drop))
+							{
+								script.Add(fk.SqlDropString(dialect, defaultCatalog, defaultSchema));
+							}
+						}
+					}
+				}
+			}
+
+			foreach (var table in TableMappings)
+			{
+				if (table.IsPhysicalTable && IncludeAction(table.SchemaActions, SchemaAction.Drop))
+				{
+					script.Add(table.SqlDropString(dialect, defaultCatalog, defaultSchema));
+				}
+			}
+
+			IEnumerable<IPersistentIdentifierGenerator> pIDg = IterateGenerators(dialect);
+			foreach (var idGen in pIDg)
+			{
+				string[] lines = idGen.SqlDropString(dialect);
+				if (lines != null)
+				{
+					foreach (var line in lines)
+					{
+						script.Add(line);
+					}
+				}
+			}
+
+			if (!dialect.SupportsForeignKeyConstraintInAlterTable && !string.IsNullOrEmpty(dialect.EnableForeignKeyConstraintsString))
+				script.Add(dialect.EnableForeignKeyConstraintsString);
+
+			return script.ToArray();
+		}
+
+		public static bool IncludeAction(SchemaAction actionsSource, SchemaAction includedAction)
+		{
+			return (actionsSource & includedAction) != SchemaAction.None;
+		}
+
+		/// <summary>
+		/// Generate DDL for creating tables
+		/// </summary>
+		/// <param name="dialect"></param>
+		public string[] GenerateSchemaCreationScript(Dialect.Dialect dialect)
+		{
+			SecondPassCompile();
+
+			string defaultCatalog = PropertiesHelper.GetString(Environment.DefaultCatalog, properties, null);
+			string defaultSchema = PropertiesHelper.GetString(Environment.DefaultSchema, properties, null);
+
+			var script = new List<string>();
+
+			foreach (var table in TableMappings)
+			{
+				if (table.IsPhysicalTable && IncludeAction(table.SchemaActions, SchemaAction.Export))
+				{
+					script.Add(table.SqlCreateString(dialect, mapping, defaultCatalog, defaultSchema));
+					script.AddRange(table.SqlCommentStrings(dialect, defaultCatalog, defaultSchema));
+				}
+			}
+
+			foreach (var table in TableMappings)
+			{
+				if (table.IsPhysicalTable && IncludeAction(table.SchemaActions, SchemaAction.Export))
+				{
+					if (!dialect.SupportsUniqueConstraintInCreateAlterTable)
+					{
+						foreach (var uk in table.UniqueKeyIterator)
+						{
+							string constraintString = uk.SqlCreateString(dialect, mapping, defaultCatalog, defaultSchema);
+							if (constraintString != null)
+							{
+								script.Add(constraintString);
+							}
+						}
+					}
+
+					foreach (var index in table.IndexIterator)
+					{
+						script.Add(index.SqlCreateString(dialect, mapping, defaultCatalog, defaultSchema));
+					}
+
+					if (dialect.SupportsForeignKeyConstraintInAlterTable)
+					{
+						foreach (var fk in table.ForeignKeyIterator)
+						{
+							if (fk.HasPhysicalConstraint && IncludeAction(fk.ReferencedTable.SchemaActions, SchemaAction.Export))
+							{
+								script.Add(fk.SqlCreateString(dialect, mapping, defaultCatalog, defaultSchema));
+							}
+						}
+					}
+				}
+			}
+
+			IEnumerable<IPersistentIdentifierGenerator> pIDg = IterateGenerators(dialect);
+			foreach (var idGen in pIDg)
+			{
+				script.AddRange(idGen.SqlCreateStrings(dialect));
+			}
+
+			foreach (var auxDbObj in auxiliaryDatabaseObjects)
+			{
+				if (auxDbObj.AppliesToDialect(dialect))
+				{
+					script.Add(auxDbObj.SqlCreateString(dialect, mapping, defaultCatalog, defaultSchema));
+				}
+			}
+
+			return script.ToArray();
+		}
+
+		private void Validate()
+		{
+			ValidateEntities();
+
+			ValidateCollections();
+
+			ValidateFilterDefs();
+		}
+
+		private void ValidateFilterDefs()
+		{
+			var filterNames = new HashSet<string>();
+			foreach (var filterDefinition in FilterDefinitions)
+			{
+				if (filterDefinition.Value == null)
+				{
+					// a class/collection has a filter but the filter-def was not added.
+					filterNames.Add(filterDefinition.Key);
+				}
+			}
+			if (filterNames.Count > 0)
+			{
+				var message = new StringBuilder();
+				message.Append("filter-def for filter named ");
+				foreach (var filterName in filterNames)
+				{
+					message.AppendLine(filterName);
+				}
+				message.AppendLine("was not found.");
+				throw new MappingException(message.ToString());
+			}
+
+			// check filter-def without reference
+			if (FilterDefinitions.Count > 0)
+			{
+				filterNames.Clear();
+				foreach (var persistentClass in ClassMappings)
+				{
+					filterNames.UnionWith(persistentClass.FilterMap.Keys);
+				}
+				foreach (var collectionMapping in CollectionMappings)
+				{
+					filterNames.UnionWith(collectionMapping.FilterMap.Keys);
+					filterNames.UnionWith(collectionMapping.ManyToManyFilterMap.Keys);
+				}
+				foreach (var filterName in FilterDefinitions.Keys)
+				{
+					if (!filterNames.Contains(filterName))
+					{
+						// if you are going to remove this exception at least add a log.Error
+						// because the usage of filter-def, outside its scope, may cause unexpected behaviour
+						// during queries.
+						log.ErrorFormat("filter-def for filter named '{0}' was never used to filter classes nor collections.\r\nThis may result in unexpected behavior during queries", filterName);
+					}
+				}
+			}
+		}
+
+		private void ValidateCollections()
+		{
+			foreach (var col in collections.Values)
+			{
+				col.Validate(mapping);
+			}
+		}
+
+		private void ValidateEntities()
+		{
+			bool validateProxy = PropertiesHelper.GetBoolean(Environment.UseProxyValidator, properties, true);
+			HashSet<string> allProxyErrors = null;
+			IProxyValidator pvalidator = Environment.BytecodeProvider.ProxyFactoryFactory.ProxyValidator;
+
+			foreach (var clazz in classes.Values)
+			{
+				clazz.Validate(mapping);
+
+				if (validateProxy)
+				{
+					ICollection<string> errors = ValidateProxyInterface(clazz, pvalidator);
+					if (errors != null)
+					{
+						if (allProxyErrors == null)
+						{
+							allProxyErrors = new HashSet<string>(errors);
+						}
+						else
+						{
+							allProxyErrors.UnionWith(errors);
+						}
+					}
+				}
+			}
+
+			if (allProxyErrors != null)
+			{
+				throw new InvalidProxyTypeException(allProxyErrors);
+			}
+		}
+
+		private static ICollection<string> ValidateProxyInterface(PersistentClass persistentClass, IProxyValidator validator)
+		{
+			if (!persistentClass.IsLazy)
+			{
+				// Nothing to validate
+				return null;
+			}
+
+			if (persistentClass.ProxyInterface == null)
+			{
+				// Nothing to validate
+				return null;
+			}
+
+			return validator.ValidateType(persistentClass.ProxyInterface);
+		}
+
+		/// <summary> 
+		/// Call this to ensure the mappings are fully compiled/built. Usefull to ensure getting
+		/// access to all information in the metamodel when calling e.g. getClassMappings().
+		/// </summary>
+		public virtual void BuildMappings()
+		{
+			SecondPassCompile();
+		}
+
+		/// <remarks>
+		/// This method may be called many times!!
+		/// </remarks>
+		private void SecondPassCompile()
+		{
+			log.Info("checking mappings queue");
+
+			mappingsQueue.CheckNoUnavailableEntries();
+
+			log.Info("processing one-to-many association mappings");
+
+			foreach (var command in secondPasses)
+			{
+				command(classes);
+			}
+
+			secondPasses.Clear();
+
+			log.Info("processing one-to-one association property references");
+
+			foreach (var upr in propertyReferences)
+			{
+				PersistentClass clazz = GetClassMapping(upr.referencedClass);
+				if (clazz == null)
+				{
+					throw new MappingException("property-ref to unmapped class: " + upr.referencedClass);
+				}
+
+				Property prop = clazz.GetReferencedProperty(upr.propertyName);
+				((SimpleValue)prop.Value).IsAlternateUniqueKey = true;
+			}
+
+			//TODO: Somehow add the newly created foreign keys to the internal collection
+
+			log.Info("processing foreign key constraints");
+
+			ISet<ForeignKey> done = new HashSet<ForeignKey>();
+			foreach (var table in TableMappings)
+			{
+				SecondPassCompileForeignKeys(table, done);
+			}
+
+			log.Info("processing filters (second pass)");
+			foreach (var filterSecondPassArgs in filtersSecondPasses)
+			{
+				FilterDefinition filterDef;
+				var filterName = filterSecondPassArgs.FilterName;
+				FilterDefinitions.TryGetValue(filterName, out filterDef);
+				if (filterDef == null)
+				{
+					throw new MappingException("filter-def for filter named " + filterName + " was not found.");
+				}
+				if (string.IsNullOrEmpty(filterDef.DefaultFilterCondition))
+				{
+					throw new MappingException("no filter condition found for filter: " + filterName);
+				}
+				filterSecondPassArgs.Filterable.FilterMap[filterName] = filterDef.DefaultFilterCondition;
+			}
+		}
+
+		private void SecondPassCompileForeignKeys(Table table, ISet<ForeignKey> done)
+		{
+			table.CreateForeignKeys();
+
+			foreach (var fk in table.ForeignKeyIterator)
+			{
+				if (!done.Contains(fk))
+				{
+					done.Add(fk);
+
+					string referencedEntityName = fk.ReferencedEntityName;
+					if (string.IsNullOrEmpty(referencedEntityName))
+					{
+						throw new MappingException(
+							string.Format("An association from the table {0} does not specify the referenced entity", fk.Table.Name));
+					}
+
+					if (log.IsDebugEnabled)
+					{
+						log.Debug("resolving reference to class: " + referencedEntityName);
+					}
+
+					PersistentClass referencedClass;
+					if (!classes.TryGetValue(referencedEntityName, out referencedClass))
+					{
+						string message = string.Format("An association from the table {0} refers to an unmapped class: {1}", fk.Table.Name,
+													   referencedEntityName);
+
+						LogAndThrow(new MappingException(message));
+					}
+					else
+					{
+						if (referencedClass.IsJoinedSubclass)
+						{
+							SecondPassCompileForeignKeys(referencedClass.Superclass.Table, done);
+						}
+
+						try
+						{
+							fk.AddReferencedTable(referencedClass);
+							fk.AlignColumns();
+						}
+						catch (MappingException me)
+						{
+							LogAndThrow(me);
+						}
+					}
+				}
+			}
+		}
+
+		/// <summary>
+		/// The named queries
+		/// </summary>
+		public IDictionary<string, NamedQueryDefinition> NamedQueries { get; protected set; }
+
+		private EventListeners GetInitializedEventListeners()
+		{
+			EventListeners result = eventListeners.ShallowCopy();
+			result.InitializeListeners(this);
+			return result;
+		}
+
+		/// <summary> 
+		/// Retrieve the user-supplied delegate to handle non-existent entity scenarios.
+		/// </summary>
+		/// <remarks>
+		/// Specify a user-supplied delegate to be used to handle scenarios where an entity could not be
+		/// located by specified id.  This is mainly intended for EJB3 implementations to be able to
+		/// control how proxy initialization errors should be handled...
+		/// </remarks>
+		public IEntityNotFoundDelegate EntityNotFoundDelegate { get; set; }
+
+		public EventListeners EventListeners
+		{
+			get { return eventListeners; }
+		}
+
+		private static readonly IInterceptor emptyInterceptor = new EmptyInterceptor();
+		private string defaultAssembly;
+		private string defaultNamespace;
+
+		protected virtual void ConfigureProxyFactoryFactory()
+		{
+			#region Way for the user to specify their own ProxyFactory
+
+			//http://jira.nhibernate.org/browse/NH-975
+
+			var ipff = Environment.BytecodeProvider as IInjectableProxyFactoryFactory;
+			string pffClassName;
+			properties.TryGetValue(Environment.ProxyFactoryFactoryClass, out pffClassName);
+			if (ipff != null && !string.IsNullOrEmpty(pffClassName))
+			{
+				ipff.SetProxyFactoryFactory(pffClassName);
+			}
+
+			#endregion
+		}
+		/// <summary>
+		/// Instantiate a new <see cref="ISessionFactory" />, using the properties and mappings in this
+		/// configuration. The <see cref="ISessionFactory" /> will be immutable, so changes made to the
+		/// configuration after building the <see cref="ISessionFactory" /> will not affect it.
+		/// </summary>
+		/// <returns>An <see cref="ISessionFactory" /> instance.</returns>
+		public ISessionFactory BuildSessionFactory()
+		{
+
+			ConfigureProxyFactoryFactory();
+			SecondPassCompile();
+			Validate();
+			Environment.VerifyProperties(properties);
+			Settings settings = BuildSettings();
+
+			// Ok, don't need schemas anymore, so free them
+			Schemas = null;
+
+			return new SessionFactoryImpl(this, mapping, settings, GetInitializedEventListeners());
+		}
+
+		/// <summary>
+		/// Gets or sets the <see cref="IInterceptor"/> to use.
+		/// </summary>
+		/// <value>The <see cref="IInterceptor"/> to use.</value>
+		public IInterceptor Interceptor
+		{
+			get { return interceptor; }
+			set { interceptor = value; }
+		}
+
+		/// <summary>
+		/// Gets or sets the <see cref="IDictionary"/> that contains the configuration
+		/// properties and their values.
+		/// </summary>
+		/// <value>
+		/// The <see cref="IDictionary"/> that contains the configuration
+		/// properties and their values.
+		/// </value>
+		public IDictionary<string, string> Properties
+		{
+			get { return properties; }
+			set { properties = value; }
+		}
+
+		/// <summary>
+		/// Returns the set of properties computed from the default properties in the dialect combined with the other properties in the configuration.
+		/// </summary>
+		/// <returns></returns>
+		public IDictionary<string, string> GetDerivedProperties()
+		{
+			IDictionary<string, string> derivedProperties = new Dictionary<string, string>();
+
+			if (Properties.ContainsKey(Environment.Dialect))
+			{
+				var dialect = Dialect.Dialect.GetDialect(Properties);
+				foreach (var pair in dialect.DefaultProperties)
+					derivedProperties[pair.Key] = pair.Value;
+			}
+
+			foreach (var pair in Properties)
+				derivedProperties[pair.Key] = pair.Value;
+
+			return derivedProperties;
+		}
+
+		/// <summary>
+		/// Set the default assembly to use for the mappings added to the configuration
+		/// afterwards.
+		/// </summary>
+		/// <param name="newDefaultAssembly">The default assembly name.</param>
+		/// <returns>This configuration instance.</returns>
+		/// <remarks>
+		/// This setting can be overridden for a mapping file by setting <c>default-assembly</c>
+		/// attribute of <c>&lt;hibernate-mapping&gt;</c> element.
+		/// </remarks>
+		public Configuration SetDefaultAssembly(string newDefaultAssembly)
+		{
+			defaultAssembly = newDefaultAssembly;
+			return this;
+		}
+
+		/// <summary>
+		/// Set the default namespace to use for the mappings added to the configuration
+		/// afterwards.
+		/// </summary>
+		/// <param name="newDefaultNamespace">The default namespace.</param>
+		/// <returns>This configuration instance.</returns>
+		/// <remarks>
+		/// This setting can be overridden for a mapping file by setting <c>default-namespace</c>
+		/// attribute of <c>&lt;hibernate-mapping&gt;</c> element.
+		/// </remarks>
+		public Configuration SetDefaultNamespace(string newDefaultNamespace)
+		{
+			defaultNamespace = newDefaultNamespace;
+			return this;
+		}
+
+		/// <summary>
+		/// Sets the default interceptor for use by all sessions.
+		/// </summary>
+		/// <param name="newInterceptor">The default interceptor.</param>
+		/// <returns>This configuration instance.</returns>
+		public Configuration SetInterceptor(IInterceptor newInterceptor)
+		{
+			interceptor = newInterceptor;
+			return this;
+		}
+
+		/// <summary>
+		/// Specify a completely new set of properties
+		/// </summary>
+		public Configuration SetProperties(IDictionary<string, string> newProperties)
+		{
+			properties = newProperties;
+			return this;
+		}
+
+		/// <summary>
+		/// Adds an <see cref="IDictionary"/> of configuration properties.  The 
+		/// Key is the name of the Property and the Value is the <see cref="String"/>
+		/// value of the Property.
+		/// </summary>
+		/// <param name="additionalProperties">An <see cref="IDictionary"/> of configuration properties.</param>
+		/// <returns>
+		/// This <see cref="Configuration"/> object.
+		/// </returns>
+		public Configuration AddProperties(IDictionary<string, string> additionalProperties)
+		{
+			foreach (var de in additionalProperties)
+			{
+				properties.Add(de.Key, de.Value);
+			}
+			return this;
+		}
+
+		/// <summary>
+		/// Sets the value of the configuration property.
+		/// </summary>
+		/// <param name="name">The name of the property.</param>
+		/// <param name="value">The value of the property.</param>
+		/// <returns>
+		/// This configuration object.
+		/// </returns>
+		public Configuration SetProperty(string name, string value)
+		{
+			properties[name] = value;
+			return this;
+		}
+
+		/// <summary>
+		/// Gets the value of the configuration property.
+		/// </summary>
+		/// <param name="name">The name of the property.</param>
+		/// <returns>The configured value of the property, or <see langword="null" /> if the property was not specified.</returns>
+		public string GetProperty(string name)
+		{
+			return PropertiesHelper.GetString(name, properties, null);
+		}
+
+		private void AddProperties(ISessionFactoryConfiguration factoryConfiguration)
+		{
+			foreach (var kvp in factoryConfiguration.Properties)
+			{
+				if (log.IsDebugEnabled)
+				{
+					log.Debug(kvp.Key + "=" + kvp.Value);
+				}
+				properties[kvp.Key] = kvp.Value;
+			}
+			Environment.VerifyProperties(properties);
+		}
+
+		// TODO - getConfigurationInputStream(String resource)
+
+		/// <summary>
+		/// Configure NHibernate using the <c>&lt;hibernate-configuration&gt;</c> section
+		/// from the application config file, if found, or the file <c>hibernate.cfg.xml</c> if the
+		/// <c>&lt;hibernate-configuration&gt;</c> section not include the session-factory configuration.
+		/// </summary>
+		/// <returns>A configuration object initialized with the file.</returns>
+		/// <remarks>
+		/// To configure NHibernate explicitly using <c>hibernate.cfg.xml</c>, appling merge/override
+		/// of the application configuration file, use this code:
+		/// <code>
+		///		configuration.Configure("path/to/hibernate.cfg.xml");
+		/// </code>
+		/// </remarks>
+		public Configuration Configure()
+		{
+			var hc = ConfigurationManager.GetSection(CfgXmlHelper.CfgSectionName) as IHibernateConfiguration;
+			if (hc != null && hc.SessionFactory != null)
+			{
+				return DoConfigure(hc.SessionFactory);
+			}
+			else
+			{
+				return Configure(GetDefaultConfigurationFilePath());
+			}
+		}
+
+		/// <summary>
+		/// Configure NHibernate using the file specified.
+		/// </summary>
+		/// <param name="fileName">The location of the XML file to use to configure NHibernate.</param>
+		/// <returns>A Configuration object initialized with the file.</returns>
+		/// <remarks>
+		/// Calling Configure(string) will override/merge the values set in app.config or web.config
+		/// </remarks>
+		public Configuration Configure(string fileName)
+		{
+			return Configure(fileName, false);
+		}
+
+		private Configuration Configure(string fileName, bool ignoreSessionFactoryConfig)
+		{
+			if (ignoreSessionFactoryConfig)
+			{
+				Environment.ResetSessionFactoryProperties();
+				properties = Environment.Properties;
+			}
+
+			XmlTextReader reader = null;
+			try
+			{
+				reader = new XmlTextReader(fileName);
+				return Configure(reader);
+			}
+			finally
+			{
+				if (reader != null)
+				{
+					reader.Close();
+				}
+			}
+		}
+
+		/// <summary>
+		/// Configure NHibernate using a resource contained in an Assembly.
+		/// </summary>
+		/// <param name="assembly">The <see cref="Assembly"/> that contains the resource.</param>
+		/// <param name="resourceName">The name of the manifest resource being requested.</param>
+		/// <returns>A Configuration object initialized from the manifest resource.</returns>
+		/// <remarks>
+		/// Calling Configure(Assembly, string) will overwrite the values set in app.config or web.config
+		/// </remarks>
+		public Configuration Configure(Assembly assembly, string resourceName)
+		{
+			if (assembly == null)
+			{
+				throw new HibernateException("Could not configure NHibernate.", new ArgumentNullException("assembly"));
+			}
+
+			if (resourceName == null)
+			{
+				throw new HibernateException("Could not configure NHibernate.", new ArgumentNullException("resourceName"));
+			}
+
+			Stream stream = null;
+			try
+			{
+				stream = assembly.GetManifestResourceStream(resourceName);
+				if (stream == null)
+				{
+					// resource does not exist - throw appropriate exception 
+					throw new HibernateException("A ManifestResourceStream could not be created for the resource " + resourceName
+												 + " in Assembly " + assembly.FullName);
+				}
+
+				return Configure(new XmlTextReader(stream));
+			}
+			finally
+			{
+				if (stream != null)
+				{
+					stream.Close();
+				}
+			}
+		}
+
+		/// <summary>
+		/// Configure NHibernate using the specified XmlReader.
+		/// </summary>
+		/// <param name="textReader">The <see cref="XmlReader"/> that contains the Xml to configure NHibernate.</param>
+		/// <returns>A Configuration object initialized with the file.</returns>
+		/// <remarks>
+		/// Calling Configure(XmlReader) will overwrite the values set in app.config or web.config
+		/// </remarks>
+		public Configuration Configure(XmlReader textReader)
+		{
+			if (textReader == null)
+			{
+				throw new HibernateConfigException("Could not configure NHibernate.",
+												   new ArgumentException("A null value was passed in.", "textReader"));
+			}
+
+			try
+			{
+				IHibernateConfiguration hc = new HibernateConfiguration(textReader);
+				return DoConfigure(hc.SessionFactory);
+			}
+			catch (Exception e)
+			{
+				log.Error("Problem parsing configuration", e);
+				throw;
+			}
+		}
+
+		// Not ported - configure(org.w3c.dom.Document)
+
+		protected Configuration DoConfigure(ISessionFactoryConfiguration factoryConfiguration)
+		{
+			if (!string.IsNullOrEmpty(factoryConfiguration.Name))
+			{
+				properties[Environment.SessionFactoryName] = factoryConfiguration.Name;
+			}
+
+			AddProperties(factoryConfiguration);
+
+			// Load mappings
+			foreach (var mc in factoryConfiguration.Mappings)
+			{
+				if (mc.IsEmpty())
+				{
+					throw new HibernateConfigException("<mapping> element in configuration specifies no attributes");
+				}
+				if (!string.IsNullOrEmpty(mc.Resource) && !string.IsNullOrEmpty(mc.Assembly))
+				{
+					log.Debug(factoryConfiguration.Name + "<-" + mc.Resource + " in " + mc.Assembly);
+					AddResource(mc.Resource, Assembly.Load(mc.Assembly));
+				}
+				else if (!string.IsNullOrEmpty(mc.Assembly))
+				{
+					log.Debug(factoryConfiguration.Name + "<-" + mc.Assembly);
+					AddAssembly(mc.Assembly);
+				}
+				else if (!string.IsNullOrEmpty(mc.File))
+				{
+					log.Debug(factoryConfiguration.Name + "<-" + mc.File);
+					AddFile(mc.File);
+				}
+			}
+
+			// Load class-cache
+			foreach (var ccc in factoryConfiguration.ClassesCache)
+			{
+				string region = string.IsNullOrEmpty(ccc.Region) ? ccc.Class : ccc.Region;
+				bool includeLazy = (ccc.Include != ClassCacheInclude.NonLazy);
+				SetCacheConcurrencyStrategy(ccc.Class, EntityCacheUsageParser.ToString(ccc.Usage), region, includeLazy);
+			}
+
+			// Load collection-cache
+			foreach (var ccc in factoryConfiguration.CollectionsCache)
+			{
+				string role = ccc.Collection;
+				NHibernate.Mapping.Collection collection = GetCollectionMapping(role);
+				if (collection == null)
+				{
+					throw new HibernateConfigException(
+						"collection-cache Configuration: Cannot configure cache for unknown collection role " + role);
+				}
+
+				string region = string.IsNullOrEmpty(ccc.Region) ? role : ccc.Region;
+				SetCollectionCacheConcurrencyStrategy(role, EntityCacheUsageParser.ToString(ccc.Usage), region);
+			}
+
+			// Events
+			foreach (var ec in factoryConfiguration.Events)
+			{
+				var listenerClasses = new string[ec.Listeners.Count];
+				for (int i = 0; i < ec.Listeners.Count; i++)
+				{
+					listenerClasses[i] = ec.Listeners[i].Class;
+				}
+				log.Debug("Event listeners: " + ec.Type + "=" + StringHelper.ToString(listenerClasses));
+				SetListeners(ec.Type, listenerClasses);
+			}
+			// Listeners
+			foreach (var lc in factoryConfiguration.Listeners)
+			{
+				log.Debug("Event listener: " + lc.Type + "=" + lc.Class);
+				SetListeners(lc.Type, new[] { lc.Class });
+			}
+
+			if (!string.IsNullOrEmpty(factoryConfiguration.Name))
+			{
+				log.Info("Configured SessionFactory: " + factoryConfiguration.Name);
+			}
+			log.Debug("properties: " + properties);
+
+			return this;
+		}
+
+		internal RootClass GetRootClassMapping(string clazz)
+		{
+			try
+			{
+				return (RootClass)GetClassMapping(clazz);
+			}
+			catch (InvalidCastException)
+			{
+				throw new HibernateConfigException(
+					"class-cache Configuration: You may only specify a cache for root <class> mappings " + "(cache was specified for "
+					+ clazz + ")");
+			}
+		}
+
+		internal RootClass GetRootClassMapping(System.Type clazz)
+		{
+			PersistentClass persistentClass = GetClassMapping(clazz);
+
+			if (persistentClass == null)
+			{
+				throw new HibernateConfigException("class-cache Configuration: Cache specified for unmapped class " + clazz);
+			}
+
+			var rootClass = persistentClass as RootClass;
+
+			if (rootClass == null)
+			{
+				throw new HibernateConfigException(
+					"class-cache Configuration: You may only specify a cache for root <class> mappings " + "(cache was specified for "
+					+ clazz + ")");
+			}
+
+			return rootClass;
+		}
+
+		/// <summary>
+		/// Set up a cache for an entity class
+		/// </summary>
+		public Configuration SetCacheConcurrencyStrategy(String clazz, String concurrencyStrategy)
+		{
+			SetCacheConcurrencyStrategy(clazz, concurrencyStrategy, clazz);
+			return this;
+		}
+
+		public void SetCacheConcurrencyStrategy(String clazz, String concurrencyStrategy, String region)
+		{
+			SetCacheConcurrencyStrategy(clazz, concurrencyStrategy, region, true);
+		}
+
+		internal void SetCacheConcurrencyStrategy(String clazz, String concurrencyStrategy, String region, bool includeLazy)
+		{
+			RootClass rootClass = GetRootClassMapping(StringHelper.GetFullClassname(clazz));
+			if (rootClass == null)
+			{
+				throw new HibernateConfigException("Cannot cache an unknown entity: " + clazz);
+			}
+			rootClass.CacheConcurrencyStrategy = concurrencyStrategy;
+			rootClass.CacheRegionName = region;
+			rootClass.SetLazyPropertiesCacheable(includeLazy);
+		}
+
+		/// <summary>
+		/// Set up a cache for a collection role
+		/// </summary>
+		public Configuration SetCollectionCacheConcurrencyStrategy(string collectionRole, string concurrencyStrategy)
+		{
+			SetCollectionCacheConcurrencyStrategy(collectionRole, concurrencyStrategy, collectionRole);
+			return this;
+		}
+
+		internal void SetCollectionCacheConcurrencyStrategy(string collectionRole, string concurrencyStrategy, string region)
+		{
+			NHibernate.Mapping.Collection collection = GetCollectionMapping(collectionRole);
+			collection.CacheConcurrencyStrategy = concurrencyStrategy;
+			collection.CacheRegionName = region;
+		}
+
+		/// <summary>
+		/// Get the query language imports (entityName/className -> AssemblyQualifiedName)
+		/// </summary>
+		public IDictionary<string, string> Imports { get; protected set; }
+
+		/// <summary>
+		/// Create an object-oriented view of the configuration properties
+		/// </summary>
+		/// <returns>A <see cref="Settings"/> object initialized from the settings properties.</returns>
+		//protected Settings BuildSettings()
+		private Settings BuildSettings()
+		{
+			var result = settingsFactory.BuildSettings(GetDerivedProperties());
+			// NH : Set configuration for IdGenerator SQL logging
+			PersistentIdGeneratorParmsNames.SqlStatementLogger.FormatSql = result.SqlStatementLogger.FormatSql;
+			PersistentIdGeneratorParmsNames.SqlStatementLogger.LogToStdout = result.SqlStatementLogger.LogToStdout;
+			return result;
+		}
+
+		/// <summary>
+		/// The named SQL queries
+		/// </summary>
+		public IDictionary<string, NamedSQLQueryDefinition> NamedSQLQueries
+		{
+			get;
+			protected set;
+		}
+
+		/// <summary>
+		/// Naming strategy for tables and columns
+		/// </summary>
+		public INamingStrategy NamingStrategy
+		{
+			get { return namingStrategy; }
+		}
+
+		/// <summary>
+		/// Set a custom naming strategy
+		/// </summary>
+		/// <param name="newNamingStrategy">the NamingStrategy to set</param>
+		/// <returns></returns>
+		public Configuration SetNamingStrategy(INamingStrategy newNamingStrategy)
+		{
+			namingStrategy = newNamingStrategy;
+			return this;
+		}
+
+		public IDictionary<string, ResultSetMappingDefinition> SqlResultSetMappings
+		{
+			get;
+			protected set;
+		}
+
+		public IDictionary<string, FilterDefinition> FilterDefinitions { get; protected set; }
+
+		public void AddFilterDefinition(FilterDefinition definition)
+		{
+			FilterDefinitions.Add(definition.FilterName, definition);
+		}
+
+		public void AddAuxiliaryDatabaseObject(IAuxiliaryDatabaseObject obj)
+		{
+			auxiliaryDatabaseObjects.Add(obj);
+		}
+
+		public IDictionary<string, ISQLFunction> SqlFunctions { get; protected set; }
+
+		public void AddSqlFunction(string functionName, ISQLFunction sqlFunction)
+		{
+			SqlFunctions[functionName] = sqlFunction;
+		}
+
+		#region NHibernate-Specific Members
+
+		/// <summary>
+		/// Load and validate the mappings in the <see cref="XmlReader" /> against
+		/// the nhibernate-mapping-2.2 schema, without adding them to the configuration.
+		/// </summary>
+		/// <remarks>
+		/// This method is made public to be usable from the unit tests. It is not intended
+		/// to be called by end users.
+		/// </remarks>
+		/// <param name="hbmReader">The XmlReader that contains the mapping.</param>
+		/// <param name="name">The name of the document, for error reporting purposes.</param>
+		/// <returns>NamedXmlDocument containing the validated XmlDocument built from the XmlReader.</returns>
+		public NamedXmlDocument LoadMappingDocument(XmlReader hbmReader, string name)
+		{
+			XmlReaderSettings settings = Schemas.CreateMappingReaderSettings();
+			settings.ValidationEventHandler += ValidationHandler;
+
+			using (XmlReader reader = XmlReader.Create(hbmReader, settings))
+			{
+				Debug.Assert(currentDocumentName == null);
+				currentDocumentName = name;
+
+				try
+				{
+					var hbmDocument = new XmlDocument();
+					hbmDocument.Load(reader);
 					return new NamedXmlDocument(name, hbmDocument);
-				}
-				catch (MappingException)
-				{
-					throw;
-				}
-				catch (Exception e)
-				{
-					string nameFormatted = name ?? "(unknown)";
-					LogAndThrow(new MappingException("Could not compile the mapping document: " + nameFormatted, e));
-				}
-				finally
-				{
-					currentDocumentName = null;
-				}
-			}
-			return null;
-		}
-
-		/// <summary>
-		/// Adds the Mappings in the <see cref="XmlReader"/> after validating it
-		/// against the nhibernate-mapping-2.2 schema.
-		/// </summary>
-		/// <param name="hbmReader">The XmlReader that contains the mapping.</param>
-		/// <returns>This Configuration object.</returns>
-		public Configuration AddXmlReader(XmlReader hbmReader)
-		{
-			return AddXmlReader(hbmReader, null);
-		}
-
-		/// <summary>
-		/// Adds the Mappings in the <see cref="XmlReader"/> after validating it
-		/// against the nhibernate-mapping-2.2 schema.
-		/// </summary>
-		/// <param name="hbmReader">The XmlReader that contains the mapping.</param>
-		/// <param name="name">The name of the document to use for error reporting. May be <see langword="null" />.</param>
-		/// <returns>This Configuration object.</returns>
-		public Configuration AddXmlReader(XmlReader hbmReader, string name)
-		{
-			NamedXmlDocument document = LoadMappingDocument(hbmReader, name);
-			AddDocumentThroughQueue(document);
-			return this;
-		}
-
-		private void AddDocumentThroughQueue(NamedXmlDocument document)
-		{
-			mappingsQueue.AddDocument(document);
-			ProcessMappingsQueue();
-		}
-
-		private void ProcessMappingsQueue()
-		{
-			NamedXmlDocument document;
-
-			while ((document = mappingsQueue.GetNextAvailableResource()) != null)
-			{
-				AddValidatedDocument(document);
-			}
-		}
-
-		private void ValidationHandler(object o, ValidationEventArgs args)
-		{
-			string message = string.Format("{0}({1},{2}): XML validation error: {3}", currentDocumentName,
-										   args.Exception.LineNumber, args.Exception.LinePosition, args.Exception.Message);
-			LogAndThrow(new MappingException(message, args.Exception));
-		}
-
-		protected virtual string GetDefaultConfigurationFilePath()
-		{
-			string baseDir = AppDomain.CurrentDomain.BaseDirectory;
-
-			// Note RelativeSearchPath can be null even if the doc say something else; don't remove the check
-			var searchPath = AppDomain.CurrentDomain.RelativeSearchPath ?? string.Empty;
-
-			string relativeSearchPath = searchPath.Split(';').First();
-			string binPath = Path.Combine(baseDir, relativeSearchPath);
-			return Path.Combine(binPath, DefaultHibernateCfgFileName);
-		}
-
-		#endregion
-
-		private XmlSchemas schemas;
-
-		private XmlSchemas Schemas
-		{
-			get { return schemas = schemas ?? new XmlSchemas(); }
-			set { schemas = value; }
-		}
-
-		/// <summary>
-		/// Set or clear listener for a given <see cref="ListenerType"/>.
-		/// </summary>
-		/// <param name="type">The <see cref="ListenerType"/>.</param>
-		/// <param name="listenerClasses">The array of AssemblyQualifiedName of each listener for <paramref name="type"/>.</param>
-		/// <remarks>
-		/// <paramref name="listenerClasses"/> must implements the interface related with <paramref name="type"/>.
-		/// All listeners of the given <see cref="ListenerType"/> will be cleared if the <paramref name="listenerClasses"/> 
-		/// is null or empty.
-		/// </remarks>
-		/// <exception cref="MappingException">
-		/// when an element of <paramref name="listenerClasses"/> have an invalid value or cant be instantiated.
-		/// </exception>
-		public void SetListeners(ListenerType type, string[] listenerClasses)
-		{
-			if (listenerClasses == null || listenerClasses.Length == 0)
-			{
-				ClearListeners(type);
-			}
-			else
-			{
-				var listeners = (object[])Array.CreateInstance(eventListeners.GetListenerClassFor(type), listenerClasses.Length);
-				for (int i = 0; i < listeners.Length; i++)
-				{
-					try
-					{
-						listeners[i] = Environment.BytecodeProvider.ObjectsFactory.CreateInstance(ReflectHelper.ClassForName(listenerClasses[i]));
-					}
-					catch (Exception e)
-					{
-						throw new MappingException(
-							"Unable to instantiate specified event (" + type + ") listener class: " + listenerClasses[i], e);
-					}
-				}
-				SetListeners(type, listeners);
-			}
-		}
-
-		/// <summary>
-		/// Set or clear listener for a given <see cref="ListenerType"/>.
-		/// </summary>
-		/// <param name="type">The <see cref="ListenerType"/>.</param>
-		/// <param name="listener">The listener for <paramref name="type"/> or null to clear.</param>
-		/// <remarks><paramref name="listener"/> must implements the interface related with <paramref name="type"/>.</remarks>
-		/// <seealso cref="NHibernate.Event"/>
-		public void SetListener(ListenerType type, object listener)
-		{
-			if (listener == null)
-			{
-				ClearListeners(type);
-			}
-			else
-			{
-				var listeners = (object[])Array.CreateInstance(eventListeners.GetListenerClassFor(type), 1);
-				listeners[0] = listener;
-				SetListeners(type, listeners);
-			}
-		}
-
-		private void ClearListeners(ListenerType type)
-		{
-			switch (type)
-			{
-				case ListenerType.Autoflush:
-					eventListeners.AutoFlushEventListeners = new IAutoFlushEventListener[] { };
-					break;
-				case ListenerType.Merge:
-					eventListeners.MergeEventListeners = new IMergeEventListener[] { };
-					break;
-				case ListenerType.Create:
-					eventListeners.PersistEventListeners = new IPersistEventListener[] { };
-					break;
-				case ListenerType.CreateOnFlush:
-					eventListeners.PersistOnFlushEventListeners = new IPersistEventListener[] { };
-					break;
-				case ListenerType.Delete:
-					eventListeners.DeleteEventListeners = new IDeleteEventListener[] { };
-					break;
-				case ListenerType.DirtyCheck:
-					eventListeners.DirtyCheckEventListeners = new IDirtyCheckEventListener[] { };
-					break;
-				case ListenerType.Evict:
-					eventListeners.EvictEventListeners = new IEvictEventListener[] { };
-					break;
-				case ListenerType.Flush:
-					eventListeners.FlushEventListeners = new IFlushEventListener[] { };
-					break;
-				case ListenerType.FlushEntity:
-					eventListeners.FlushEntityEventListeners = new IFlushEntityEventListener[] { };
-					break;
-				case ListenerType.Load:
-					eventListeners.LoadEventListeners = new ILoadEventListener[] { };
-					break;
-				case ListenerType.LoadCollection:
-					eventListeners.InitializeCollectionEventListeners = new IInitializeCollectionEventListener[] { };
-					break;
-				case ListenerType.Lock:
-					eventListeners.LockEventListeners = new ILockEventListener[] { };
-					break;
-				case ListenerType.Refresh:
-					eventListeners.RefreshEventListeners = new IRefreshEventListener[] { };
-					break;
-				case ListenerType.Replicate:
-					eventListeners.ReplicateEventListeners = new IReplicateEventListener[] { };
-					break;
-				case ListenerType.SaveUpdate:
-					eventListeners.SaveOrUpdateEventListeners = new ISaveOrUpdateEventListener[] { };
-					break;
-				case ListenerType.Save:
-					eventListeners.SaveEventListeners = new ISaveOrUpdateEventListener[] { };
-					break;
-				case ListenerType.PreUpdate:
-					eventListeners.PreUpdateEventListeners = new IPreUpdateEventListener[] { };
-					break;
-				case ListenerType.Update:
-					eventListeners.UpdateEventListeners = new ISaveOrUpdateEventListener[] { };
-					break;
-				case ListenerType.PreLoad:
-					eventListeners.PreLoadEventListeners = new IPreLoadEventListener[] { };
-					break;
-				case ListenerType.PreDelete:
-					eventListeners.PreDeleteEventListeners = new IPreDeleteEventListener[] { };
-					break;
-				case ListenerType.PreInsert:
-					eventListeners.PreInsertEventListeners = new IPreInsertEventListener[] { };
-					break;
-				case ListenerType.PostLoad:
-					eventListeners.PostLoadEventListeners = new IPostLoadEventListener[] { };
-					break;
-				case ListenerType.PostInsert:
-					eventListeners.PostInsertEventListeners = new IPostInsertEventListener[] { };
-					break;
-				case ListenerType.PostUpdate:
-					eventListeners.PostUpdateEventListeners = new IPostUpdateEventListener[] { };
-					break;
-				case ListenerType.PostDelete:
-					eventListeners.PostDeleteEventListeners = new IPostDeleteEventListener[] { };
-					break;
-				case ListenerType.PostCommitUpdate:
-					eventListeners.PostCommitUpdateEventListeners = new IPostUpdateEventListener[] { };
-					break;
-				case ListenerType.PostCommitInsert:
-					eventListeners.PostCommitInsertEventListeners = new IPostInsertEventListener[] { };
-					break;
-				case ListenerType.PostCommitDelete:
-					eventListeners.PostCommitDeleteEventListeners = new IPostDeleteEventListener[] { };
-					break;
-				case ListenerType.PreCollectionRecreate:
-					eventListeners.PreCollectionRecreateEventListeners = new IPreCollectionRecreateEventListener[] { };
-					break;
-				case ListenerType.PreCollectionRemove:
-					eventListeners.PreCollectionRemoveEventListeners = new IPreCollectionRemoveEventListener[] { };
-					break;
-				case ListenerType.PreCollectionUpdate:
-					eventListeners.PreCollectionUpdateEventListeners = new IPreCollectionUpdateEventListener[] { };
-					break;
-				case ListenerType.PostCollectionRecreate:
-					eventListeners.PostCollectionRecreateEventListeners = new IPostCollectionRecreateEventListener[] { };
-					break;
-				case ListenerType.PostCollectionRemove:
-					eventListeners.PostCollectionRemoveEventListeners = new IPostCollectionRemoveEventListener[] { };
-					break;
-				case ListenerType.PostCollectionUpdate:
-					eventListeners.PostCollectionUpdateEventListeners = new IPostCollectionUpdateEventListener[] { };
-					break;
-				default:
-					log.Warn("Unrecognized listener type [" + type + "]");
-					break;
-			}
-		}
-
-		/// <summary>
-		/// Set or clear listeners for a given <see cref="ListenerType"/>.
-		/// </summary>
-		/// <param name="type">The <see cref="ListenerType"/>.</param>
-		/// <param name="listeners">The listener for <paramref name="type"/> or null to clear.</param>
-		/// <remarks>Listeners of <paramref name="listeners"/> must implements one of the interface of event listenesr.</remarks>
-		/// <seealso cref="NHibernate.Event"/>
-		public void SetListeners(ListenerType type, object[] listeners)
-		{
-			if (listeners == null)
-			{
-				ClearListeners(type);
-			}
-			switch (type)
-			{
-				case ListenerType.Autoflush:
-					eventListeners.AutoFlushEventListeners = (IAutoFlushEventListener[])listeners;
-					break;
-				case ListenerType.Merge:
-					eventListeners.MergeEventListeners = (IMergeEventListener[])listeners;
-					break;
-				case ListenerType.Create:
-					eventListeners.PersistEventListeners = (IPersistEventListener[])listeners;
-					break;
-				case ListenerType.CreateOnFlush:
-					eventListeners.PersistOnFlushEventListeners = (IPersistEventListener[])listeners;
-					break;
-				case ListenerType.Delete:
-					eventListeners.DeleteEventListeners = (IDeleteEventListener[])listeners;
-					break;
-				case ListenerType.DirtyCheck:
-					eventListeners.DirtyCheckEventListeners = (IDirtyCheckEventListener[])listeners;
-					break;
-				case ListenerType.Evict:
-					eventListeners.EvictEventListeners = (IEvictEventListener[])listeners;
-					break;
-				case ListenerType.Flush:
-					eventListeners.FlushEventListeners = (IFlushEventListener[])listeners;
-					break;
-				case ListenerType.FlushEntity:
-					eventListeners.FlushEntityEventListeners = (IFlushEntityEventListener[])listeners;
-					break;
-				case ListenerType.Load:
-					eventListeners.LoadEventListeners = (ILoadEventListener[])listeners;
-					break;
-				case ListenerType.LoadCollection:
-					eventListeners.InitializeCollectionEventListeners = (IInitializeCollectionEventListener[])listeners;
-					break;
-				case ListenerType.Lock:
-					eventListeners.LockEventListeners = (ILockEventListener[])listeners;
-					break;
-				case ListenerType.Refresh:
-					eventListeners.RefreshEventListeners = (IRefreshEventListener[])listeners;
-					break;
-				case ListenerType.Replicate:
-					eventListeners.ReplicateEventListeners = (IReplicateEventListener[])listeners;
-					break;
-				case ListenerType.SaveUpdate:
-					eventListeners.SaveOrUpdateEventListeners = (ISaveOrUpdateEventListener[])listeners;
-					break;
-				case ListenerType.Save:
-					eventListeners.SaveEventListeners = (ISaveOrUpdateEventListener[])listeners;
-					break;
-				case ListenerType.PreUpdate:
-					eventListeners.PreUpdateEventListeners = (IPreUpdateEventListener[])listeners;
-					break;
-				case ListenerType.Update:
-					eventListeners.UpdateEventListeners = (ISaveOrUpdateEventListener[])listeners;
-					break;
-				case ListenerType.PreLoad:
-					eventListeners.PreLoadEventListeners = (IPreLoadEventListener[])listeners;
-					break;
-				case ListenerType.PreDelete:
-					eventListeners.PreDeleteEventListeners = (IPreDeleteEventListener[])listeners;
-					break;
-				case ListenerType.PreInsert:
-					eventListeners.PreInsertEventListeners = (IPreInsertEventListener[])listeners;
-					break;
-				case ListenerType.PostLoad:
-					eventListeners.PostLoadEventListeners = (IPostLoadEventListener[])listeners;
-					break;
-				case ListenerType.PostInsert:
-					eventListeners.PostInsertEventListeners = (IPostInsertEventListener[])listeners;
-					break;
-				case ListenerType.PostUpdate:
-					eventListeners.PostUpdateEventListeners = (IPostUpdateEventListener[])listeners;
-					break;
-				case ListenerType.PostDelete:
-					eventListeners.PostDeleteEventListeners = (IPostDeleteEventListener[])listeners;
-					break;
-				case ListenerType.PostCommitUpdate:
-					eventListeners.PostCommitUpdateEventListeners = (IPostUpdateEventListener[])listeners;
-					break;
-				case ListenerType.PostCommitInsert:
-					eventListeners.PostCommitInsertEventListeners = (IPostInsertEventListener[])listeners;
-					break;
-				case ListenerType.PostCommitDelete:
-					eventListeners.PostCommitDeleteEventListeners = (IPostDeleteEventListener[])listeners;
-					break;
-				case ListenerType.PreCollectionRecreate:
-					eventListeners.PreCollectionRecreateEventListeners = (IPreCollectionRecreateEventListener[])listeners;
-					break;
-				case ListenerType.PreCollectionRemove:
-					eventListeners.PreCollectionRemoveEventListeners = (IPreCollectionRemoveEventListener[])listeners;
-					break;
-				case ListenerType.PreCollectionUpdate:
-					eventListeners.PreCollectionUpdateEventListeners = (IPreCollectionUpdateEventListener[])listeners;
-					break;
-				case ListenerType.PostCollectionRecreate:
-					eventListeners.PostCollectionRecreateEventListeners = (IPostCollectionRecreateEventListener[])listeners;
-					break;
-				case ListenerType.PostCollectionRemove:
-					eventListeners.PostCollectionRemoveEventListeners = (IPostCollectionRemoveEventListener[])listeners;
-					break;
-				case ListenerType.PostCollectionUpdate:
-					eventListeners.PostCollectionUpdateEventListeners = (IPostCollectionUpdateEventListener[])listeners;
-					break;
-				default:
-					log.Warn("Unrecognized listener type [" + type + "]");
-					break;
-			}
-		}
-
-
-		/// <summary>
-		/// Append the listeners to the end of the currently configured
-		/// listeners
-		/// </summary>
-		public void AppendListeners(ListenerType type, object[] listeners)
-		{
-			switch (type)
-			{
-				case ListenerType.Autoflush:
-					eventListeners.AutoFlushEventListeners = AppendListeners(eventListeners.AutoFlushEventListeners, (IAutoFlushEventListener[])listeners);
-					break;
-				case ListenerType.Merge:
-					eventListeners.MergeEventListeners = AppendListeners(eventListeners.MergeEventListeners, (IMergeEventListener[])listeners);
-					break;
-				case ListenerType.Create:
-					eventListeners.PersistEventListeners = AppendListeners(eventListeners.PersistEventListeners, (IPersistEventListener[])listeners);
-					break;
-				case ListenerType.CreateOnFlush:
-					eventListeners.PersistOnFlushEventListeners = AppendListeners(eventListeners.PersistOnFlushEventListeners, (IPersistEventListener[])listeners);
-					break;
-				case ListenerType.Delete:
-					eventListeners.DeleteEventListeners = AppendListeners(eventListeners.DeleteEventListeners, (IDeleteEventListener[])listeners);
-					break;
-				case ListenerType.DirtyCheck:
-					eventListeners.DirtyCheckEventListeners = AppendListeners(eventListeners.DirtyCheckEventListeners, (IDirtyCheckEventListener[])listeners);
-					break;
-				case ListenerType.Evict:
-					eventListeners.EvictEventListeners = AppendListeners(eventListeners.EvictEventListeners, (IEvictEventListener[])listeners);
-					break;
-				case ListenerType.Flush:
-					eventListeners.FlushEventListeners = AppendListeners(eventListeners.FlushEventListeners, (IFlushEventListener[])listeners);
-					break;
-				case ListenerType.FlushEntity:
-					eventListeners.FlushEntityEventListeners = AppendListeners(eventListeners.FlushEntityEventListeners, (IFlushEntityEventListener[])listeners);
-					break;
-				case ListenerType.Load:
-					eventListeners.LoadEventListeners = AppendListeners(eventListeners.LoadEventListeners, (ILoadEventListener[])listeners);
-					break;
-				case ListenerType.LoadCollection:
-					eventListeners.InitializeCollectionEventListeners = AppendListeners(eventListeners.InitializeCollectionEventListeners, (IInitializeCollectionEventListener[])listeners);
-					break;
-				case ListenerType.Lock:
-					eventListeners.LockEventListeners = AppendListeners(eventListeners.LockEventListeners, (ILockEventListener[])listeners);
-					break;
-				case ListenerType.Refresh:
-					eventListeners.RefreshEventListeners = AppendListeners(eventListeners.RefreshEventListeners, (IRefreshEventListener[])listeners);
-					break;
-				case ListenerType.Replicate:
-					eventListeners.ReplicateEventListeners = AppendListeners(eventListeners.ReplicateEventListeners, (IReplicateEventListener[])listeners);
-					break;
-				case ListenerType.SaveUpdate:
-					eventListeners.SaveOrUpdateEventListeners = AppendListeners(eventListeners.SaveOrUpdateEventListeners, (ISaveOrUpdateEventListener[])listeners);
-					break;
-				case ListenerType.Save:
-					eventListeners.SaveEventListeners = AppendListeners(eventListeners.SaveEventListeners, (ISaveOrUpdateEventListener[])listeners);
-					break;
-				case ListenerType.PreUpdate:
-					eventListeners.PreUpdateEventListeners = AppendListeners(eventListeners.PreUpdateEventListeners, (IPreUpdateEventListener[])listeners);
-					break;
-				case ListenerType.Update:
-					eventListeners.UpdateEventListeners = AppendListeners(eventListeners.UpdateEventListeners, (ISaveOrUpdateEventListener[])listeners);
-					break;
-				case ListenerType.PreLoad:
-					eventListeners.PreLoadEventListeners = AppendListeners(eventListeners.PreLoadEventListeners, (IPreLoadEventListener[])listeners);
-					break;
-				case ListenerType.PreDelete:
-					eventListeners.PreDeleteEventListeners = AppendListeners(eventListeners.PreDeleteEventListeners, (IPreDeleteEventListener[])listeners);
-					break;
-				case ListenerType.PreInsert:
-					eventListeners.PreInsertEventListeners = AppendListeners(eventListeners.PreInsertEventListeners, (IPreInsertEventListener[])listeners);
-					break;
-				case ListenerType.PostLoad:
-					eventListeners.PostLoadEventListeners = AppendListeners(eventListeners.PostLoadEventListeners, (IPostLoadEventListener[])listeners);
-					break;
-				case ListenerType.PostInsert:
-					eventListeners.PostInsertEventListeners = AppendListeners(eventListeners.PostInsertEventListeners, (IPostInsertEventListener[])listeners);
-					break;
-				case ListenerType.PostUpdate:
-					eventListeners.PostUpdateEventListeners = AppendListeners(eventListeners.PostUpdateEventListeners, (IPostUpdateEventListener[])listeners);
-					break;
-				case ListenerType.PostDelete:
-					eventListeners.PostDeleteEventListeners = AppendListeners(eventListeners.PostDeleteEventListeners, (IPostDeleteEventListener[])listeners);
-					break;
-				case ListenerType.PostCommitUpdate:
-					eventListeners.PostCommitUpdateEventListeners = AppendListeners(eventListeners.PostCommitUpdateEventListeners, (IPostUpdateEventListener[])listeners);
-					break;
-				case ListenerType.PostCommitInsert:
-					eventListeners.PostCommitInsertEventListeners = AppendListeners(eventListeners.PostCommitInsertEventListeners, (IPostInsertEventListener[])listeners);
-					break;
-				case ListenerType.PostCommitDelete:
-					eventListeners.PostCommitDeleteEventListeners = AppendListeners(eventListeners.PostCommitDeleteEventListeners, (IPostDeleteEventListener[])listeners);
-					break;
-				case ListenerType.PreCollectionRecreate:
-					eventListeners.PreCollectionRecreateEventListeners = AppendListeners(eventListeners.PreCollectionRecreateEventListeners, (IPreCollectionRecreateEventListener[])listeners);
-					break;
-				case ListenerType.PreCollectionRemove:
-					eventListeners.PreCollectionRemoveEventListeners = AppendListeners(eventListeners.PreCollectionRemoveEventListeners, (IPreCollectionRemoveEventListener[])listeners);
-					break;
-				case ListenerType.PreCollectionUpdate:
-					eventListeners.PreCollectionUpdateEventListeners = AppendListeners(eventListeners.PreCollectionUpdateEventListeners, (IPreCollectionUpdateEventListener[])listeners);
-					break;
-				case ListenerType.PostCollectionRecreate:
-					eventListeners.PostCollectionRecreateEventListeners = AppendListeners(eventListeners.PostCollectionRecreateEventListeners, (IPostCollectionRecreateEventListener[])listeners);
-					break;
-				case ListenerType.PostCollectionRemove:
-					eventListeners.PostCollectionRemoveEventListeners = AppendListeners(eventListeners.PostCollectionRemoveEventListeners, (IPostCollectionRemoveEventListener[])listeners);
-					break;
-				case ListenerType.PostCollectionUpdate:
-					eventListeners.PostCollectionUpdateEventListeners = AppendListeners(eventListeners.PostCollectionUpdateEventListeners, (IPostCollectionUpdateEventListener[])listeners);
-					break;
-				default:
-					log.Warn("Unrecognized listener type [" + type + "]");
-					break;
-			}
-		}
-
-		private static T[] AppendListeners<T>(T[] existing, T[] listenersToAdd)
-		{
-			var list = new List<T>(existing ?? new T[0]);
-			list.AddRange(listenersToAdd);
-			return list.ToArray();
-		}
-
-		///<summary>
-		/// Generate DDL for altering tables
-		///</summary>
-		/// <seealso cref="NHibernate.Tool.hbm2ddl.SchemaUpdate"/>
-		public string[] GenerateSchemaUpdateScript(Dialect.Dialect dialect, DatabaseMetadata databaseMetadata)
-		{
-			SecondPassCompile();
-
-			string defaultCatalog = PropertiesHelper.GetString(Environment.DefaultCatalog, properties, null);
-			string defaultSchema = PropertiesHelper.GetString(Environment.DefaultSchema, properties, null);
-
-			var script = new List<string>(50);
-			foreach (var table in TableMappings)
-			{
-				if (table.IsPhysicalTable && IncludeAction(table.SchemaActions, SchemaAction.Update))
-				{
-					ITableMetadata tableInfo = databaseMetadata.GetTableMetadata(table.Name, table.Schema ?? defaultSchema,
-																				 table.Catalog ?? defaultCatalog, table.IsQuoted);
-					if (tableInfo == null)
-					{
-						script.Add(table.SqlCreateString(dialect, mapping, defaultCatalog, defaultSchema));
-					}
-					else
-					{
-						string[] alterDDL = table.SqlAlterStrings(dialect, mapping, tableInfo, defaultCatalog, defaultSchema);
-						script.AddRange(alterDDL);
-					}
-
-					string[] comments = table.SqlCommentStrings(dialect, defaultCatalog, defaultSchema);
-					script.AddRange(comments);
-				}
-			}
-
-			foreach (var table in TableMappings)
-			{
-				if (table.IsPhysicalTable && IncludeAction(table.SchemaActions, SchemaAction.Update))
-				{
-					ITableMetadata tableInfo = databaseMetadata.GetTableMetadata(table.Name, table.Schema, table.Catalog,
-																				 table.IsQuoted);
-
-                    if (dialect.SupportsForeignKeyConstraintInAlterTable)
-					{
-						foreach (var fk in table.ForeignKeyIterator)
-						{
-							if (fk.HasPhysicalConstraint && IncludeAction(fk.ReferencedTable.SchemaActions, SchemaAction.Update))
-							{
-								bool create = tableInfo == null
-											  ||
-											  (tableInfo.GetForeignKeyMetadata(fk.Name) == null
-											   && (!(dialect is MySQLDialect) || tableInfo.GetIndexMetadata(fk.Name) == null));
-								if (create)
-								{
-									script.Add(fk.SqlCreateString(dialect, mapping, defaultCatalog, defaultSchema));
-								}
-							}
-						}
-					}
-
-					foreach (var index in table.IndexIterator)
-					{
-						if (tableInfo == null || tableInfo.GetIndexMetadata(index.Name) == null)
-						{
-							script.Add(index.SqlCreateString(dialect, mapping, defaultCatalog, defaultSchema));
-						}
-					}
-				}
-			}
-
-			foreach (var generator in IterateGenerators(dialect))
-			{
-				string key = generator.GeneratorKey();
-				if (!databaseMetadata.IsSequence(key) && !databaseMetadata.IsTable(key))
-				{
-					string[] lines = generator.SqlCreateStrings(dialect);
-					for (int i = 0; i < lines.Length; i++)
-					{
-						script.Add(lines[i]);
-					}
-				}
-			}
-
-			return script.ToArray();
-		}
-
-		public void ValidateSchema(Dialect.Dialect dialect, DatabaseMetadata databaseMetadata)
-		{
-			SecondPassCompile();
-
-			string defaultCatalog = PropertiesHelper.GetString(Environment.DefaultCatalog, properties, null);
-			string defaultSchema = PropertiesHelper.GetString(Environment.DefaultSchema, properties, null);
-
-			var iter = TableMappings;
-			foreach (var table in iter)
-			{
-				if (table.IsPhysicalTable && IncludeAction(table.SchemaActions, SchemaAction.Validate))
-				{
-					/*NH Different Implementation :
-						TableMetadata tableInfo = databaseMetadata.getTableMetadata(
-						table.getName(),
-						( table.getSchema() == null ) ? defaultSchema : table.getSchema(),
-						( table.getCatalog() == null ) ? defaultCatalog : table.getCatalog(),
-								table.isQuoted());*/
-					ITableMetadata tableInfo = databaseMetadata.GetTableMetadata(
-						table.Name,
-						table.Schema ?? defaultSchema,
-						table.Catalog ?? defaultCatalog,
-						table.IsQuoted);
-					if (tableInfo == null)
-						throw new HibernateException("Missing table: " + table.Name);
-					else
-						table.ValidateColumns(dialect, mapping, tableInfo);
-				}
-			}
-
-			var persistenceIdentifierGenerators = IterateGenerators(dialect);
-			foreach (var generator in persistenceIdentifierGenerators)
-			{
-				string key = generator.GeneratorKey();
-				if (!databaseMetadata.IsSequence(key) && !databaseMetadata.IsTable(key))
-				{
-					throw new HibernateException(string.Format("Missing sequence or table: " + key));
-				}
-			}
-		}
-
-		private IEnumerable<IPersistentIdentifierGenerator> IterateGenerators(Dialect.Dialect dialect)
-		{
-			var generators = new Dictionary<string, IPersistentIdentifierGenerator>();
-			string defaultCatalog = PropertiesHelper.GetString(Environment.DefaultCatalog, properties, null);
-			string defaultSchema = PropertiesHelper.GetString(Environment.DefaultSchema, properties, null);
-
-			foreach (var pc in classes.Values)
-			{
-				if (!pc.IsInherited)
-				{
-					var ig =
-						pc.Identifier.CreateIdentifierGenerator(dialect, defaultCatalog, defaultSchema, (RootClass)pc) as
-						IPersistentIdentifierGenerator;
-
-					if (ig != null)
-					{
-						generators[ig.GeneratorKey()] = ig;
-					}
-				}
-			}
-
-			foreach (var collection in collections.Values)
-			{
-				if (collection.IsIdentified)
-				{
-					var ig =
-						((IdentifierCollection)collection).Identifier.CreateIdentifierGenerator(dialect, defaultCatalog, defaultSchema,
-																								 null) as IPersistentIdentifierGenerator;
-
-					if (ig != null)
-					{
-						generators[ig.GeneratorKey()] = ig;
-					}
-				}
-			}
-
-			return generators.Values;
-		}
-
-
-	}
-}
->>>>>>> 49c6b89f
+				}
+				catch (MappingException)
+				{
+					throw;
+				}
+				catch (Exception e)
+				{
+					string nameFormatted = name ?? "(unknown)";
+					LogAndThrow(new MappingException("Could not compile the mapping document: " + nameFormatted, e));
+				}
+				finally
+				{
+					currentDocumentName = null;
+				}
+			}
+			return null;
+		}
+
+		/// <summary>
+		/// Adds the Mappings in the <see cref="XmlReader"/> after validating it
+		/// against the nhibernate-mapping-2.2 schema.
+		/// </summary>
+		/// <param name="hbmReader">The XmlReader that contains the mapping.</param>
+		/// <returns>This Configuration object.</returns>
+		public Configuration AddXmlReader(XmlReader hbmReader)
+		{
+			return AddXmlReader(hbmReader, null);
+		}
+
+		/// <summary>
+		/// Adds the Mappings in the <see cref="XmlReader"/> after validating it
+		/// against the nhibernate-mapping-2.2 schema.
+		/// </summary>
+		/// <param name="hbmReader">The XmlReader that contains the mapping.</param>
+		/// <param name="name">The name of the document to use for error reporting. May be <see langword="null" />.</param>
+		/// <returns>This Configuration object.</returns>
+		public Configuration AddXmlReader(XmlReader hbmReader, string name)
+		{
+			NamedXmlDocument document = LoadMappingDocument(hbmReader, name);
+			AddDocumentThroughQueue(document);
+			return this;
+		}
+
+		private void AddDocumentThroughQueue(NamedXmlDocument document)
+		{
+			mappingsQueue.AddDocument(document);
+			ProcessMappingsQueue();
+		}
+
+		private void ProcessMappingsQueue()
+		{
+			NamedXmlDocument document;
+
+			while ((document = mappingsQueue.GetNextAvailableResource()) != null)
+			{
+				AddValidatedDocument(document);
+			}
+		}
+
+		private void ValidationHandler(object o, ValidationEventArgs args)
+		{
+			string message = string.Format("{0}({1},{2}): XML validation error: {3}", currentDocumentName,
+										   args.Exception.LineNumber, args.Exception.LinePosition, args.Exception.Message);
+			LogAndThrow(new MappingException(message, args.Exception));
+		}
+
+		protected virtual string GetDefaultConfigurationFilePath()
+		{
+			string baseDir = AppDomain.CurrentDomain.BaseDirectory;
+
+			// Note RelativeSearchPath can be null even if the doc say something else; don't remove the check
+			var searchPath = AppDomain.CurrentDomain.RelativeSearchPath ?? string.Empty;
+
+			string relativeSearchPath = searchPath.Split(';').First();
+			string binPath = Path.Combine(baseDir, relativeSearchPath);
+			return Path.Combine(binPath, DefaultHibernateCfgFileName);
+		}
+
+		#endregion
+
+		private XmlSchemas schemas;
+
+		private XmlSchemas Schemas
+		{
+			get { return schemas = schemas ?? new XmlSchemas(); }
+			set { schemas = value; }
+		}
+
+		/// <summary>
+		/// Set or clear listener for a given <see cref="ListenerType"/>.
+		/// </summary>
+		/// <param name="type">The <see cref="ListenerType"/>.</param>
+		/// <param name="listenerClasses">The array of AssemblyQualifiedName of each listener for <paramref name="type"/>.</param>
+		/// <remarks>
+		/// <paramref name="listenerClasses"/> must implements the interface related with <paramref name="type"/>.
+		/// All listeners of the given <see cref="ListenerType"/> will be cleared if the <paramref name="listenerClasses"/> 
+		/// is null or empty.
+		/// </remarks>
+		/// <exception cref="MappingException">
+		/// when an element of <paramref name="listenerClasses"/> have an invalid value or cant be instantiated.
+		/// </exception>
+		public void SetListeners(ListenerType type, string[] listenerClasses)
+		{
+			if (listenerClasses == null || listenerClasses.Length == 0)
+			{
+				ClearListeners(type);
+			}
+			else
+			{
+				var listeners = (object[])Array.CreateInstance(eventListeners.GetListenerClassFor(type), listenerClasses.Length);
+				for (int i = 0; i < listeners.Length; i++)
+				{
+					try
+					{
+						listeners[i] = Environment.BytecodeProvider.ObjectsFactory.CreateInstance(ReflectHelper.ClassForName(listenerClasses[i]));
+					}
+					catch (Exception e)
+					{
+						throw new MappingException(
+							"Unable to instantiate specified event (" + type + ") listener class: " + listenerClasses[i], e);
+					}
+				}
+				SetListeners(type, listeners);
+			}
+		}
+
+		/// <summary>
+		/// Set or clear listener for a given <see cref="ListenerType"/>.
+		/// </summary>
+		/// <param name="type">The <see cref="ListenerType"/>.</param>
+		/// <param name="listener">The listener for <paramref name="type"/> or null to clear.</param>
+		/// <remarks><paramref name="listener"/> must implements the interface related with <paramref name="type"/>.</remarks>
+		/// <seealso cref="NHibernate.Event"/>
+		public void SetListener(ListenerType type, object listener)
+		{
+			if (listener == null)
+			{
+				ClearListeners(type);
+			}
+			else
+			{
+				var listeners = (object[])Array.CreateInstance(eventListeners.GetListenerClassFor(type), 1);
+				listeners[0] = listener;
+				SetListeners(type, listeners);
+			}
+		}
+
+		private void ClearListeners(ListenerType type)
+		{
+			switch (type)
+			{
+				case ListenerType.Autoflush:
+					eventListeners.AutoFlushEventListeners = new IAutoFlushEventListener[] { };
+					break;
+				case ListenerType.Merge:
+					eventListeners.MergeEventListeners = new IMergeEventListener[] { };
+					break;
+				case ListenerType.Create:
+					eventListeners.PersistEventListeners = new IPersistEventListener[] { };
+					break;
+				case ListenerType.CreateOnFlush:
+					eventListeners.PersistOnFlushEventListeners = new IPersistEventListener[] { };
+					break;
+				case ListenerType.Delete:
+					eventListeners.DeleteEventListeners = new IDeleteEventListener[] { };
+					break;
+				case ListenerType.DirtyCheck:
+					eventListeners.DirtyCheckEventListeners = new IDirtyCheckEventListener[] { };
+					break;
+				case ListenerType.Evict:
+					eventListeners.EvictEventListeners = new IEvictEventListener[] { };
+					break;
+				case ListenerType.Flush:
+					eventListeners.FlushEventListeners = new IFlushEventListener[] { };
+					break;
+				case ListenerType.FlushEntity:
+					eventListeners.FlushEntityEventListeners = new IFlushEntityEventListener[] { };
+					break;
+				case ListenerType.Load:
+					eventListeners.LoadEventListeners = new ILoadEventListener[] { };
+					break;
+				case ListenerType.LoadCollection:
+					eventListeners.InitializeCollectionEventListeners = new IInitializeCollectionEventListener[] { };
+					break;
+				case ListenerType.Lock:
+					eventListeners.LockEventListeners = new ILockEventListener[] { };
+					break;
+				case ListenerType.Refresh:
+					eventListeners.RefreshEventListeners = new IRefreshEventListener[] { };
+					break;
+				case ListenerType.Replicate:
+					eventListeners.ReplicateEventListeners = new IReplicateEventListener[] { };
+					break;
+				case ListenerType.SaveUpdate:
+					eventListeners.SaveOrUpdateEventListeners = new ISaveOrUpdateEventListener[] { };
+					break;
+				case ListenerType.Save:
+					eventListeners.SaveEventListeners = new ISaveOrUpdateEventListener[] { };
+					break;
+				case ListenerType.PreUpdate:
+					eventListeners.PreUpdateEventListeners = new IPreUpdateEventListener[] { };
+					break;
+				case ListenerType.Update:
+					eventListeners.UpdateEventListeners = new ISaveOrUpdateEventListener[] { };
+					break;
+				case ListenerType.PreLoad:
+					eventListeners.PreLoadEventListeners = new IPreLoadEventListener[] { };
+					break;
+				case ListenerType.PreDelete:
+					eventListeners.PreDeleteEventListeners = new IPreDeleteEventListener[] { };
+					break;
+				case ListenerType.PreInsert:
+					eventListeners.PreInsertEventListeners = new IPreInsertEventListener[] { };
+					break;
+				case ListenerType.PostLoad:
+					eventListeners.PostLoadEventListeners = new IPostLoadEventListener[] { };
+					break;
+				case ListenerType.PostInsert:
+					eventListeners.PostInsertEventListeners = new IPostInsertEventListener[] { };
+					break;
+				case ListenerType.PostUpdate:
+					eventListeners.PostUpdateEventListeners = new IPostUpdateEventListener[] { };
+					break;
+				case ListenerType.PostDelete:
+					eventListeners.PostDeleteEventListeners = new IPostDeleteEventListener[] { };
+					break;
+				case ListenerType.PostCommitUpdate:
+					eventListeners.PostCommitUpdateEventListeners = new IPostUpdateEventListener[] { };
+					break;
+				case ListenerType.PostCommitInsert:
+					eventListeners.PostCommitInsertEventListeners = new IPostInsertEventListener[] { };
+					break;
+				case ListenerType.PostCommitDelete:
+					eventListeners.PostCommitDeleteEventListeners = new IPostDeleteEventListener[] { };
+					break;
+				case ListenerType.PreCollectionRecreate:
+					eventListeners.PreCollectionRecreateEventListeners = new IPreCollectionRecreateEventListener[] { };
+					break;
+				case ListenerType.PreCollectionRemove:
+					eventListeners.PreCollectionRemoveEventListeners = new IPreCollectionRemoveEventListener[] { };
+					break;
+				case ListenerType.PreCollectionUpdate:
+					eventListeners.PreCollectionUpdateEventListeners = new IPreCollectionUpdateEventListener[] { };
+					break;
+				case ListenerType.PostCollectionRecreate:
+					eventListeners.PostCollectionRecreateEventListeners = new IPostCollectionRecreateEventListener[] { };
+					break;
+				case ListenerType.PostCollectionRemove:
+					eventListeners.PostCollectionRemoveEventListeners = new IPostCollectionRemoveEventListener[] { };
+					break;
+				case ListenerType.PostCollectionUpdate:
+					eventListeners.PostCollectionUpdateEventListeners = new IPostCollectionUpdateEventListener[] { };
+					break;
+				default:
+					log.Warn("Unrecognized listener type [" + type + "]");
+					break;
+			}
+		}
+
+		/// <summary>
+		/// Set or clear listeners for a given <see cref="ListenerType"/>.
+		/// </summary>
+		/// <param name="type">The <see cref="ListenerType"/>.</param>
+		/// <param name="listeners">The listener for <paramref name="type"/> or null to clear.</param>
+		/// <remarks>Listeners of <paramref name="listeners"/> must implements one of the interface of event listenesr.</remarks>
+		/// <seealso cref="NHibernate.Event"/>
+		public void SetListeners(ListenerType type, object[] listeners)
+		{
+			if (listeners == null)
+			{
+				ClearListeners(type);
+			}
+			switch (type)
+			{
+				case ListenerType.Autoflush:
+					eventListeners.AutoFlushEventListeners = (IAutoFlushEventListener[])listeners;
+					break;
+				case ListenerType.Merge:
+					eventListeners.MergeEventListeners = (IMergeEventListener[])listeners;
+					break;
+				case ListenerType.Create:
+					eventListeners.PersistEventListeners = (IPersistEventListener[])listeners;
+					break;
+				case ListenerType.CreateOnFlush:
+					eventListeners.PersistOnFlushEventListeners = (IPersistEventListener[])listeners;
+					break;
+				case ListenerType.Delete:
+					eventListeners.DeleteEventListeners = (IDeleteEventListener[])listeners;
+					break;
+				case ListenerType.DirtyCheck:
+					eventListeners.DirtyCheckEventListeners = (IDirtyCheckEventListener[])listeners;
+					break;
+				case ListenerType.Evict:
+					eventListeners.EvictEventListeners = (IEvictEventListener[])listeners;
+					break;
+				case ListenerType.Flush:
+					eventListeners.FlushEventListeners = (IFlushEventListener[])listeners;
+					break;
+				case ListenerType.FlushEntity:
+					eventListeners.FlushEntityEventListeners = (IFlushEntityEventListener[])listeners;
+					break;
+				case ListenerType.Load:
+					eventListeners.LoadEventListeners = (ILoadEventListener[])listeners;
+					break;
+				case ListenerType.LoadCollection:
+					eventListeners.InitializeCollectionEventListeners = (IInitializeCollectionEventListener[])listeners;
+					break;
+				case ListenerType.Lock:
+					eventListeners.LockEventListeners = (ILockEventListener[])listeners;
+					break;
+				case ListenerType.Refresh:
+					eventListeners.RefreshEventListeners = (IRefreshEventListener[])listeners;
+					break;
+				case ListenerType.Replicate:
+					eventListeners.ReplicateEventListeners = (IReplicateEventListener[])listeners;
+					break;
+				case ListenerType.SaveUpdate:
+					eventListeners.SaveOrUpdateEventListeners = (ISaveOrUpdateEventListener[])listeners;
+					break;
+				case ListenerType.Save:
+					eventListeners.SaveEventListeners = (ISaveOrUpdateEventListener[])listeners;
+					break;
+				case ListenerType.PreUpdate:
+					eventListeners.PreUpdateEventListeners = (IPreUpdateEventListener[])listeners;
+					break;
+				case ListenerType.Update:
+					eventListeners.UpdateEventListeners = (ISaveOrUpdateEventListener[])listeners;
+					break;
+				case ListenerType.PreLoad:
+					eventListeners.PreLoadEventListeners = (IPreLoadEventListener[])listeners;
+					break;
+				case ListenerType.PreDelete:
+					eventListeners.PreDeleteEventListeners = (IPreDeleteEventListener[])listeners;
+					break;
+				case ListenerType.PreInsert:
+					eventListeners.PreInsertEventListeners = (IPreInsertEventListener[])listeners;
+					break;
+				case ListenerType.PostLoad:
+					eventListeners.PostLoadEventListeners = (IPostLoadEventListener[])listeners;
+					break;
+				case ListenerType.PostInsert:
+					eventListeners.PostInsertEventListeners = (IPostInsertEventListener[])listeners;
+					break;
+				case ListenerType.PostUpdate:
+					eventListeners.PostUpdateEventListeners = (IPostUpdateEventListener[])listeners;
+					break;
+				case ListenerType.PostDelete:
+					eventListeners.PostDeleteEventListeners = (IPostDeleteEventListener[])listeners;
+					break;
+				case ListenerType.PostCommitUpdate:
+					eventListeners.PostCommitUpdateEventListeners = (IPostUpdateEventListener[])listeners;
+					break;
+				case ListenerType.PostCommitInsert:
+					eventListeners.PostCommitInsertEventListeners = (IPostInsertEventListener[])listeners;
+					break;
+				case ListenerType.PostCommitDelete:
+					eventListeners.PostCommitDeleteEventListeners = (IPostDeleteEventListener[])listeners;
+					break;
+				case ListenerType.PreCollectionRecreate:
+					eventListeners.PreCollectionRecreateEventListeners = (IPreCollectionRecreateEventListener[])listeners;
+					break;
+				case ListenerType.PreCollectionRemove:
+					eventListeners.PreCollectionRemoveEventListeners = (IPreCollectionRemoveEventListener[])listeners;
+					break;
+				case ListenerType.PreCollectionUpdate:
+					eventListeners.PreCollectionUpdateEventListeners = (IPreCollectionUpdateEventListener[])listeners;
+					break;
+				case ListenerType.PostCollectionRecreate:
+					eventListeners.PostCollectionRecreateEventListeners = (IPostCollectionRecreateEventListener[])listeners;
+					break;
+				case ListenerType.PostCollectionRemove:
+					eventListeners.PostCollectionRemoveEventListeners = (IPostCollectionRemoveEventListener[])listeners;
+					break;
+				case ListenerType.PostCollectionUpdate:
+					eventListeners.PostCollectionUpdateEventListeners = (IPostCollectionUpdateEventListener[])listeners;
+					break;
+				default:
+					log.Warn("Unrecognized listener type [" + type + "]");
+					break;
+			}
+		}
+
+
+		/// <summary>
+		/// Append the listeners to the end of the currently configured
+		/// listeners
+		/// </summary>
+		public void AppendListeners(ListenerType type, object[] listeners)
+		{
+			switch (type)
+			{
+				case ListenerType.Autoflush:
+					eventListeners.AutoFlushEventListeners = AppendListeners(eventListeners.AutoFlushEventListeners, (IAutoFlushEventListener[])listeners);
+					break;
+				case ListenerType.Merge:
+					eventListeners.MergeEventListeners = AppendListeners(eventListeners.MergeEventListeners, (IMergeEventListener[])listeners);
+					break;
+				case ListenerType.Create:
+					eventListeners.PersistEventListeners = AppendListeners(eventListeners.PersistEventListeners, (IPersistEventListener[])listeners);
+					break;
+				case ListenerType.CreateOnFlush:
+					eventListeners.PersistOnFlushEventListeners = AppendListeners(eventListeners.PersistOnFlushEventListeners, (IPersistEventListener[])listeners);
+					break;
+				case ListenerType.Delete:
+					eventListeners.DeleteEventListeners = AppendListeners(eventListeners.DeleteEventListeners, (IDeleteEventListener[])listeners);
+					break;
+				case ListenerType.DirtyCheck:
+					eventListeners.DirtyCheckEventListeners = AppendListeners(eventListeners.DirtyCheckEventListeners, (IDirtyCheckEventListener[])listeners);
+					break;
+				case ListenerType.Evict:
+					eventListeners.EvictEventListeners = AppendListeners(eventListeners.EvictEventListeners, (IEvictEventListener[])listeners);
+					break;
+				case ListenerType.Flush:
+					eventListeners.FlushEventListeners = AppendListeners(eventListeners.FlushEventListeners, (IFlushEventListener[])listeners);
+					break;
+				case ListenerType.FlushEntity:
+					eventListeners.FlushEntityEventListeners = AppendListeners(eventListeners.FlushEntityEventListeners, (IFlushEntityEventListener[])listeners);
+					break;
+				case ListenerType.Load:
+					eventListeners.LoadEventListeners = AppendListeners(eventListeners.LoadEventListeners, (ILoadEventListener[])listeners);
+					break;
+				case ListenerType.LoadCollection:
+					eventListeners.InitializeCollectionEventListeners = AppendListeners(eventListeners.InitializeCollectionEventListeners, (IInitializeCollectionEventListener[])listeners);
+					break;
+				case ListenerType.Lock:
+					eventListeners.LockEventListeners = AppendListeners(eventListeners.LockEventListeners, (ILockEventListener[])listeners);
+					break;
+				case ListenerType.Refresh:
+					eventListeners.RefreshEventListeners = AppendListeners(eventListeners.RefreshEventListeners, (IRefreshEventListener[])listeners);
+					break;
+				case ListenerType.Replicate:
+					eventListeners.ReplicateEventListeners = AppendListeners(eventListeners.ReplicateEventListeners, (IReplicateEventListener[])listeners);
+					break;
+				case ListenerType.SaveUpdate:
+					eventListeners.SaveOrUpdateEventListeners = AppendListeners(eventListeners.SaveOrUpdateEventListeners, (ISaveOrUpdateEventListener[])listeners);
+					break;
+				case ListenerType.Save:
+					eventListeners.SaveEventListeners = AppendListeners(eventListeners.SaveEventListeners, (ISaveOrUpdateEventListener[])listeners);
+					break;
+				case ListenerType.PreUpdate:
+					eventListeners.PreUpdateEventListeners = AppendListeners(eventListeners.PreUpdateEventListeners, (IPreUpdateEventListener[])listeners);
+					break;
+				case ListenerType.Update:
+					eventListeners.UpdateEventListeners = AppendListeners(eventListeners.UpdateEventListeners, (ISaveOrUpdateEventListener[])listeners);
+					break;
+				case ListenerType.PreLoad:
+					eventListeners.PreLoadEventListeners = AppendListeners(eventListeners.PreLoadEventListeners, (IPreLoadEventListener[])listeners);
+					break;
+				case ListenerType.PreDelete:
+					eventListeners.PreDeleteEventListeners = AppendListeners(eventListeners.PreDeleteEventListeners, (IPreDeleteEventListener[])listeners);
+					break;
+				case ListenerType.PreInsert:
+					eventListeners.PreInsertEventListeners = AppendListeners(eventListeners.PreInsertEventListeners, (IPreInsertEventListener[])listeners);
+					break;
+				case ListenerType.PostLoad:
+					eventListeners.PostLoadEventListeners = AppendListeners(eventListeners.PostLoadEventListeners, (IPostLoadEventListener[])listeners);
+					break;
+				case ListenerType.PostInsert:
+					eventListeners.PostInsertEventListeners = AppendListeners(eventListeners.PostInsertEventListeners, (IPostInsertEventListener[])listeners);
+					break;
+				case ListenerType.PostUpdate:
+					eventListeners.PostUpdateEventListeners = AppendListeners(eventListeners.PostUpdateEventListeners, (IPostUpdateEventListener[])listeners);
+					break;
+				case ListenerType.PostDelete:
+					eventListeners.PostDeleteEventListeners = AppendListeners(eventListeners.PostDeleteEventListeners, (IPostDeleteEventListener[])listeners);
+					break;
+				case ListenerType.PostCommitUpdate:
+					eventListeners.PostCommitUpdateEventListeners = AppendListeners(eventListeners.PostCommitUpdateEventListeners, (IPostUpdateEventListener[])listeners);
+					break;
+				case ListenerType.PostCommitInsert:
+					eventListeners.PostCommitInsertEventListeners = AppendListeners(eventListeners.PostCommitInsertEventListeners, (IPostInsertEventListener[])listeners);
+					break;
+				case ListenerType.PostCommitDelete:
+					eventListeners.PostCommitDeleteEventListeners = AppendListeners(eventListeners.PostCommitDeleteEventListeners, (IPostDeleteEventListener[])listeners);
+					break;
+				case ListenerType.PreCollectionRecreate:
+					eventListeners.PreCollectionRecreateEventListeners = AppendListeners(eventListeners.PreCollectionRecreateEventListeners, (IPreCollectionRecreateEventListener[])listeners);
+					break;
+				case ListenerType.PreCollectionRemove:
+					eventListeners.PreCollectionRemoveEventListeners = AppendListeners(eventListeners.PreCollectionRemoveEventListeners, (IPreCollectionRemoveEventListener[])listeners);
+					break;
+				case ListenerType.PreCollectionUpdate:
+					eventListeners.PreCollectionUpdateEventListeners = AppendListeners(eventListeners.PreCollectionUpdateEventListeners, (IPreCollectionUpdateEventListener[])listeners);
+					break;
+				case ListenerType.PostCollectionRecreate:
+					eventListeners.PostCollectionRecreateEventListeners = AppendListeners(eventListeners.PostCollectionRecreateEventListeners, (IPostCollectionRecreateEventListener[])listeners);
+					break;
+				case ListenerType.PostCollectionRemove:
+					eventListeners.PostCollectionRemoveEventListeners = AppendListeners(eventListeners.PostCollectionRemoveEventListeners, (IPostCollectionRemoveEventListener[])listeners);
+					break;
+				case ListenerType.PostCollectionUpdate:
+					eventListeners.PostCollectionUpdateEventListeners = AppendListeners(eventListeners.PostCollectionUpdateEventListeners, (IPostCollectionUpdateEventListener[])listeners);
+					break;
+				default:
+					log.Warn("Unrecognized listener type [" + type + "]");
+					break;
+			}
+		}
+
+		private static T[] AppendListeners<T>(T[] existing, T[] listenersToAdd)
+		{
+			var list = new List<T>(existing ?? new T[0]);
+			list.AddRange(listenersToAdd);
+			return list.ToArray();
+		}
+
+		///<summary>
+		/// Generate DDL for altering tables
+		///</summary>
+		/// <seealso cref="NHibernate.Tool.hbm2ddl.SchemaUpdate"/>
+		public string[] GenerateSchemaUpdateScript(Dialect.Dialect dialect, DatabaseMetadata databaseMetadata)
+		{
+			SecondPassCompile();
+
+			string defaultCatalog = PropertiesHelper.GetString(Environment.DefaultCatalog, properties, null);
+			string defaultSchema = PropertiesHelper.GetString(Environment.DefaultSchema, properties, null);
+
+			var script = new List<string>(50);
+			foreach (var table in TableMappings)
+			{
+				if (table.IsPhysicalTable && IncludeAction(table.SchemaActions, SchemaAction.Update))
+				{
+					ITableMetadata tableInfo = databaseMetadata.GetTableMetadata(table.Name, table.Schema ?? defaultSchema,
+																				 table.Catalog ?? defaultCatalog, table.IsQuoted);
+					if (tableInfo == null)
+					{
+						script.Add(table.SqlCreateString(dialect, mapping, defaultCatalog, defaultSchema));
+					}
+					else
+					{
+						string[] alterDDL = table.SqlAlterStrings(dialect, mapping, tableInfo, defaultCatalog, defaultSchema);
+						script.AddRange(alterDDL);
+					}
+
+					string[] comments = table.SqlCommentStrings(dialect, defaultCatalog, defaultSchema);
+					script.AddRange(comments);
+				}
+			}
+
+			foreach (var table in TableMappings)
+			{
+				if (table.IsPhysicalTable && IncludeAction(table.SchemaActions, SchemaAction.Update))
+				{
+					ITableMetadata tableInfo = databaseMetadata.GetTableMetadata(table.Name, table.Schema, table.Catalog,
+																				 table.IsQuoted);
+
+					if (dialect.SupportsForeignKeyConstraintInAlterTable)
+					{
+						foreach (var fk in table.ForeignKeyIterator)
+						{
+							if (fk.HasPhysicalConstraint && IncludeAction(fk.ReferencedTable.SchemaActions, SchemaAction.Update))
+							{
+								bool create = tableInfo == null
+											  ||
+											  (tableInfo.GetForeignKeyMetadata(fk.Name) == null
+											   && (!(dialect is MySQLDialect) || tableInfo.GetIndexMetadata(fk.Name) == null));
+								if (create)
+								{
+									script.Add(fk.SqlCreateString(dialect, mapping, defaultCatalog, defaultSchema));
+								}
+							}
+						}
+					}
+
+					foreach (var index in table.IndexIterator)
+					{
+						if (tableInfo == null || tableInfo.GetIndexMetadata(index.Name) == null)
+						{
+							script.Add(index.SqlCreateString(dialect, mapping, defaultCatalog, defaultSchema));
+						}
+					}
+				}
+			}
+
+			foreach (var generator in IterateGenerators(dialect))
+			{
+				string key = generator.GeneratorKey();
+				if (!databaseMetadata.IsSequence(key) && !databaseMetadata.IsTable(key))
+				{
+					string[] lines = generator.SqlCreateStrings(dialect);
+					for (int i = 0; i < lines.Length; i++)
+					{
+						script.Add(lines[i]);
+					}
+				}
+			}
+
+			return script.ToArray();
+		}
+
+		public void ValidateSchema(Dialect.Dialect dialect, DatabaseMetadata databaseMetadata)
+		{
+			SecondPassCompile();
+
+			string defaultCatalog = PropertiesHelper.GetString(Environment.DefaultCatalog, properties, null);
+			string defaultSchema = PropertiesHelper.GetString(Environment.DefaultSchema, properties, null);
+
+			var iter = TableMappings;
+			foreach (var table in iter)
+			{
+				if (table.IsPhysicalTable && IncludeAction(table.SchemaActions, SchemaAction.Validate))
+				{
+					/*NH Different Implementation :
+						TableMetadata tableInfo = databaseMetadata.getTableMetadata(
+						table.getName(),
+						( table.getSchema() == null ) ? defaultSchema : table.getSchema(),
+						( table.getCatalog() == null ) ? defaultCatalog : table.getCatalog(),
+								table.isQuoted());*/
+					ITableMetadata tableInfo = databaseMetadata.GetTableMetadata(
+						table.Name,
+						table.Schema ?? defaultSchema,
+						table.Catalog ?? defaultCatalog,
+						table.IsQuoted);
+					if (tableInfo == null)
+						throw new HibernateException("Missing table: " + table.Name);
+					else
+						table.ValidateColumns(dialect, mapping, tableInfo);
+				}
+			}
+
+			var persistenceIdentifierGenerators = IterateGenerators(dialect);
+			foreach (var generator in persistenceIdentifierGenerators)
+			{
+				string key = generator.GeneratorKey();
+				if (!databaseMetadata.IsSequence(key) && !databaseMetadata.IsTable(key))
+				{
+					throw new HibernateException(string.Format("Missing sequence or table: " + key));
+				}
+			}
+		}
+
+		private IEnumerable<IPersistentIdentifierGenerator> IterateGenerators(Dialect.Dialect dialect)
+		{
+			var generators = new Dictionary<string, IPersistentIdentifierGenerator>();
+			string defaultCatalog = PropertiesHelper.GetString(Environment.DefaultCatalog, properties, null);
+			string defaultSchema = PropertiesHelper.GetString(Environment.DefaultSchema, properties, null);
+
+			foreach (var pc in classes.Values)
+			{
+				if (!pc.IsInherited)
+				{
+					var ig =
+						pc.Identifier.CreateIdentifierGenerator(dialect, defaultCatalog, defaultSchema, (RootClass)pc) as
+						IPersistentIdentifierGenerator;
+
+					if (ig != null)
+					{
+						generators[ig.GeneratorKey()] = ig;
+					}
+				}
+			}
+
+			foreach (var collection in collections.Values)
+			{
+				if (collection.IsIdentified)
+				{
+					var ig =
+						((IdentifierCollection)collection).Identifier.CreateIdentifierGenerator(dialect, defaultCatalog, defaultSchema,
+																								 null) as IPersistentIdentifierGenerator;
+
+					if (ig != null)
+					{
+						generators[ig.GeneratorKey()] = ig;
+					}
+				}
+			}
+
+			return generators.Values;
+		}
+
+
+	}
+}