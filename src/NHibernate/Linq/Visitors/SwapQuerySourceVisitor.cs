﻿using System;
using System.Linq.Expressions;
using Remotion.Linq.Clauses;
using Remotion.Linq.Clauses.Expressions;
<<<<<<< HEAD
using Remotion.Linq.Parsing;
=======
using Remotion.Linq.Parsing.ExpressionTreeVisitors;
>>>>>>> 0a6d0634

namespace NHibernate.Linq.Visitors
{
	public class SwapQuerySourceVisitor : ExpressionTreeVisitor
	{
		private readonly IQuerySource _oldClause;
		private readonly IQuerySource _newClause;

		public SwapQuerySourceVisitor(IQuerySource oldClause, IQuerySource newClause)
		{
			_oldClause = oldClause;
			_newClause = newClause;
		}

		public Expression Swap(Expression expression)
		{
			return VisitExpression(expression);
		}

		protected override Expression VisitQuerySourceReferenceExpression(QuerySourceReferenceExpression expression)
		{
			if (expression.ReferencedQuerySource == _oldClause)
			{
			    return new QuerySourceReferenceExpression(_newClause);
			}

			// TODO - really don't like this drill down approach.  Feels fragile
			var mainFromClause = expression.ReferencedQuerySource as MainFromClause;

			if (mainFromClause != null)
			{
				mainFromClause.FromExpression = VisitExpression(mainFromClause.FromExpression);
			}

			return expression;
		}

		protected override Expression VisitSubQueryExpression(SubQueryExpression expression)
		{
			expression.QueryModel.TransformExpressions(VisitExpression);
			return base.VisitSubQueryExpression(expression);
		}

		protected override Expression VisitMemberExpression(MemberExpression expression)
		{
			// If a subquery projects to e.g. anonymous type, and the outer
			// query projects again to a different type, the property in the MemberExpression
			// will refer to a property on the type returned by the subquery. When the from
			// clauses are swapped, Relinq will attempt to apply the property to the type of the
			// from clause in the subquery, which will be a different type and cause exception.

			// So replace the MemberExpression so that it applies to the inner projection
			// directly. Then optimize that in Swap() with TransparentIdentifierRemovingExpressionTreeVisitor.

			var querySource = expression.Expression as QuerySourceReferenceExpression;
			if (querySource != null)
			{
				var fromClause = querySource.ReferencedQuerySource as MainFromClause;
				if (fromClause != null)
				{
					var subQuery = fromClause.FromExpression as SubQueryExpression;
					if (subQuery != null)
					{
						var innerSelector = subQuery.QueryModel.SelectClause.Selector as NewExpression;
						if (innerSelector != null)
						{
							var access = Expression.MakeMemberAccess(innerSelector, expression.Member);
							return TransparentIdentifierRemovingExpressionTreeVisitor.ReplaceTransparentIdentifiers(access);
						}
					}
				}
			}

			return base.VisitMemberExpression(expression);
		}
	}
}<|MERGE_RESOLUTION|>--- conflicted
+++ resolved
@@ -1,86 +1,83 @@
-﻿using System;
-using System.Linq.Expressions;
-using Remotion.Linq.Clauses;
-using Remotion.Linq.Clauses.Expressions;
-<<<<<<< HEAD
-using Remotion.Linq.Parsing;
-=======
-using Remotion.Linq.Parsing.ExpressionTreeVisitors;
->>>>>>> 0a6d0634
-
-namespace NHibernate.Linq.Visitors
-{
-	public class SwapQuerySourceVisitor : ExpressionTreeVisitor
-	{
-		private readonly IQuerySource _oldClause;
-		private readonly IQuerySource _newClause;
-
-		public SwapQuerySourceVisitor(IQuerySource oldClause, IQuerySource newClause)
-		{
-			_oldClause = oldClause;
-			_newClause = newClause;
-		}
-
-		public Expression Swap(Expression expression)
-		{
-			return VisitExpression(expression);
-		}
-
-		protected override Expression VisitQuerySourceReferenceExpression(QuerySourceReferenceExpression expression)
-		{
-			if (expression.ReferencedQuerySource == _oldClause)
-			{
-			    return new QuerySourceReferenceExpression(_newClause);
-			}
-
-			// TODO - really don't like this drill down approach.  Feels fragile
-			var mainFromClause = expression.ReferencedQuerySource as MainFromClause;
-
-			if (mainFromClause != null)
-			{
-				mainFromClause.FromExpression = VisitExpression(mainFromClause.FromExpression);
-			}
-
-			return expression;
-		}
-
-		protected override Expression VisitSubQueryExpression(SubQueryExpression expression)
-		{
-			expression.QueryModel.TransformExpressions(VisitExpression);
-			return base.VisitSubQueryExpression(expression);
-		}
-
-		protected override Expression VisitMemberExpression(MemberExpression expression)
-		{
-			// If a subquery projects to e.g. anonymous type, and the outer
-			// query projects again to a different type, the property in the MemberExpression
-			// will refer to a property on the type returned by the subquery. When the from
-			// clauses are swapped, Relinq will attempt to apply the property to the type of the
-			// from clause in the subquery, which will be a different type and cause exception.
-
-			// So replace the MemberExpression so that it applies to the inner projection
-			// directly. Then optimize that in Swap() with TransparentIdentifierRemovingExpressionTreeVisitor.
-
-			var querySource = expression.Expression as QuerySourceReferenceExpression;
-			if (querySource != null)
-			{
-				var fromClause = querySource.ReferencedQuerySource as MainFromClause;
-				if (fromClause != null)
-				{
-					var subQuery = fromClause.FromExpression as SubQueryExpression;
-					if (subQuery != null)
-					{
-						var innerSelector = subQuery.QueryModel.SelectClause.Selector as NewExpression;
-						if (innerSelector != null)
-						{
-							var access = Expression.MakeMemberAccess(innerSelector, expression.Member);
-							return TransparentIdentifierRemovingExpressionTreeVisitor.ReplaceTransparentIdentifiers(access);
-						}
-					}
-				}
-			}
-
-			return base.VisitMemberExpression(expression);
-		}
-	}
+﻿using System;
+using System.Linq.Expressions;
+using Remotion.Linq.Clauses;
+using Remotion.Linq.Clauses.Expressions;
+using Remotion.Linq.Parsing.ExpressionTreeVisitors;
+using Remotion.Linq.Parsing;
+
+namespace NHibernate.Linq.Visitors
+{
+	public class SwapQuerySourceVisitor : ExpressionTreeVisitor
+	{
+		private readonly IQuerySource _oldClause;
+		private readonly IQuerySource _newClause;
+
+		public SwapQuerySourceVisitor(IQuerySource oldClause, IQuerySource newClause)
+		{
+			_oldClause = oldClause;
+			_newClause = newClause;
+		}
+
+		public Expression Swap(Expression expression)
+		{
+			return VisitExpression(expression);
+		}
+
+		protected override Expression VisitQuerySourceReferenceExpression(QuerySourceReferenceExpression expression)
+		{
+			if (expression.ReferencedQuerySource == _oldClause)
+			{
+				return new QuerySourceReferenceExpression(_newClause);
+			}
+
+			// TODO - really don't like this drill down approach.  Feels fragile
+			var mainFromClause = expression.ReferencedQuerySource as MainFromClause;
+
+			if (mainFromClause != null)
+			{
+				mainFromClause.FromExpression = VisitExpression(mainFromClause.FromExpression);
+			}
+
+			return expression;
+		}
+
+		protected override Expression VisitSubQueryExpression(SubQueryExpression expression)
+		{
+			expression.QueryModel.TransformExpressions(VisitExpression);
+			return base.VisitSubQueryExpression(expression);
+		}
+
+		protected override Expression VisitMemberExpression(MemberExpression expression)
+		{
+			// If a subquery projects to e.g. anonymous type, and the outer
+			// query projects again to a different type, the property in the MemberExpression
+			// will refer to a property on the type returned by the subquery. When the from
+			// clauses are swapped, Relinq will attempt to apply the property to the type of the
+			// from clause in the subquery, which will be a different type and cause exception.
+
+			// So replace the MemberExpression so that it applies to the inner projection
+			// directly. Then optimize that in Swap() with TransparentIdentifierRemovingExpressionTreeVisitor.
+
+			var querySource = expression.Expression as QuerySourceReferenceExpression;
+			if (querySource != null)
+			{
+				var fromClause = querySource.ReferencedQuerySource as MainFromClause;
+				if (fromClause != null)
+				{
+					var subQuery = fromClause.FromExpression as SubQueryExpression;
+					if (subQuery != null)
+					{
+						var innerSelector = subQuery.QueryModel.SelectClause.Selector as NewExpression;
+						if (innerSelector != null)
+						{
+							var access = Expression.MakeMemberAccess(innerSelector, expression.Member);
+							return TransparentIdentifierRemovingExpressionTreeVisitor.ReplaceTransparentIdentifiers(access);
+	}
+					}
+				}
+			}
+
+			return base.VisitMemberExpression(expression);
+		}
+	}
 }