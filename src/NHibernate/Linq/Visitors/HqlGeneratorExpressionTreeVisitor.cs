using System;
using System.Linq;
using System.Linq.Expressions;
using NHibernate.Engine.Query;
using NHibernate.Hql.Ast;
using NHibernate.Linq.Expressions;
using NHibernate.Linq.Functions;
using NHibernate.Param;
using NHibernate.Util;
using Remotion.Linq.Clauses.Expressions;
using Remotion.Linq.Clauses.ResultOperators;

namespace NHibernate.Linq.Visitors
{
	public class HqlGeneratorExpressionTreeVisitor : IHqlExpressionVisitor
	{
		private readonly HqlTreeBuilder _hqlTreeBuilder = new HqlTreeBuilder();
		private readonly VisitorParameters _parameters;
		private readonly ILinqToHqlGeneratorsRegistry _functionRegistry;

		public static HqlTreeNode Visit(Expression expression, VisitorParameters parameters)
		{
			return new HqlGeneratorExpressionTreeVisitor(parameters).VisitExpression(expression);
		}

		public HqlGeneratorExpressionTreeVisitor(VisitorParameters parameters)
		{
			_functionRegistry = parameters.SessionFactory.Settings.LinqToHqlGeneratorsRegistry;
			_parameters = parameters;
		}


		public ISessionFactory SessionFactory { get { return _parameters.SessionFactory; } }


		public HqlTreeNode Visit(Expression expression)
		{
			return VisitExpression(expression);
		}

		protected HqlTreeNode VisitExpression(Expression expression)
		{
			if (expression == null)
				return null;

			switch (expression.NodeType)
			{
				case ExpressionType.ArrayLength:
				case ExpressionType.Convert:
				case ExpressionType.ConvertChecked:
				case ExpressionType.Negate:
				case ExpressionType.NegateChecked:
				case ExpressionType.Not:
				case ExpressionType.Quote:
				case ExpressionType.TypeAs:
				case ExpressionType.UnaryPlus:
					return VisitUnaryExpression((UnaryExpression) expression);
				case ExpressionType.Add:
				case ExpressionType.AddChecked:
				case ExpressionType.Divide:
				case ExpressionType.Modulo:
				case ExpressionType.Multiply:
				case ExpressionType.MultiplyChecked:
				case ExpressionType.Power:
				case ExpressionType.Subtract:
				case ExpressionType.SubtractChecked:
				case ExpressionType.And:
				case ExpressionType.Or:
				case ExpressionType.ExclusiveOr:
				case ExpressionType.LeftShift:
				case ExpressionType.RightShift:
				case ExpressionType.AndAlso:
				case ExpressionType.OrElse:
				case ExpressionType.Equal:
				case ExpressionType.NotEqual:
				case ExpressionType.GreaterThanOrEqual:
				case ExpressionType.GreaterThan:
				case ExpressionType.LessThan:
				case ExpressionType.LessThanOrEqual:
				case ExpressionType.Coalesce:
				case ExpressionType.ArrayIndex:
					return VisitBinaryExpression((BinaryExpression) expression);
				case ExpressionType.Conditional:
					return VisitConditionalExpression((ConditionalExpression) expression);
				case ExpressionType.Constant:
					return VisitConstantExpression((ConstantExpression) expression);
				case ExpressionType.Invoke:
					return VisitInvocationExpression((InvocationExpression) expression);
				case ExpressionType.Lambda:
					return VisitLambdaExpression((LambdaExpression) expression);
				case ExpressionType.MemberAccess:
					return VisitMemberExpression((MemberExpression) expression);
				case ExpressionType.Call:
					return VisitMethodCallExpression((MethodCallExpression) expression);
					//case ExpressionType.New:
					//    return VisitNewExpression((NewExpression)expression);
					//case ExpressionType.NewArrayBounds:
				case ExpressionType.NewArrayInit:
					return VisitNewArrayExpression((NewArrayExpression) expression);
					//case ExpressionType.MemberInit:
					//    return VisitMemberInitExpression((MemberInitExpression)expression);
					//case ExpressionType.ListInit:
					//    return VisitListInitExpression((ListInitExpression)expression);
				case ExpressionType.Parameter:
					return VisitParameterExpression((ParameterExpression) expression);
				case ExpressionType.TypeIs:
					return VisitTypeBinaryExpression((TypeBinaryExpression) expression);

				default:
					var subQueryExpression = expression as SubQueryExpression;
					if (subQueryExpression != null)
						return VisitSubQueryExpression(subQueryExpression);

					var querySourceReferenceExpression = expression as QuerySourceReferenceExpression;
					if (querySourceReferenceExpression != null)
						return VisitQuerySourceReferenceExpression(querySourceReferenceExpression);

					var vbStringComparisonExpression = expression as VBStringComparisonExpression;
					if (vbStringComparisonExpression != null)
						return VisitVBStringComparisonExpression(vbStringComparisonExpression);

					switch ((NhExpressionType) expression.NodeType)
					{
						case NhExpressionType.Average:
							return VisitNhAverage((NhAverageExpression) expression);
						case NhExpressionType.Min:
							return VisitNhMin((NhMinExpression) expression);
						case NhExpressionType.Max:
							return VisitNhMax((NhMaxExpression) expression);
						case NhExpressionType.Sum:
							return VisitNhSum((NhSumExpression) expression);
						case NhExpressionType.Count:
							return VisitNhCount((NhCountExpression) expression);
						case NhExpressionType.Distinct:
							return VisitNhDistinct((NhDistinctExpression) expression);
						case NhExpressionType.Star:
							return VisitNhStar((NhStarExpression) expression);
							//case NhExpressionType.New:
							//    return VisitNhNew((NhNewExpression)expression);
					}

					throw new NotSupportedException(expression.GetType().Name);
			}
		}

		private HqlTreeNode VisitTypeBinaryExpression(TypeBinaryExpression expression)
		{
			return _hqlTreeBuilder.Equality(
				_hqlTreeBuilder.Dot(Visit(expression.Expression).AsExpression(), _hqlTreeBuilder.Class()),
				_hqlTreeBuilder.Ident(expression.TypeOperand.FullName));
		}

		protected HqlTreeNode VisitNhStar(NhStarExpression expression)
		{
			return _hqlTreeBuilder.Star();
		}

		private HqlTreeNode VisitInvocationExpression(InvocationExpression expression)
		{
			return VisitExpression(expression.Expression);
		}

		protected HqlTreeNode VisitNhAverage(NhAverageExpression expression)
		{
			var hqlExpression = VisitExpression(expression.Expression).AsExpression();
			if (expression.Type != expression.Expression.Type)
				hqlExpression = _hqlTreeBuilder.Cast(hqlExpression, expression.Type);

			return _hqlTreeBuilder.Cast(_hqlTreeBuilder.Average(hqlExpression), expression.Type);
		}

		protected HqlTreeNode VisitNhCount(NhCountExpression expression)
		{
			return _hqlTreeBuilder.Cast(_hqlTreeBuilder.Count(VisitExpression(expression.Expression).AsExpression()), expression.Type);
		}

		protected HqlTreeNode VisitNhMin(NhMinExpression expression)
		{
			return _hqlTreeBuilder.Min(VisitExpression(expression.Expression).AsExpression());
		}

		protected HqlTreeNode VisitNhMax(NhMaxExpression expression)
		{
			return _hqlTreeBuilder.Max(VisitExpression(expression.Expression).AsExpression());
		}

		protected HqlTreeNode VisitNhSum(NhSumExpression expression)
		{
			return _hqlTreeBuilder.Cast(_hqlTreeBuilder.Sum(VisitExpression(expression.Expression).AsExpression()), expression.Type);
		}

		protected HqlTreeNode VisitNhDistinct(NhDistinctExpression expression)
		{
			var visitor = new HqlGeneratorExpressionTreeVisitor(_parameters);
			return _hqlTreeBuilder.ExpressionSubTreeHolder(_hqlTreeBuilder.Distinct(), visitor.VisitExpression(expression.Expression));
		}

		protected HqlTreeNode VisitQuerySourceReferenceExpression(QuerySourceReferenceExpression expression)
		{
			return _hqlTreeBuilder.Ident(_parameters.QuerySourceNamer.GetName(expression.ReferencedQuerySource));
		}

		private HqlTreeNode VisitVBStringComparisonExpression(VBStringComparisonExpression expression)
		{
			// We ignore the case sensitivity flag in the same way that == does.
			return VisitExpression(expression.Comparison);
		}

		protected HqlTreeNode VisitBinaryExpression(BinaryExpression expression)
		{
			var lhs = VisitExpression(expression.Left).AsExpression();
			var rhs = VisitExpression(expression.Right).AsExpression();

			switch (expression.NodeType)
			{
				case ExpressionType.Equal:
					return TranslateEqualityComparison(expression, lhs, rhs,
					                                   expr => _hqlTreeBuilder.IsNull(expr),
					                                   (l, r) => _hqlTreeBuilder.Equality(l, r));

				case ExpressionType.NotEqual:
					return TranslateEqualityComparison(expression, lhs, rhs,
					                                   expr => _hqlTreeBuilder.IsNotNull(expr),
					                                   (l, r) => _hqlTreeBuilder.Inequality(l, r));

				case ExpressionType.And:
					return _hqlTreeBuilder.BitwiseAnd(lhs, rhs);

				case ExpressionType.AndAlso:
					return _hqlTreeBuilder.BooleanAnd(lhs.AsBooleanExpression(), rhs.AsBooleanExpression());

				case ExpressionType.Or:
					return _hqlTreeBuilder.BitwiseOr(lhs, rhs);

				case ExpressionType.OrElse:
					return _hqlTreeBuilder.BooleanOr(lhs.AsBooleanExpression(), rhs.AsBooleanExpression());

				case ExpressionType.Add:
					if (expression.Left.Type == typeof (string) && expression.Right.Type == typeof (string))
					{
						return _hqlTreeBuilder.MethodCall("concat", lhs, rhs);
					}
					return _hqlTreeBuilder.Add(lhs, rhs);

				case ExpressionType.Subtract:
					return _hqlTreeBuilder.Subtract(lhs, rhs);

				case ExpressionType.Multiply:
					return _hqlTreeBuilder.Multiply(lhs, rhs);

				case ExpressionType.Divide:
					return _hqlTreeBuilder.Divide(lhs, rhs);

				case ExpressionType.Modulo:
					return _hqlTreeBuilder.MethodCall("mod", lhs, rhs);

				case ExpressionType.LessThan:
					return _hqlTreeBuilder.LessThan(lhs, rhs);

				case ExpressionType.LessThanOrEqual:
					return _hqlTreeBuilder.LessThanOrEqual(lhs, rhs);

				case ExpressionType.GreaterThan:
					return _hqlTreeBuilder.GreaterThan(lhs, rhs);

				case ExpressionType.GreaterThanOrEqual:
					return _hqlTreeBuilder.GreaterThanOrEqual(lhs, rhs);

				case ExpressionType.Coalesce:
					return _hqlTreeBuilder.Coalesce(lhs, rhs);
			}

			throw new InvalidOperationException();
		}

		private HqlTreeNode TranslateEqualityComparison(BinaryExpression expression, HqlExpression lhs, HqlExpression rhs, Func<HqlExpression, HqlTreeNode> applyNullComparison, Func<HqlExpression, HqlExpression, HqlTreeNode> applyRegularComparison)
		{
			// Check for nulls on left or right.
			if (expression.Right is ConstantExpression && expression.Right.Type.IsNullableOrReference() &&
			    ((ConstantExpression) expression.Right).Value == null)
			{
				rhs = null;
			}

			if (expression.Left is ConstantExpression && expression.Left.Type.IsNullableOrReference() &&
			    ((ConstantExpression) expression.Left).Value == null)
			{
				lhs = null;
			}

			// Need to check for boolean equality
			if (lhs is HqlBooleanExpression || rhs is HqlBooleanExpression)
			{
				if (lhs != null)
					lhs = GetExpressionForBooleanEquality(expression.Left, lhs);
				if (rhs != null)
					rhs = GetExpressionForBooleanEquality(expression.Right, rhs);
			}

<<<<<<< HEAD
			var leftHqlExpression = GetExpressionForBooleanEquality(expression.Left, lhs);
			var rightHqlExpression = GetExpressionForBooleanEquality(expression.Right, rhs);
			return applyResultExpressions(leftHqlExpression, rightHqlExpression);
=======
			if (lhs == null)
				return applyNullComparison(rhs);
			if (rhs == null)
				return applyNullComparison(lhs);

			return applyRegularComparison(lhs, rhs);
>>>>>>> 449e2a00
		}

		private HqlExpression GetExpressionForBooleanEquality(Expression @operator, HqlExpression original)
		{
			//When the expression is a constant then use the constant
			var operandEx = @operator as ConstantExpression;
			if (operandEx != null)
			{
				NamedParameter namedParameter;
				if (_parameters.ConstantToParameterMap.TryGetValue(operandEx, out namedParameter))
				{
					_parameters.RequiredHqlParameters.Add(new NamedParameterDescriptor(namedParameter.Name, null, false));
					return _hqlTreeBuilder.Parameter(namedParameter.Name).AsExpression();
				}

				return _hqlTreeBuilder.Constant(operandEx.Value);
			}

			//When the expression is a member-access not nullable then use the HbmDot
			var memberAccessExpression = @operator as MemberExpression;
			if (ExpressionType.MemberAccess.Equals(@operator.NodeType) && memberAccessExpression != null && typeof (bool) == memberAccessExpression.Type)
			{
				// this case make the difference when the property "Value" of a nullable type is used (ignore the null since the user is explicity checking the Value)
				return original;
			}

			var subQueryExpression = @operator as SubQueryExpression;
			if (subQueryExpression != null)
			{
				var resultOperators = subQueryExpression.QueryModel.ResultOperators;
				if (resultOperators.Count == 1 &&
					(resultOperators[0] is FirstResultOperator ||
					 resultOperators[0] is SingleResultOperator))
				{
					return original;
				}
			}

			//When the expression is a member-access nullable then use the "case" clause to transform it to boolean (to use always .NET meaning instead leave the DB the behavior for null)
			//When the expression is a complex-expression then use the "case" clause to transform it to boolean
			return _hqlTreeBuilder.Case(new[] {_hqlTreeBuilder.When(original, _hqlTreeBuilder.True())}, _hqlTreeBuilder.False());
		}

		protected HqlTreeNode VisitUnaryExpression(UnaryExpression expression)
		{
			switch (expression.NodeType)
			{
				case ExpressionType.Not:
					return _hqlTreeBuilder.BooleanNot(VisitExpression(expression.Operand).AsBooleanExpression());
				case ExpressionType.Convert:
				case ExpressionType.ConvertChecked:
				case ExpressionType.TypeAs:
					if ((expression.Operand.Type.IsPrimitive || expression.Operand.Type == typeof(Decimal)) &&
						(expression.Type.IsPrimitive || expression.Type == typeof(Decimal)))
					{
						return _hqlTreeBuilder.Cast(VisitExpression(expression.Operand).AsExpression(), expression.Type);
					}

					return VisitExpression(expression.Operand);
			}

			throw new NotSupportedException(expression.ToString());
		}

		protected HqlTreeNode VisitMemberExpression(MemberExpression expression)
		{
			// Strip out the .Value property of a nullable type, HQL doesn't need that
			if (expression.Member.Name == "Value" && expression.Expression.Type.IsNullable())
			{
				return VisitExpression(expression.Expression);
			}

			// Look for "special" properties (DateTime.Month etc)
			IHqlGeneratorForProperty generator;

			if (_functionRegistry.TryGetGenerator(expression.Member, out generator))
			{
				return generator.BuildHql(expression.Member, expression.Expression, _hqlTreeBuilder, this);
			}

			// Else just emit standard HQL for a property reference
			return _hqlTreeBuilder.Dot(VisitExpression(expression.Expression).AsExpression(), _hqlTreeBuilder.Ident(expression.Member.Name));
		}

		protected HqlTreeNode VisitConstantExpression(ConstantExpression expression)
		{
			if (expression.Value != null)
			{
				System.Type t = expression.Value.GetType();

				if (t.IsGenericType && t.GetGenericTypeDefinition() == typeof (NhQueryable<>))
				{
					return _hqlTreeBuilder.Ident(t.GetGenericArguments()[0].FullName);
				}
			}

			NamedParameter namedParameter;

			if (_parameters.ConstantToParameterMap.TryGetValue(expression, out namedParameter))
			{
				_parameters.RequiredHqlParameters.Add(new NamedParameterDescriptor(namedParameter.Name, null, false));

				if (namedParameter.Value is bool)
				{
					return _hqlTreeBuilder.Equality(_hqlTreeBuilder.Parameter(namedParameter.Name).AsExpression(), _hqlTreeBuilder.Constant(true));
				}

				return _hqlTreeBuilder.Parameter(namedParameter.Name).AsExpression();
			}

			return _hqlTreeBuilder.Constant(expression.Value);
		}

		protected HqlTreeNode VisitMethodCallExpression(MethodCallExpression expression)
		{
			IHqlGeneratorForMethod generator;

			var method = expression.Method;
			if (!_functionRegistry.TryGetGenerator(method, out generator))
			{
				throw new NotSupportedException(method.ToString());
			}

			return generator.BuildHql(method, expression.Object, expression.Arguments, _hqlTreeBuilder, this);
		}

		protected HqlTreeNode VisitLambdaExpression(LambdaExpression expression)
		{
			return VisitExpression(expression.Body);
		}

		protected HqlTreeNode VisitParameterExpression(ParameterExpression expression)
		{
			return _hqlTreeBuilder.Ident(expression.Name);
		}

		protected HqlTreeNode VisitConditionalExpression(ConditionalExpression expression)
		{
			var test = VisitExpression(expression.Test).AsExpression();
			var ifTrue = BooleanToCaseConvertor.ConvertBooleanToCase(VisitExpression(expression.IfTrue).AsExpression());
			var ifFalse = (expression.IfFalse != null
				               ? BooleanToCaseConvertor.ConvertBooleanToCase(VisitExpression(expression.IfFalse).AsExpression())
				               : null);

			var @case = _hqlTreeBuilder.Case(new[] {_hqlTreeBuilder.When(test, ifTrue)}, ifFalse);

			return (expression.Type == typeof (bool) || expression.Type == (typeof (bool?)))
				       ? (HqlTreeNode) _hqlTreeBuilder.Equality(@case, _hqlTreeBuilder.True())
				       : _hqlTreeBuilder.Cast(@case, expression.Type);
		}

		protected HqlTreeNode VisitSubQueryExpression(SubQueryExpression expression)
		{
			ExpressionToHqlTranslationResults query = QueryModelVisitor.GenerateHqlQuery(expression.QueryModel, _parameters, false);
			return query.Statement;
		}

		protected HqlTreeNode VisitNewArrayExpression(NewArrayExpression expression)
		{
			var visitor = new HqlGeneratorExpressionTreeVisitor(_parameters);
			var expressionSubTree = expression.Expressions.Select(exp => visitor.Visit(exp));
			return _hqlTreeBuilder.ExpressionSubTreeHolder(expressionSubTree);
		}
	}
}<|MERGE_RESOLUTION|>--- conflicted
+++ resolved
@@ -1,476 +1,470 @@
-using System;
-using System.Linq;
-using System.Linq.Expressions;
-using NHibernate.Engine.Query;
-using NHibernate.Hql.Ast;
-using NHibernate.Linq.Expressions;
-using NHibernate.Linq.Functions;
-using NHibernate.Param;
-using NHibernate.Util;
-using Remotion.Linq.Clauses.Expressions;
-using Remotion.Linq.Clauses.ResultOperators;
-
-namespace NHibernate.Linq.Visitors
-{
-	public class HqlGeneratorExpressionTreeVisitor : IHqlExpressionVisitor
-	{
-		private readonly HqlTreeBuilder _hqlTreeBuilder = new HqlTreeBuilder();
-		private readonly VisitorParameters _parameters;
-		private readonly ILinqToHqlGeneratorsRegistry _functionRegistry;
-
-		public static HqlTreeNode Visit(Expression expression, VisitorParameters parameters)
-		{
-			return new HqlGeneratorExpressionTreeVisitor(parameters).VisitExpression(expression);
-		}
-
-		public HqlGeneratorExpressionTreeVisitor(VisitorParameters parameters)
-		{
-			_functionRegistry = parameters.SessionFactory.Settings.LinqToHqlGeneratorsRegistry;
-			_parameters = parameters;
-		}
-
-
-		public ISessionFactory SessionFactory { get { return _parameters.SessionFactory; } }
-
-
-		public HqlTreeNode Visit(Expression expression)
-		{
-			return VisitExpression(expression);
-		}
-
-		protected HqlTreeNode VisitExpression(Expression expression)
-		{
-			if (expression == null)
-				return null;
-
-			switch (expression.NodeType)
-			{
-				case ExpressionType.ArrayLength:
-				case ExpressionType.Convert:
-				case ExpressionType.ConvertChecked:
-				case ExpressionType.Negate:
-				case ExpressionType.NegateChecked:
-				case ExpressionType.Not:
-				case ExpressionType.Quote:
-				case ExpressionType.TypeAs:
-				case ExpressionType.UnaryPlus:
-					return VisitUnaryExpression((UnaryExpression) expression);
-				case ExpressionType.Add:
-				case ExpressionType.AddChecked:
-				case ExpressionType.Divide:
-				case ExpressionType.Modulo:
-				case ExpressionType.Multiply:
-				case ExpressionType.MultiplyChecked:
-				case ExpressionType.Power:
-				case ExpressionType.Subtract:
-				case ExpressionType.SubtractChecked:
-				case ExpressionType.And:
-				case ExpressionType.Or:
-				case ExpressionType.ExclusiveOr:
-				case ExpressionType.LeftShift:
-				case ExpressionType.RightShift:
-				case ExpressionType.AndAlso:
-				case ExpressionType.OrElse:
-				case ExpressionType.Equal:
-				case ExpressionType.NotEqual:
-				case ExpressionType.GreaterThanOrEqual:
-				case ExpressionType.GreaterThan:
-				case ExpressionType.LessThan:
-				case ExpressionType.LessThanOrEqual:
-				case ExpressionType.Coalesce:
-				case ExpressionType.ArrayIndex:
-					return VisitBinaryExpression((BinaryExpression) expression);
-				case ExpressionType.Conditional:
-					return VisitConditionalExpression((ConditionalExpression) expression);
-				case ExpressionType.Constant:
-					return VisitConstantExpression((ConstantExpression) expression);
-				case ExpressionType.Invoke:
-					return VisitInvocationExpression((InvocationExpression) expression);
-				case ExpressionType.Lambda:
-					return VisitLambdaExpression((LambdaExpression) expression);
-				case ExpressionType.MemberAccess:
-					return VisitMemberExpression((MemberExpression) expression);
-				case ExpressionType.Call:
-					return VisitMethodCallExpression((MethodCallExpression) expression);
-					//case ExpressionType.New:
-					//    return VisitNewExpression((NewExpression)expression);
-					//case ExpressionType.NewArrayBounds:
-				case ExpressionType.NewArrayInit:
-					return VisitNewArrayExpression((NewArrayExpression) expression);
-					//case ExpressionType.MemberInit:
-					//    return VisitMemberInitExpression((MemberInitExpression)expression);
-					//case ExpressionType.ListInit:
-					//    return VisitListInitExpression((ListInitExpression)expression);
-				case ExpressionType.Parameter:
-					return VisitParameterExpression((ParameterExpression) expression);
-				case ExpressionType.TypeIs:
-					return VisitTypeBinaryExpression((TypeBinaryExpression) expression);
-
-				default:
-					var subQueryExpression = expression as SubQueryExpression;
-					if (subQueryExpression != null)
-						return VisitSubQueryExpression(subQueryExpression);
-
-					var querySourceReferenceExpression = expression as QuerySourceReferenceExpression;
-					if (querySourceReferenceExpression != null)
-						return VisitQuerySourceReferenceExpression(querySourceReferenceExpression);
-
-					var vbStringComparisonExpression = expression as VBStringComparisonExpression;
-					if (vbStringComparisonExpression != null)
-						return VisitVBStringComparisonExpression(vbStringComparisonExpression);
-
-					switch ((NhExpressionType) expression.NodeType)
-					{
-						case NhExpressionType.Average:
-							return VisitNhAverage((NhAverageExpression) expression);
-						case NhExpressionType.Min:
-							return VisitNhMin((NhMinExpression) expression);
-						case NhExpressionType.Max:
-							return VisitNhMax((NhMaxExpression) expression);
-						case NhExpressionType.Sum:
-							return VisitNhSum((NhSumExpression) expression);
-						case NhExpressionType.Count:
-							return VisitNhCount((NhCountExpression) expression);
-						case NhExpressionType.Distinct:
-							return VisitNhDistinct((NhDistinctExpression) expression);
-						case NhExpressionType.Star:
-							return VisitNhStar((NhStarExpression) expression);
-							//case NhExpressionType.New:
-							//    return VisitNhNew((NhNewExpression)expression);
-					}
-
-					throw new NotSupportedException(expression.GetType().Name);
-			}
-		}
-
-		private HqlTreeNode VisitTypeBinaryExpression(TypeBinaryExpression expression)
-		{
-			return _hqlTreeBuilder.Equality(
-				_hqlTreeBuilder.Dot(Visit(expression.Expression).AsExpression(), _hqlTreeBuilder.Class()),
-				_hqlTreeBuilder.Ident(expression.TypeOperand.FullName));
-		}
-
-		protected HqlTreeNode VisitNhStar(NhStarExpression expression)
-		{
-			return _hqlTreeBuilder.Star();
-		}
-
-		private HqlTreeNode VisitInvocationExpression(InvocationExpression expression)
-		{
-			return VisitExpression(expression.Expression);
-		}
-
-		protected HqlTreeNode VisitNhAverage(NhAverageExpression expression)
-		{
-			var hqlExpression = VisitExpression(expression.Expression).AsExpression();
-			if (expression.Type != expression.Expression.Type)
-				hqlExpression = _hqlTreeBuilder.Cast(hqlExpression, expression.Type);
-
-			return _hqlTreeBuilder.Cast(_hqlTreeBuilder.Average(hqlExpression), expression.Type);
-		}
-
-		protected HqlTreeNode VisitNhCount(NhCountExpression expression)
-		{
-			return _hqlTreeBuilder.Cast(_hqlTreeBuilder.Count(VisitExpression(expression.Expression).AsExpression()), expression.Type);
-		}
-
-		protected HqlTreeNode VisitNhMin(NhMinExpression expression)
-		{
-			return _hqlTreeBuilder.Min(VisitExpression(expression.Expression).AsExpression());
-		}
-
-		protected HqlTreeNode VisitNhMax(NhMaxExpression expression)
-		{
-			return _hqlTreeBuilder.Max(VisitExpression(expression.Expression).AsExpression());
-		}
-
-		protected HqlTreeNode VisitNhSum(NhSumExpression expression)
-		{
-			return _hqlTreeBuilder.Cast(_hqlTreeBuilder.Sum(VisitExpression(expression.Expression).AsExpression()), expression.Type);
-		}
-
-		protected HqlTreeNode VisitNhDistinct(NhDistinctExpression expression)
-		{
-			var visitor = new HqlGeneratorExpressionTreeVisitor(_parameters);
-			return _hqlTreeBuilder.ExpressionSubTreeHolder(_hqlTreeBuilder.Distinct(), visitor.VisitExpression(expression.Expression));
-		}
-
-		protected HqlTreeNode VisitQuerySourceReferenceExpression(QuerySourceReferenceExpression expression)
-		{
-			return _hqlTreeBuilder.Ident(_parameters.QuerySourceNamer.GetName(expression.ReferencedQuerySource));
-		}
-
-		private HqlTreeNode VisitVBStringComparisonExpression(VBStringComparisonExpression expression)
-		{
-			// We ignore the case sensitivity flag in the same way that == does.
-			return VisitExpression(expression.Comparison);
-		}
-
-		protected HqlTreeNode VisitBinaryExpression(BinaryExpression expression)
-		{
-			var lhs = VisitExpression(expression.Left).AsExpression();
-			var rhs = VisitExpression(expression.Right).AsExpression();
-
-			switch (expression.NodeType)
-			{
-				case ExpressionType.Equal:
-					return TranslateEqualityComparison(expression, lhs, rhs,
-					                                   expr => _hqlTreeBuilder.IsNull(expr),
-					                                   (l, r) => _hqlTreeBuilder.Equality(l, r));
-
-				case ExpressionType.NotEqual:
-					return TranslateEqualityComparison(expression, lhs, rhs,
-					                                   expr => _hqlTreeBuilder.IsNotNull(expr),
-					                                   (l, r) => _hqlTreeBuilder.Inequality(l, r));
-
-				case ExpressionType.And:
-					return _hqlTreeBuilder.BitwiseAnd(lhs, rhs);
-
-				case ExpressionType.AndAlso:
-					return _hqlTreeBuilder.BooleanAnd(lhs.AsBooleanExpression(), rhs.AsBooleanExpression());
-
-				case ExpressionType.Or:
-					return _hqlTreeBuilder.BitwiseOr(lhs, rhs);
-
-				case ExpressionType.OrElse:
-					return _hqlTreeBuilder.BooleanOr(lhs.AsBooleanExpression(), rhs.AsBooleanExpression());
-
-				case ExpressionType.Add:
-					if (expression.Left.Type == typeof (string) && expression.Right.Type == typeof (string))
-					{
-						return _hqlTreeBuilder.MethodCall("concat", lhs, rhs);
-					}
-					return _hqlTreeBuilder.Add(lhs, rhs);
-
-				case ExpressionType.Subtract:
-					return _hqlTreeBuilder.Subtract(lhs, rhs);
-
-				case ExpressionType.Multiply:
-					return _hqlTreeBuilder.Multiply(lhs, rhs);
-
-				case ExpressionType.Divide:
-					return _hqlTreeBuilder.Divide(lhs, rhs);
-
-				case ExpressionType.Modulo:
-					return _hqlTreeBuilder.MethodCall("mod", lhs, rhs);
-
-				case ExpressionType.LessThan:
-					return _hqlTreeBuilder.LessThan(lhs, rhs);
-
-				case ExpressionType.LessThanOrEqual:
-					return _hqlTreeBuilder.LessThanOrEqual(lhs, rhs);
-
-				case ExpressionType.GreaterThan:
-					return _hqlTreeBuilder.GreaterThan(lhs, rhs);
-
-				case ExpressionType.GreaterThanOrEqual:
-					return _hqlTreeBuilder.GreaterThanOrEqual(lhs, rhs);
-
-				case ExpressionType.Coalesce:
-					return _hqlTreeBuilder.Coalesce(lhs, rhs);
-			}
-
-			throw new InvalidOperationException();
-		}
-
-		private HqlTreeNode TranslateEqualityComparison(BinaryExpression expression, HqlExpression lhs, HqlExpression rhs, Func<HqlExpression, HqlTreeNode> applyNullComparison, Func<HqlExpression, HqlExpression, HqlTreeNode> applyRegularComparison)
-		{
-			// Check for nulls on left or right.
-			if (expression.Right is ConstantExpression && expression.Right.Type.IsNullableOrReference() &&
-			    ((ConstantExpression) expression.Right).Value == null)
-			{
-				rhs = null;
-			}
-
-			if (expression.Left is ConstantExpression && expression.Left.Type.IsNullableOrReference() &&
-			    ((ConstantExpression) expression.Left).Value == null)
-			{
-				lhs = null;
-			}
-
-			// Need to check for boolean equality
-			if (lhs is HqlBooleanExpression || rhs is HqlBooleanExpression)
-			{
-				if (lhs != null)
-					lhs = GetExpressionForBooleanEquality(expression.Left, lhs);
-				if (rhs != null)
-					rhs = GetExpressionForBooleanEquality(expression.Right, rhs);
-			}
-
-<<<<<<< HEAD
-			var leftHqlExpression = GetExpressionForBooleanEquality(expression.Left, lhs);
-			var rightHqlExpression = GetExpressionForBooleanEquality(expression.Right, rhs);
-			return applyResultExpressions(leftHqlExpression, rightHqlExpression);
-=======
-			if (lhs == null)
-				return applyNullComparison(rhs);
-			if (rhs == null)
-				return applyNullComparison(lhs);
-
-			return applyRegularComparison(lhs, rhs);
->>>>>>> 449e2a00
-		}
-
-		private HqlExpression GetExpressionForBooleanEquality(Expression @operator, HqlExpression original)
-		{
-			//When the expression is a constant then use the constant
-			var operandEx = @operator as ConstantExpression;
-			if (operandEx != null)
-			{
-				NamedParameter namedParameter;
-				if (_parameters.ConstantToParameterMap.TryGetValue(operandEx, out namedParameter))
-				{
-					_parameters.RequiredHqlParameters.Add(new NamedParameterDescriptor(namedParameter.Name, null, false));
-					return _hqlTreeBuilder.Parameter(namedParameter.Name).AsExpression();
-				}
-
-				return _hqlTreeBuilder.Constant(operandEx.Value);
-			}
-
-			//When the expression is a member-access not nullable then use the HbmDot
-			var memberAccessExpression = @operator as MemberExpression;
-			if (ExpressionType.MemberAccess.Equals(@operator.NodeType) && memberAccessExpression != null && typeof (bool) == memberAccessExpression.Type)
-			{
-				// this case make the difference when the property "Value" of a nullable type is used (ignore the null since the user is explicity checking the Value)
-				return original;
-			}
-
-			var subQueryExpression = @operator as SubQueryExpression;
-			if (subQueryExpression != null)
-			{
-				var resultOperators = subQueryExpression.QueryModel.ResultOperators;
-				if (resultOperators.Count == 1 &&
-					(resultOperators[0] is FirstResultOperator ||
-					 resultOperators[0] is SingleResultOperator))
-				{
-					return original;
-				}
-			}
-
-			//When the expression is a member-access nullable then use the "case" clause to transform it to boolean (to use always .NET meaning instead leave the DB the behavior for null)
-			//When the expression is a complex-expression then use the "case" clause to transform it to boolean
-			return _hqlTreeBuilder.Case(new[] {_hqlTreeBuilder.When(original, _hqlTreeBuilder.True())}, _hqlTreeBuilder.False());
-		}
-
-		protected HqlTreeNode VisitUnaryExpression(UnaryExpression expression)
-		{
-			switch (expression.NodeType)
-			{
-				case ExpressionType.Not:
-					return _hqlTreeBuilder.BooleanNot(VisitExpression(expression.Operand).AsBooleanExpression());
-				case ExpressionType.Convert:
-				case ExpressionType.ConvertChecked:
-				case ExpressionType.TypeAs:
-					if ((expression.Operand.Type.IsPrimitive || expression.Operand.Type == typeof(Decimal)) &&
-						(expression.Type.IsPrimitive || expression.Type == typeof(Decimal)))
-					{
-						return _hqlTreeBuilder.Cast(VisitExpression(expression.Operand).AsExpression(), expression.Type);
-					}
-
-					return VisitExpression(expression.Operand);
-			}
-
-			throw new NotSupportedException(expression.ToString());
-		}
-
-		protected HqlTreeNode VisitMemberExpression(MemberExpression expression)
-		{
-			// Strip out the .Value property of a nullable type, HQL doesn't need that
-			if (expression.Member.Name == "Value" && expression.Expression.Type.IsNullable())
-			{
-				return VisitExpression(expression.Expression);
-			}
-
-			// Look for "special" properties (DateTime.Month etc)
-			IHqlGeneratorForProperty generator;
-
-			if (_functionRegistry.TryGetGenerator(expression.Member, out generator))
-			{
-				return generator.BuildHql(expression.Member, expression.Expression, _hqlTreeBuilder, this);
-			}
-
-			// Else just emit standard HQL for a property reference
-			return _hqlTreeBuilder.Dot(VisitExpression(expression.Expression).AsExpression(), _hqlTreeBuilder.Ident(expression.Member.Name));
-		}
-
-		protected HqlTreeNode VisitConstantExpression(ConstantExpression expression)
-		{
-			if (expression.Value != null)
-			{
-				System.Type t = expression.Value.GetType();
-
-				if (t.IsGenericType && t.GetGenericTypeDefinition() == typeof (NhQueryable<>))
-				{
-					return _hqlTreeBuilder.Ident(t.GetGenericArguments()[0].FullName);
-				}
-			}
-
-			NamedParameter namedParameter;
-
-			if (_parameters.ConstantToParameterMap.TryGetValue(expression, out namedParameter))
-			{
-				_parameters.RequiredHqlParameters.Add(new NamedParameterDescriptor(namedParameter.Name, null, false));
-
-				if (namedParameter.Value is bool)
-				{
-					return _hqlTreeBuilder.Equality(_hqlTreeBuilder.Parameter(namedParameter.Name).AsExpression(), _hqlTreeBuilder.Constant(true));
-				}
-
-				return _hqlTreeBuilder.Parameter(namedParameter.Name).AsExpression();
-			}
-
-			return _hqlTreeBuilder.Constant(expression.Value);
-		}
-
-		protected HqlTreeNode VisitMethodCallExpression(MethodCallExpression expression)
-		{
-			IHqlGeneratorForMethod generator;
-
-			var method = expression.Method;
-			if (!_functionRegistry.TryGetGenerator(method, out generator))
-			{
-				throw new NotSupportedException(method.ToString());
-			}
-
-			return generator.BuildHql(method, expression.Object, expression.Arguments, _hqlTreeBuilder, this);
-		}
-
-		protected HqlTreeNode VisitLambdaExpression(LambdaExpression expression)
-		{
-			return VisitExpression(expression.Body);
-		}
-
-		protected HqlTreeNode VisitParameterExpression(ParameterExpression expression)
-		{
-			return _hqlTreeBuilder.Ident(expression.Name);
-		}
-
-		protected HqlTreeNode VisitConditionalExpression(ConditionalExpression expression)
-		{
-			var test = VisitExpression(expression.Test).AsExpression();
-			var ifTrue = BooleanToCaseConvertor.ConvertBooleanToCase(VisitExpression(expression.IfTrue).AsExpression());
-			var ifFalse = (expression.IfFalse != null
-				               ? BooleanToCaseConvertor.ConvertBooleanToCase(VisitExpression(expression.IfFalse).AsExpression())
-				               : null);
-
-			var @case = _hqlTreeBuilder.Case(new[] {_hqlTreeBuilder.When(test, ifTrue)}, ifFalse);
-
-			return (expression.Type == typeof (bool) || expression.Type == (typeof (bool?)))
-				       ? (HqlTreeNode) _hqlTreeBuilder.Equality(@case, _hqlTreeBuilder.True())
-				       : _hqlTreeBuilder.Cast(@case, expression.Type);
-		}
-
-		protected HqlTreeNode VisitSubQueryExpression(SubQueryExpression expression)
-		{
-			ExpressionToHqlTranslationResults query = QueryModelVisitor.GenerateHqlQuery(expression.QueryModel, _parameters, false);
-			return query.Statement;
-		}
-
-		protected HqlTreeNode VisitNewArrayExpression(NewArrayExpression expression)
-		{
-			var visitor = new HqlGeneratorExpressionTreeVisitor(_parameters);
-			var expressionSubTree = expression.Expressions.Select(exp => visitor.Visit(exp));
-			return _hqlTreeBuilder.ExpressionSubTreeHolder(expressionSubTree);
-		}
-	}
+using System;
+using System.Linq;
+using System.Linq.Expressions;
+using NHibernate.Engine.Query;
+using NHibernate.Hql.Ast;
+using NHibernate.Linq.Expressions;
+using NHibernate.Linq.Functions;
+using NHibernate.Param;
+using NHibernate.Util;
+using Remotion.Linq.Clauses.Expressions;
+using Remotion.Linq.Clauses.ResultOperators;
+
+namespace NHibernate.Linq.Visitors
+{
+	public class HqlGeneratorExpressionTreeVisitor : IHqlExpressionVisitor
+	{
+		private readonly HqlTreeBuilder _hqlTreeBuilder = new HqlTreeBuilder();
+		private readonly VisitorParameters _parameters;
+		private readonly ILinqToHqlGeneratorsRegistry _functionRegistry;
+
+		public static HqlTreeNode Visit(Expression expression, VisitorParameters parameters)
+		{
+			return new HqlGeneratorExpressionTreeVisitor(parameters).VisitExpression(expression);
+		}
+
+		public HqlGeneratorExpressionTreeVisitor(VisitorParameters parameters)
+		{
+			_functionRegistry = parameters.SessionFactory.Settings.LinqToHqlGeneratorsRegistry;
+			_parameters = parameters;
+		}
+
+
+		public ISessionFactory SessionFactory { get { return _parameters.SessionFactory; } }
+
+
+		public HqlTreeNode Visit(Expression expression)
+		{
+			return VisitExpression(expression);
+		}
+
+		protected HqlTreeNode VisitExpression(Expression expression)
+		{
+			if (expression == null)
+				return null;
+
+			switch (expression.NodeType)
+			{
+				case ExpressionType.ArrayLength:
+				case ExpressionType.Convert:
+				case ExpressionType.ConvertChecked:
+				case ExpressionType.Negate:
+				case ExpressionType.NegateChecked:
+				case ExpressionType.Not:
+				case ExpressionType.Quote:
+				case ExpressionType.TypeAs:
+				case ExpressionType.UnaryPlus:
+					return VisitUnaryExpression((UnaryExpression) expression);
+				case ExpressionType.Add:
+				case ExpressionType.AddChecked:
+				case ExpressionType.Divide:
+				case ExpressionType.Modulo:
+				case ExpressionType.Multiply:
+				case ExpressionType.MultiplyChecked:
+				case ExpressionType.Power:
+				case ExpressionType.Subtract:
+				case ExpressionType.SubtractChecked:
+				case ExpressionType.And:
+				case ExpressionType.Or:
+				case ExpressionType.ExclusiveOr:
+				case ExpressionType.LeftShift:
+				case ExpressionType.RightShift:
+				case ExpressionType.AndAlso:
+				case ExpressionType.OrElse:
+				case ExpressionType.Equal:
+				case ExpressionType.NotEqual:
+				case ExpressionType.GreaterThanOrEqual:
+				case ExpressionType.GreaterThan:
+				case ExpressionType.LessThan:
+				case ExpressionType.LessThanOrEqual:
+				case ExpressionType.Coalesce:
+				case ExpressionType.ArrayIndex:
+					return VisitBinaryExpression((BinaryExpression) expression);
+				case ExpressionType.Conditional:
+					return VisitConditionalExpression((ConditionalExpression) expression);
+				case ExpressionType.Constant:
+					return VisitConstantExpression((ConstantExpression) expression);
+				case ExpressionType.Invoke:
+					return VisitInvocationExpression((InvocationExpression) expression);
+				case ExpressionType.Lambda:
+					return VisitLambdaExpression((LambdaExpression) expression);
+				case ExpressionType.MemberAccess:
+					return VisitMemberExpression((MemberExpression) expression);
+				case ExpressionType.Call:
+					return VisitMethodCallExpression((MethodCallExpression) expression);
+					//case ExpressionType.New:
+					//    return VisitNewExpression((NewExpression)expression);
+					//case ExpressionType.NewArrayBounds:
+				case ExpressionType.NewArrayInit:
+					return VisitNewArrayExpression((NewArrayExpression) expression);
+					//case ExpressionType.MemberInit:
+					//    return VisitMemberInitExpression((MemberInitExpression)expression);
+					//case ExpressionType.ListInit:
+					//    return VisitListInitExpression((ListInitExpression)expression);
+				case ExpressionType.Parameter:
+					return VisitParameterExpression((ParameterExpression) expression);
+				case ExpressionType.TypeIs:
+					return VisitTypeBinaryExpression((TypeBinaryExpression) expression);
+
+				default:
+					var subQueryExpression = expression as SubQueryExpression;
+					if (subQueryExpression != null)
+						return VisitSubQueryExpression(subQueryExpression);
+
+					var querySourceReferenceExpression = expression as QuerySourceReferenceExpression;
+					if (querySourceReferenceExpression != null)
+						return VisitQuerySourceReferenceExpression(querySourceReferenceExpression);
+
+					var vbStringComparisonExpression = expression as VBStringComparisonExpression;
+					if (vbStringComparisonExpression != null)
+						return VisitVBStringComparisonExpression(vbStringComparisonExpression);
+
+					switch ((NhExpressionType) expression.NodeType)
+					{
+						case NhExpressionType.Average:
+							return VisitNhAverage((NhAverageExpression) expression);
+						case NhExpressionType.Min:
+							return VisitNhMin((NhMinExpression) expression);
+						case NhExpressionType.Max:
+							return VisitNhMax((NhMaxExpression) expression);
+						case NhExpressionType.Sum:
+							return VisitNhSum((NhSumExpression) expression);
+						case NhExpressionType.Count:
+							return VisitNhCount((NhCountExpression) expression);
+						case NhExpressionType.Distinct:
+							return VisitNhDistinct((NhDistinctExpression) expression);
+						case NhExpressionType.Star:
+							return VisitNhStar((NhStarExpression) expression);
+							//case NhExpressionType.New:
+							//    return VisitNhNew((NhNewExpression)expression);
+					}
+
+					throw new NotSupportedException(expression.GetType().Name);
+			}
+		}
+
+		private HqlTreeNode VisitTypeBinaryExpression(TypeBinaryExpression expression)
+		{
+			return _hqlTreeBuilder.Equality(
+				_hqlTreeBuilder.Dot(Visit(expression.Expression).AsExpression(), _hqlTreeBuilder.Class()),
+				_hqlTreeBuilder.Ident(expression.TypeOperand.FullName));
+		}
+
+		protected HqlTreeNode VisitNhStar(NhStarExpression expression)
+		{
+			return _hqlTreeBuilder.Star();
+		}
+
+		private HqlTreeNode VisitInvocationExpression(InvocationExpression expression)
+		{
+			return VisitExpression(expression.Expression);
+		}
+
+		protected HqlTreeNode VisitNhAverage(NhAverageExpression expression)
+		{
+			var hqlExpression = VisitExpression(expression.Expression).AsExpression();
+			if (expression.Type != expression.Expression.Type)
+				hqlExpression = _hqlTreeBuilder.Cast(hqlExpression, expression.Type);
+
+			return _hqlTreeBuilder.Cast(_hqlTreeBuilder.Average(hqlExpression), expression.Type);
+		}
+
+		protected HqlTreeNode VisitNhCount(NhCountExpression expression)
+		{
+			return _hqlTreeBuilder.Cast(_hqlTreeBuilder.Count(VisitExpression(expression.Expression).AsExpression()), expression.Type);
+		}
+
+		protected HqlTreeNode VisitNhMin(NhMinExpression expression)
+		{
+			return _hqlTreeBuilder.Min(VisitExpression(expression.Expression).AsExpression());
+		}
+
+		protected HqlTreeNode VisitNhMax(NhMaxExpression expression)
+		{
+			return _hqlTreeBuilder.Max(VisitExpression(expression.Expression).AsExpression());
+		}
+
+		protected HqlTreeNode VisitNhSum(NhSumExpression expression)
+		{
+			return _hqlTreeBuilder.Cast(_hqlTreeBuilder.Sum(VisitExpression(expression.Expression).AsExpression()), expression.Type);
+		}
+
+		protected HqlTreeNode VisitNhDistinct(NhDistinctExpression expression)
+		{
+			var visitor = new HqlGeneratorExpressionTreeVisitor(_parameters);
+			return _hqlTreeBuilder.ExpressionSubTreeHolder(_hqlTreeBuilder.Distinct(), visitor.VisitExpression(expression.Expression));
+		}
+
+		protected HqlTreeNode VisitQuerySourceReferenceExpression(QuerySourceReferenceExpression expression)
+		{
+			return _hqlTreeBuilder.Ident(_parameters.QuerySourceNamer.GetName(expression.ReferencedQuerySource));
+		}
+
+		private HqlTreeNode VisitVBStringComparisonExpression(VBStringComparisonExpression expression)
+		{
+			// We ignore the case sensitivity flag in the same way that == does.
+			return VisitExpression(expression.Comparison);
+		}
+
+		protected HqlTreeNode VisitBinaryExpression(BinaryExpression expression)
+		{
+			var lhs = VisitExpression(expression.Left).AsExpression();
+			var rhs = VisitExpression(expression.Right).AsExpression();
+
+			switch (expression.NodeType)
+			{
+				case ExpressionType.Equal:
+					return TranslateEqualityComparison(expression, lhs, rhs,
+					                                   expr => _hqlTreeBuilder.IsNull(expr),
+					                                   (l, r) => _hqlTreeBuilder.Equality(l, r));
+
+				case ExpressionType.NotEqual:
+					return TranslateEqualityComparison(expression, lhs, rhs,
+					                                   expr => _hqlTreeBuilder.IsNotNull(expr),
+					                                   (l, r) => _hqlTreeBuilder.Inequality(l, r));
+
+				case ExpressionType.And:
+					return _hqlTreeBuilder.BitwiseAnd(lhs, rhs);
+
+				case ExpressionType.AndAlso:
+					return _hqlTreeBuilder.BooleanAnd(lhs.AsBooleanExpression(), rhs.AsBooleanExpression());
+
+				case ExpressionType.Or:
+					return _hqlTreeBuilder.BitwiseOr(lhs, rhs);
+
+				case ExpressionType.OrElse:
+					return _hqlTreeBuilder.BooleanOr(lhs.AsBooleanExpression(), rhs.AsBooleanExpression());
+
+				case ExpressionType.Add:
+					if (expression.Left.Type == typeof (string) && expression.Right.Type == typeof (string))
+					{
+						return _hqlTreeBuilder.MethodCall("concat", lhs, rhs);
+					}
+					return _hqlTreeBuilder.Add(lhs, rhs);
+
+				case ExpressionType.Subtract:
+					return _hqlTreeBuilder.Subtract(lhs, rhs);
+
+				case ExpressionType.Multiply:
+					return _hqlTreeBuilder.Multiply(lhs, rhs);
+
+				case ExpressionType.Divide:
+					return _hqlTreeBuilder.Divide(lhs, rhs);
+
+				case ExpressionType.Modulo:
+					return _hqlTreeBuilder.MethodCall("mod", lhs, rhs);
+
+				case ExpressionType.LessThan:
+					return _hqlTreeBuilder.LessThan(lhs, rhs);
+
+				case ExpressionType.LessThanOrEqual:
+					return _hqlTreeBuilder.LessThanOrEqual(lhs, rhs);
+
+				case ExpressionType.GreaterThan:
+					return _hqlTreeBuilder.GreaterThan(lhs, rhs);
+
+				case ExpressionType.GreaterThanOrEqual:
+					return _hqlTreeBuilder.GreaterThanOrEqual(lhs, rhs);
+
+				case ExpressionType.Coalesce:
+					return _hqlTreeBuilder.Coalesce(lhs, rhs);
+			}
+
+			throw new InvalidOperationException();
+		}
+
+		private HqlTreeNode TranslateEqualityComparison(BinaryExpression expression, HqlExpression lhs, HqlExpression rhs, Func<HqlExpression, HqlTreeNode> applyNullComparison, Func<HqlExpression, HqlExpression, HqlTreeNode> applyRegularComparison)
+		{
+			// Check for nulls on left or right.
+			if (expression.Right is ConstantExpression && expression.Right.Type.IsNullableOrReference() &&
+			    ((ConstantExpression) expression.Right).Value == null)
+			{
+				rhs = null;
+			}
+
+			if (expression.Left is ConstantExpression && expression.Left.Type.IsNullableOrReference() &&
+			    ((ConstantExpression) expression.Left).Value == null)
+			{
+				lhs = null;
+			}
+
+			// Need to check for boolean equality
+			if (lhs is HqlBooleanExpression || rhs is HqlBooleanExpression)
+			{
+				if (lhs != null)
+					lhs = GetExpressionForBooleanEquality(expression.Left, lhs);
+				if (rhs != null)
+					rhs = GetExpressionForBooleanEquality(expression.Right, rhs);
+			}
+
+			if (lhs == null)
+				return applyNullComparison(rhs);
+			if (rhs == null)
+				return applyNullComparison(lhs);
+
+			return applyRegularComparison(lhs, rhs);
+		}
+
+		private HqlExpression GetExpressionForBooleanEquality(Expression @operator, HqlExpression original)
+		{
+			//When the expression is a constant then use the constant
+			var operandEx = @operator as ConstantExpression;
+			if (operandEx != null)
+			{
+				NamedParameter namedParameter;
+				if (_parameters.ConstantToParameterMap.TryGetValue(operandEx, out namedParameter))
+				{
+					_parameters.RequiredHqlParameters.Add(new NamedParameterDescriptor(namedParameter.Name, null, false));
+					return _hqlTreeBuilder.Parameter(namedParameter.Name).AsExpression();
+				}
+
+				return _hqlTreeBuilder.Constant(operandEx.Value);
+			}
+
+			//When the expression is a member-access not nullable then use the HbmDot
+			var memberAccessExpression = @operator as MemberExpression;
+			if (ExpressionType.MemberAccess.Equals(@operator.NodeType) && memberAccessExpression != null && typeof (bool) == memberAccessExpression.Type)
+			{
+				// this case make the difference when the property "Value" of a nullable type is used (ignore the null since the user is explicity checking the Value)
+				return original;
+			}
+
+			var subQueryExpression = @operator as SubQueryExpression;
+			if (subQueryExpression != null)
+			{
+				var resultOperators = subQueryExpression.QueryModel.ResultOperators;
+				if (resultOperators.Count == 1 &&
+					(resultOperators[0] is FirstResultOperator ||
+					 resultOperators[0] is SingleResultOperator))
+				{
+					return original;
+				}
+			}
+
+			//When the expression is a member-access nullable then use the "case" clause to transform it to boolean (to use always .NET meaning instead leave the DB the behavior for null)
+			//When the expression is a complex-expression then use the "case" clause to transform it to boolean
+			return _hqlTreeBuilder.Case(new[] {_hqlTreeBuilder.When(original, _hqlTreeBuilder.True())}, _hqlTreeBuilder.False());
+		}
+
+		protected HqlTreeNode VisitUnaryExpression(UnaryExpression expression)
+		{
+			switch (expression.NodeType)
+			{
+				case ExpressionType.Not:
+					return _hqlTreeBuilder.BooleanNot(VisitExpression(expression.Operand).AsBooleanExpression());
+				case ExpressionType.Convert:
+				case ExpressionType.ConvertChecked:
+				case ExpressionType.TypeAs:
+					if ((expression.Operand.Type.IsPrimitive || expression.Operand.Type == typeof(Decimal)) &&
+						(expression.Type.IsPrimitive || expression.Type == typeof(Decimal)))
+					{
+						return _hqlTreeBuilder.Cast(VisitExpression(expression.Operand).AsExpression(), expression.Type);
+					}
+
+					return VisitExpression(expression.Operand);
+			}
+
+			throw new NotSupportedException(expression.ToString());
+		}
+
+		protected HqlTreeNode VisitMemberExpression(MemberExpression expression)
+		{
+			// Strip out the .Value property of a nullable type, HQL doesn't need that
+			if (expression.Member.Name == "Value" && expression.Expression.Type.IsNullable())
+			{
+				return VisitExpression(expression.Expression);
+			}
+
+			// Look for "special" properties (DateTime.Month etc)
+			IHqlGeneratorForProperty generator;
+
+			if (_functionRegistry.TryGetGenerator(expression.Member, out generator))
+			{
+				return generator.BuildHql(expression.Member, expression.Expression, _hqlTreeBuilder, this);
+			}
+
+			// Else just emit standard HQL for a property reference
+			return _hqlTreeBuilder.Dot(VisitExpression(expression.Expression).AsExpression(), _hqlTreeBuilder.Ident(expression.Member.Name));
+		}
+
+		protected HqlTreeNode VisitConstantExpression(ConstantExpression expression)
+		{
+			if (expression.Value != null)
+			{
+				System.Type t = expression.Value.GetType();
+
+				if (t.IsGenericType && t.GetGenericTypeDefinition() == typeof (NhQueryable<>))
+				{
+					return _hqlTreeBuilder.Ident(t.GetGenericArguments()[0].FullName);
+				}
+			}
+
+			NamedParameter namedParameter;
+
+			if (_parameters.ConstantToParameterMap.TryGetValue(expression, out namedParameter))
+			{
+				_parameters.RequiredHqlParameters.Add(new NamedParameterDescriptor(namedParameter.Name, null, false));
+
+				if (namedParameter.Value is bool)
+				{
+					return _hqlTreeBuilder.Equality(_hqlTreeBuilder.Parameter(namedParameter.Name).AsExpression(), _hqlTreeBuilder.Constant(true));
+				}
+
+				return _hqlTreeBuilder.Parameter(namedParameter.Name).AsExpression();
+			}
+
+			return _hqlTreeBuilder.Constant(expression.Value);
+		}
+
+		protected HqlTreeNode VisitMethodCallExpression(MethodCallExpression expression)
+		{
+			IHqlGeneratorForMethod generator;
+
+			var method = expression.Method;
+			if (!_functionRegistry.TryGetGenerator(method, out generator))
+			{
+				throw new NotSupportedException(method.ToString());
+			}
+
+			return generator.BuildHql(method, expression.Object, expression.Arguments, _hqlTreeBuilder, this);
+		}
+
+		protected HqlTreeNode VisitLambdaExpression(LambdaExpression expression)
+		{
+			return VisitExpression(expression.Body);
+		}
+
+		protected HqlTreeNode VisitParameterExpression(ParameterExpression expression)
+		{
+			return _hqlTreeBuilder.Ident(expression.Name);
+		}
+
+		protected HqlTreeNode VisitConditionalExpression(ConditionalExpression expression)
+		{
+			var test = VisitExpression(expression.Test).AsExpression();
+			var ifTrue = BooleanToCaseConvertor.ConvertBooleanToCase(VisitExpression(expression.IfTrue).AsExpression());
+			var ifFalse = (expression.IfFalse != null
+				               ? BooleanToCaseConvertor.ConvertBooleanToCase(VisitExpression(expression.IfFalse).AsExpression())
+				               : null);
+
+			var @case = _hqlTreeBuilder.Case(new[] {_hqlTreeBuilder.When(test, ifTrue)}, ifFalse);
+
+			return (expression.Type == typeof (bool) || expression.Type == (typeof (bool?)))
+				       ? (HqlTreeNode) _hqlTreeBuilder.Equality(@case, _hqlTreeBuilder.True())
+				       : _hqlTreeBuilder.Cast(@case, expression.Type);
+		}
+
+		protected HqlTreeNode VisitSubQueryExpression(SubQueryExpression expression)
+		{
+			ExpressionToHqlTranslationResults query = QueryModelVisitor.GenerateHqlQuery(expression.QueryModel, _parameters, false);
+			return query.Statement;
+		}
+
+		protected HqlTreeNode VisitNewArrayExpression(NewArrayExpression expression)
+		{
+			var visitor = new HqlGeneratorExpressionTreeVisitor(_parameters);
+			var expressionSubTree = expression.Expressions.Select(exp => visitor.Visit(exp));
+			return _hqlTreeBuilder.ExpressionSubTreeHolder(expressionSubTree);
+		}
+	}
 }