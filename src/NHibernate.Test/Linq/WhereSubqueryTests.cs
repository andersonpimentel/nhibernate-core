--- conflicted
+++ resolved
@@ -1,685 +1,680 @@
-using System;
-using System.Linq;
-using System.Linq.Expressions;
-using NHibernate.DomainModel.Northwind.Entities;
-using NUnit.Framework;
-
-namespace NHibernate.Test.Linq
-{
-	[TestFixture]
-	public class WhereSubqueryTests : LinqTestCase
-	{
-		[Test]
-		public void TimesheetsWithNoEntries()
-		{
-			var query = (from timesheet in db.Timesheets
-						 where !timesheet.Entries.Any()
-						 select timesheet).ToList();
-
-			Assert.That(query.Count, Is.EqualTo(1));
-		}
-
-		[Test]
-		public void TimeSheetsWithCountSubquery()
-		{
-// ReSharper disable UseMethodAny.1
-			var query = (from timesheet in db.Timesheets
-						 where timesheet.Entries.Count() >= 1
-						 select timesheet).ToList();
-// ReSharper restore UseMethodAny.1
-
-			Assert.That(query.Count, Is.EqualTo(2));
-		}
-
-		[Test]
-		public void TimeSheetsWithCountSubqueryReversed()
-		{
-// ReSharper disable UseMethodAny.1
-			var query = (from timesheet in db.Timesheets
-						 where 1 <= timesheet.Entries.Count()
-						 select timesheet).ToList();
-// ReSharper restore UseMethodAny.1
-
-			Assert.That(query.Count, Is.EqualTo(2));
-		}
-
-		[Test]
-		public void TimeSheetsWithCountSubqueryComparedToProperty()
-		{
-			var query = (from timesheet in db.Timesheets
-						 where timesheet.Entries.Count() > timesheet.Id
-						 select timesheet).ToList();
-
-			Assert.That(query.Count, Is.EqualTo(1));
-		}
-
-		[Test]
-		public void TimeSheetsWithCountSubqueryComparedToPropertyReversed()
-		{
-			var query = (from timesheet in db.Timesheets
-						 where timesheet.Id < timesheet.Entries.Count()
-						 select timesheet).ToList();
-
-			Assert.That(query.Count, Is.EqualTo(1));
-		}
-
-		[Test]
-		public void TimeSheetsWithAverageSubquery()
-		{
-			var query = (from timesheet in db.Timesheets
-						 where timesheet.Entries.Average(e => e.NumberOfHours) > 12
-						 select timesheet).ToList();
-
-			Assert.That(query.Count, Is.EqualTo(1));
-		}
-
-		[Test]
-		public void TimeSheetsWithAverageSubqueryReversed()
-		{
-			var query = (from timesheet in db.Timesheets
-						 where 12 < timesheet.Entries.Average(e => e.NumberOfHours)
-						 select timesheet).ToList();
-
-			Assert.That(query.Count, Is.EqualTo(1));
-		}
-
-		[Test]
-		[Ignore("Need to coalesce the subquery - timesheet with no entries should return average of 0, not null")]
-		public void TimeSheetsWithAverageSubqueryComparedToProperty()
-		{
-			var query = (from timesheet in db.Timesheets
-						 where timesheet.Entries.Average(e => e.NumberOfHours) < timesheet.Id
-						 select timesheet).ToList();
-
-			Assert.That(query.Count, Is.EqualTo(1));
-		}
-
-		[Test]
-		[Ignore("Need to coalesce the subquery - timesheet with no entries should return average of 0, not null")]
-		public void TimeSheetsWithAverageSubqueryComparedToPropertyReversed()
-		{
-			var query = (from timesheet in db.Timesheets
-						 where timesheet.Id > timesheet.Entries.Average(e => e.NumberOfHours)
-						 select timesheet).ToList();
-
-			Assert.That(query.Count, Is.EqualTo(1));
-		}
-
-		[Test]
-		public void TimeSheetsWithMaxSubquery()
-		{
-			var query = (from timesheet in db.Timesheets
-						 where timesheet.Entries.Max(e => e.NumberOfHours) == 14
-						 select timesheet).ToList();
-
-			Assert.That(query.Count, Is.EqualTo(1));
-		}
-
-		[Test]
-		public void TimeSheetsWithMaxSubqueryReversed()
-		{
-			var query = (from timesheet in db.Timesheets
-						 where 14 == timesheet.Entries.Max(e => e.NumberOfHours)
-						 select timesheet).ToList();
-
-			Assert.That(query.Count, Is.EqualTo(1));
-		}
-
-		[Test]
-		public void TimeSheetsWithMaxSubqueryComparedToProperty()
-		{
-			var query = (from timesheet in db.Timesheets
-						 where timesheet.Entries.Max(e => e.NumberOfHours) > timesheet.Id
-						 select timesheet).ToList();
-
-			Assert.That(query.Count, Is.EqualTo(2));
-		}
-
-		[Test]
-		public void TimeSheetsWithMaxSubqueryComparedToPropertyReversed()
-		{
-			var query = (from timesheet in db.Timesheets
-						 where timesheet.Id < timesheet.Entries.Max(e => e.NumberOfHours)
-						 select timesheet).ToList();
-
-			Assert.That(query.Count, Is.EqualTo(2));
-		}
-
-		[Test]
-		public void TimeSheetsWithMinSubquery()
-		{
-			var query = (from timesheet in db.Timesheets
-						 where timesheet.Entries.Min(e => e.NumberOfHours) < 7
-						 select timesheet).ToList();
-
-			Assert.That(query.Count, Is.EqualTo(2));
-		}
-
-		[Test]
-		public void TimeSheetsWithMinSubqueryReversed()
-		{
-			var query = (from timesheet in db.Timesheets
-						 where 7 > timesheet.Entries.Min(e => e.NumberOfHours)
-						 select timesheet).ToList();
-
-			Assert.That(query.Count, Is.EqualTo(2));
-		}
-
-		[Test]
-		public void TimeSheetsWithMinSubqueryComparedToProperty()
-		{
-			var query = (from timesheet in db.Timesheets
-						 where timesheet.Entries.Min(e => e.NumberOfHours) > timesheet.Id
-						 select timesheet).ToList();
-
-			Assert.That(query.Count, Is.EqualTo(2));
-		}
-
-		[Test]
-		public void TimeSheetsWithMinSubqueryComparedToPropertyReversed()
-		{
-			var query = (from timesheet in db.Timesheets
-						 where timesheet.Id < timesheet.Entries.Min(e => e.NumberOfHours)
-						 select timesheet).ToList();
-
-			Assert.That(query.Count, Is.EqualTo(2));
-		}
-
-		[Test]
-		public void TimeSheetsWithSumSubquery()
-		{
-			var query = (from timesheet in db.Timesheets
-						 where timesheet.Entries.Sum(e => e.NumberOfHours) <= 20
-						 select timesheet).ToList();
-
-			Assert.That(query.Count, Is.EqualTo(1));
-		}
-
-		[Test]
-		public void TimeSheetsWithSumSubqueryReversed()
-		{
-			var query = (from timesheet in db.Timesheets
-						 where 20 >= timesheet.Entries.Sum(e => e.NumberOfHours)
-						 select timesheet).ToList();
-
-			Assert.That(query.Count, Is.EqualTo(1));
-		}
-
-		[Test]
-		[Ignore("Need to coalesce the subquery - timesheet with no entries should return sum of 0, not null")]
-		public void TimeSheetsWithSumSubqueryComparedToProperty()
-		{
-			var query = (from timesheet in db.Timesheets
-						 where timesheet.Entries.Sum(e => e.NumberOfHours) <= timesheet.Id
-						 select timesheet).ToList();
-
-			Assert.That(query.Count, Is.EqualTo(1));
-		}
-
-		[Test]
-		[Ignore("Need to coalesce the subquery - timesheet with no entries should return sum of 0, not null")]
-		public void TimeSheetsWithSumSubqueryComparedToPropertyReversed()
-		{
-			var query = (from timesheet in db.Timesheets
-						 where timesheet.Id >= timesheet.Entries.Sum(e => e.NumberOfHours)
-						 select timesheet).ToList();
-
-			Assert.That(query.Count, Is.EqualTo(1));
-		}
-
-		[Test]
-		public void TimeSheetsWithStringContainsSubQuery()
-		{
-			var query = (from timesheet in db.Timesheets
-						 where timesheet.Entries.Any(e => e.Comments.Contains("testing"))
-						 select timesheet).ToList();
-
-			Assert.That(query.Count, Is.EqualTo(2));
-		}
-
-		[Test(Description = "NG-2998")]
-		public void TimeSheetsWithStringContainsSubQueryWithAsQueryable()
-		{
-			var query = (from timesheet in db.Timesheets
-						 where timesheet.Entries.AsQueryable().Any(e => e.Comments.Contains("testing"))
-						 select timesheet).ToList();
-
-			Assert.That(query.Count, Is.EqualTo(2));
-		}
-
-		[Test(Description = "NH-2998")]
-		public void TimeSheetsWithStringContainsSubQueryWithAsQueryableAndExternalPredicate()
-		{
-			Expression<Func<TimesheetEntry, bool>> predicate = e => e.Comments.Contains("testing");
-
-			var query = (from timesheet in db.Timesheets
-						 where timesheet.Entries.AsQueryable().Any(predicate)
-						 select timesheet).ToList();
-
-			Assert.That(query.Count, Is.EqualTo(2));
-		}
-
-		[Test(Description = "NH-2998")]
-		public void CategoriesSubQueryWithAsQueryableAndExternalPredicateWithClosure()
-		{
-			var ids = new[] { 1 };
-			var quantities = new[] { 100 };
-
-			Expression<Func<OrderLine, bool>> predicate2 = e => quantities.Contains(e.Quantity);
-			Expression<Func<Product, bool>> predicate1 = e => !ids.Contains(e.ProductId)
-															  && e.OrderLines.AsQueryable().Any(predicate2);
-
-			var query = (from category in db.Categories
-						 where category.Products.AsQueryable().Any(predicate1)
-						 select category).ToList();
-
-			Assert.That(query.Count, Is.EqualTo(6));
-		}
-
-		[Test(Description = "NH-2998")]
-		public void TimeSheetsSubQueryWithAsQueryableAndExternalPredicateWithSecondLevelClosure()
-		{
-			var ids = new[] { 1 };
-
-			Expression<Func<TimesheetEntry, bool>> predicate = e => !ids.Contains(e.Id);
-
-			var query = (from timesheet in db.Timesheets
-						 where timesheet.Entries.AsQueryable().Any(predicate)
-						 select timesheet).ToList();
-
-			Assert.That(query.Count, Is.EqualTo(2));
-		}
-
-		[Test(Description = "NH-2998")]
-		public void TimeSheetsSubQueryWithAsQueryableAndExternalPredicateWithArray()
-		{
-			Expression<Func<TimesheetEntry, bool>> predicate = e => !new[] { 1 }.Contains(e.Id);
-
-			var query = (from timesheet in db.Timesheets
-						 where timesheet.Entries.AsQueryable().Any(predicate)
-						 select timesheet).ToList();
-
-			Assert.That(query.Count, Is.EqualTo(2));
-		}
-
-		[Test(Description = "NH-2998")]
-		public void TimeSheetsSubQueryWithAsQueryableWithArray()
-		{
-			var query = (from timesheet in db.Timesheets
-						 where timesheet.Entries.AsQueryable().Any(e => !new[] { 1 }.Contains(e.Id))
-						 select timesheet).ToList();
-
-			Assert.That(query.Count, Is.EqualTo(2));
-		}
-
-		[Test(Description = "NH-3002")]
-		public void HqlOrderLinesWithInnerJoinAndSubQuery()
-		{
-			var lines = session.CreateQuery(@"select c from OrderLine c
-join c.Order o
-where o.Customer.CustomerId = 'VINET'
-	and not exists (from c.Order.Employee.Subordinates x where x.EmployeeId = 100)
-").List<OrderLine>();
-
-			Assert.That(lines.Count, Is.EqualTo(10));
-		}
-
-		[Test(Description = "NH-3002")]
-		public void HqlOrderLinesWithImpliedJoinAndSubQuery()
-		{
-			var lines = session.CreateQuery(@"from OrderLine c
-where c.Order.Customer.CustomerId = 'VINET'
-	and not exists (from c.Order.Employee.Subordinates x where x.EmployeeId = 100)
-").List<OrderLine>();
-
-			Assert.That(lines.Count, Is.EqualTo(10));
-		}
-
-		[Test(Description = "NH-2999 and NH-2988")]
-		public void OrderLinesWithImpliedJoinAndSubQuery()
-		{
-// ReSharper disable SimplifyLinqExpression
-			var lines = (from l in db.OrderLines
-						 where l.Order.Customer.CustomerId == "VINET"
-						 where !l.Order.Employee.Subordinates.Any(x => x.EmployeeId == 100)
-						 select l).ToList();
-// ReSharper restore SimplifyLinqExpression
-
-			Assert.That(lines.Count, Is.EqualTo(10));
-		}
-
-		[Test(Description = "NH-2904")]
-		public void OrdersWithSubquery1()
-		{
-			var query = (from order in db.Orders
-						 where order.OrderLines.Any()
-						 select order).ToList();
-
-			Assert.That(query.Count, Is.EqualTo(830));
-		}
-
-		[Test(Description = "NH-2904")]
-		public void OrdersWithSubquery2()
-		{
-			var subquery = from line in db.OrderLines
-						   select line.Order;
-
-			var query = (from order in db.Orders
-						 where subquery.Contains(order)
-						 select order).ToList();
-
-			Assert.That(query.Count, Is.EqualTo(830));
-		}
-
-		[Test(Description = "NH-2904")]
-		public void OrdersWithSubquery3()
-		{
-			var subquery = from line in db.OrderLines
-						   select line.Order.OrderId;
-
-			var query = (from order in db.Orders
-						 where subquery.Contains(order.OrderId)
-						 select order).ToList();
-
-			Assert.That(query.Count, Is.EqualTo(830));
-		}
-
-		[Test(Description = "NH-2904")]
-		public void OrdersWithSubquery4()
-		{
-			var subquery = from line in db.OrderLines
-						   select line.Order;
-
-			var query = (from order in db.Orders
-						 where subquery.Any(x => x.OrderId == order.OrderId)
-						 select order).ToList();
-
-			Assert.That(query.Count, Is.EqualTo(830));
-		}
-
-		[Test(Description = "NH-2904")]
-		public void OrdersWithSubquery5()
-		{
-			var query = (from order in db.Orders
-						 where order.OrderLines.Any(x => x.Quantity == 5)
-						 select order).ToList();
-
-			Assert.That(query.Count, Is.EqualTo(61));
-		}
-
-		[Test(Description = "NH-2904")]
-		public void OrdersWithSubquery6()
-		{
-			var subquery = from line in db.OrderLines
-						   where line.Quantity == 5
-						   select line.Order;
-
-			var query = (from order in db.Orders
-						 where subquery.Contains(order)
-						 select order).ToList();
-
-			Assert.That(query.Count, Is.EqualTo(61));
-		}
-
-		[Test(Description = "NH-2904")]
-		public void OrdersWithSubquery7()
-		{
-			var subquery = from line in db.OrderLines
-						   where line.Quantity == 5
-						   select line.Order.OrderId;
-
-			var query = (from order in db.Orders
-						 where subquery.Contains(order.OrderId)
-						 select order).ToList();
-
-			Assert.That(query.Count, Is.EqualTo(61));
-		}
-
-		[Test(Description = "NH-2904")]
-		public void OrdersWithSubquery8()
-		{
-			var subquery = from line in db.OrderLines
-						   where line.Quantity == 5
-						   select line.Order;
-
-			var query = (from order in db.Orders
-						 where subquery.Any(x => x.OrderId == order.OrderId)
-						 select order).ToList();
-
-			Assert.That(query.Count, Is.EqualTo(61));
-		}
-
-		[Test(Description = "NH-2654")]
-		public void CategoriesWithDiscountedProducts()
-		{
-			var query = (from c in db.Categories
-						 where c.Products.Any(p => p.Discontinued)
-						 select c).ToList();
-
-			Assert.That(query.Count, Is.EqualTo(5));
-		}
-
-		[Test(Description = "NH-3147")]
-		public void OrdersWithSubqueryWithJoin()
-		{
-			var subquery = from line in db.OrderLines
-						   join product in db.Products
-							   on line.Product.ProductId equals product.ProductId
-						   where line.Quantity == 5
-						   select line.Order;
-
-			var query = (from order in db.Orders
-						 where subquery.Contains(order)
-						 select order).ToList();
-
-			Assert.That(query.Count, Is.EqualTo(61));
-		}
-
-		[Test(Description = "NH-2899")]
-		public void ProductsWithSubquery()
-		{
-			var result = (from p in db.Products
-						  where (from c in db.Categories
-								 where c.Name == "Confections"
-								 select c).Contains(p.Category)
-						  select p)
-				.ToList();
-
-			Assert.That(result.Count, Is.EqualTo(13));
-		}
-
-		[Test(Description = "NH-2762")]
-		public void ProductsWithSubqueryAsIEnumerable()
-		{
-// ReSharper disable RedundantEnumerableCastCall
-			var categories = (from c in db.Categories
-							  where c.Name == "Confections"
-							  select c).ToList().OfType<ProductCategory>();
-// ReSharper restore RedundantEnumerableCastCall
-
-			var result = (from p in db.Products
-						  where categories.Contains(p.Category)
-						  select p)
-				.ToList();
-
-			Assert.That(result.Count, Is.EqualTo(13));
-		}
-
-		[Test(Description = "NH-2762")]
-		public void ProductsWithSubqueryAsIGrouping()
-		{
-			var categories = (from c in db.Categories
-							  where c.Name == "Confections"
-							  select c).ToLookup(c => c.Name).Single();
-
-			var result = (from p in db.Products
-						  where categories.Contains(p.Category)
-						  select p)
-				.ToList();
-
-			Assert.That(result.Count, Is.EqualTo(13));
-		}
-
-		[Test(Description = "NH-3155"), Ignore("Not fixed yet.")]
-		public void SubqueryWithGroupBy()
-		{
-			var sq = db.Orders
-				.GroupBy(x => x.ShippingDate)
-				.Select(x => x.Max(o => o.OrderId));
-
-			var result = db.Orders
-				.Where(x => sq.Contains(x.OrderId))
-				.Select(x => x.OrderId)
-				.ToList();
-
-			Assert.That(result.Count, Is.EqualTo(388));
-		}
-
-		[Test(Description = "NH-3111")]
-		public void SubqueryWhereFailingTest()
-		{
-			var list = (db.OrderLines
-				.Select(ol => new
-				{
-					ol.Discount,
-					ShipperPhoneNumber = db.Shippers
-						.Where(sh => sh.ShipperId == ol.Order.Shipper.ShipperId)
-						.Select(sh => sh.PhoneNumber)
-						.FirstOrDefault()
-				})).ToList();
-
-			Assert.That(list.Count, Is.EqualTo(2155));
-		}
-
-		[Test(Description = "NH-3111")]
-		public void SubqueryWhereFailingTest2()
-		{
-			var list = db.OrderLines
-				.Select(ol => new
-				{
-					ol.Discount,
-					ShipperPhoneNumber = db.Shippers
-						.Where(sh => sh == ol.Order.Shipper)
-						.Select(sh => sh.PhoneNumber)
-						.FirstOrDefault()
-				}).ToList();
-
-			Assert.That(list.Count, Is.EqualTo(2155));
-		}
-
-		[Test(Description = "NH-3111")]
-		public void SubqueryWhereFailingTest3()
-		{
-			var list = db.OrderLines
-				.Select(ol => new
-				{
-					ol.Discount,
-					ShipperPhoneNumber = db.Orders
-						.Where(sh => sh.Shipper.ShipperId == ol.Order.Shipper.ShipperId)
-						.Select(sh => sh.Shipper.PhoneNumber)
-						.FirstOrDefault()
-				}).ToList();
-
-			Assert.That(list.Count, Is.EqualTo(2155));
-		}
-
-		[Test(Description = "NH-3190")]
-		public void ProductsWithSubqueryReturningBoolFirstOrDefaultEq()
-		{
-			var result = (from p in db.Products
-						  where (from c in db.Categories
-								 where c.Name == "Confections"
-								 && c == p.Category
-								 select p.Discontinued).FirstOrDefault() == false
-						  select p)
-				.ToList();
-
-			Assert.That(result.Count, Is.EqualTo(13));
-		}
-
-<<<<<<< HEAD
-		[Test(Description = "NH-3190")]
-		public void CategoriesWithFirstProductIsNotDiscouned()
-=======
-		[Test]
-		public void SubselectCanHaveBoolResult()
->>>>>>> 5481f2a5
-		{
-			var result = (from c in db.Categories
-						  where c.Products.OrderBy(p => p.ProductId).Select(p => p.Discontinued).FirstOrDefault() == false
-						  select c).ToList();
-
-			Assert.That(result.Count, Is.EqualTo(7));
-		}
-
-		[Test(Description = "NH-3190")]
-		[Ignore("Not fixed yet.")]
-		public void ProductsWithSubqueryReturningProjectionBoolFirstOrDefaultEq()
-		{
-			//NH-3190
-			var result = (from p in db.Products
-						  where (from c in db.Categories
-								 where c.Name == "Confections"
-								 && c == p.Category
-								 select new{R=p.Discontinued}).FirstOrDefault().R == false
-						  select p)
-				.ToList();
-
-			Assert.That(result.Count, Is.EqualTo(13));
-		}
-
-		[Test(Description = "NH-3190")]
-		public void ProductsWithSubqueryReturningStringFirstOrDefaultEq()
-		{
-			var result = (from p in db.Products
-						  where (from c in db.Categories
-								 where c.Name == "Confections"
-								 && c == p.Category
-								 select p.Name).FirstOrDefault() == p.Name
-						  select p)
-				.ToList();
-
-			Assert.That(result.Count, Is.EqualTo(13));
-		}
-
-
-		[Test(Description = "NH-3423")]
-		public void NullComparedToNewExpressionInWhereClause()
-		{
-			// Construction will never be equal to null, so the ternary should be collapsed
-			// to just the IfFalse expression. Without this collapsing, we cannot generate HQL.
-
-			var result = db.Products
-				.Select(p => new {Name = p.Name, Pr2 = new {ReorderLevel = p.ReorderLevel}})
-				.Where(pr1 => (pr1.Pr2 == null ? (int?) null : pr1.Pr2.ReorderLevel) > 6)
-				.ToList();
-
-			Assert.That(result.Count, Is.EqualTo(45));
-		}
-
-		private class Pr2
-		{
-			public int ReorderLevel { get; set; }
-		}
-
-		private class Pr1
-		{
-			public string Name { get; set; }
-			public Pr2 Pr2 { get; set; }
-		}
-
-		[Test(Description = "NH-3423")]
-		public void NullComparedToMemberInitExpressionInWhereClause()
-		{
-			// Construction will never be equal to null, so the ternary should be collapsed
-			// to just the IfFalse expression. Without this collapsing, we cannot generate HQL.
-
-			var result = db.Products
-				.Select(p => new Pr1 { Name = p.Name, Pr2 = new Pr2 { ReorderLevel = p.ReorderLevel } })
-				.Where(pr1 => (pr1.Pr2 == null ? (int?)null : pr1.Pr2.ReorderLevel) > 6)
-				.ToList();
-
-			Assert.That(result.Count, Is.EqualTo(45));
-		}
-	}
-}
+using System;
+using System.Linq;
+using System.Linq.Expressions;
+using NHibernate.DomainModel.Northwind.Entities;
+using NUnit.Framework;
+
+namespace NHibernate.Test.Linq
+{
+	[TestFixture]
+	public class WhereSubqueryTests : LinqTestCase
+	{
+		[Test]
+		public void TimesheetsWithNoEntries()
+		{
+			var query = (from timesheet in db.Timesheets
+						 where !timesheet.Entries.Any()
+						 select timesheet).ToList();
+
+			Assert.That(query.Count, Is.EqualTo(1));
+		}
+
+		[Test]
+		public void TimeSheetsWithCountSubquery()
+		{
+// ReSharper disable UseMethodAny.1
+			var query = (from timesheet in db.Timesheets
+						 where timesheet.Entries.Count() >= 1
+						 select timesheet).ToList();
+// ReSharper restore UseMethodAny.1
+
+			Assert.That(query.Count, Is.EqualTo(2));
+		}
+
+		[Test]
+		public void TimeSheetsWithCountSubqueryReversed()
+		{
+// ReSharper disable UseMethodAny.1
+			var query = (from timesheet in db.Timesheets
+						 where 1 <= timesheet.Entries.Count()
+						 select timesheet).ToList();
+// ReSharper restore UseMethodAny.1
+
+			Assert.That(query.Count, Is.EqualTo(2));
+		}
+
+		[Test]
+		public void TimeSheetsWithCountSubqueryComparedToProperty()
+		{
+			var query = (from timesheet in db.Timesheets
+						 where timesheet.Entries.Count() > timesheet.Id
+						 select timesheet).ToList();
+
+			Assert.That(query.Count, Is.EqualTo(1));
+		}
+
+		[Test]
+		public void TimeSheetsWithCountSubqueryComparedToPropertyReversed()
+		{
+			var query = (from timesheet in db.Timesheets
+						 where timesheet.Id < timesheet.Entries.Count()
+						 select timesheet).ToList();
+
+			Assert.That(query.Count, Is.EqualTo(1));
+		}
+
+		[Test]
+		public void TimeSheetsWithAverageSubquery()
+		{
+			var query = (from timesheet in db.Timesheets
+						 where timesheet.Entries.Average(e => e.NumberOfHours) > 12
+						 select timesheet).ToList();
+
+			Assert.That(query.Count, Is.EqualTo(1));
+		}
+
+		[Test]
+		public void TimeSheetsWithAverageSubqueryReversed()
+		{
+			var query = (from timesheet in db.Timesheets
+						 where 12 < timesheet.Entries.Average(e => e.NumberOfHours)
+						 select timesheet).ToList();
+
+			Assert.That(query.Count, Is.EqualTo(1));
+		}
+
+		[Test]
+		[Ignore("Need to coalesce the subquery - timesheet with no entries should return average of 0, not null")]
+		public void TimeSheetsWithAverageSubqueryComparedToProperty()
+		{
+			var query = (from timesheet in db.Timesheets
+						 where timesheet.Entries.Average(e => e.NumberOfHours) < timesheet.Id
+						 select timesheet).ToList();
+
+			Assert.That(query.Count, Is.EqualTo(1));
+		}
+
+		[Test]
+		[Ignore("Need to coalesce the subquery - timesheet with no entries should return average of 0, not null")]
+		public void TimeSheetsWithAverageSubqueryComparedToPropertyReversed()
+		{
+			var query = (from timesheet in db.Timesheets
+						 where timesheet.Id > timesheet.Entries.Average(e => e.NumberOfHours)
+						 select timesheet).ToList();
+
+			Assert.That(query.Count, Is.EqualTo(1));
+		}
+
+		[Test]
+		public void TimeSheetsWithMaxSubquery()
+		{
+			var query = (from timesheet in db.Timesheets
+						 where timesheet.Entries.Max(e => e.NumberOfHours) == 14
+						 select timesheet).ToList();
+
+			Assert.That(query.Count, Is.EqualTo(1));
+		}
+
+		[Test]
+		public void TimeSheetsWithMaxSubqueryReversed()
+		{
+			var query = (from timesheet in db.Timesheets
+						 where 14 == timesheet.Entries.Max(e => e.NumberOfHours)
+						 select timesheet).ToList();
+
+			Assert.That(query.Count, Is.EqualTo(1));
+		}
+
+		[Test]
+		public void TimeSheetsWithMaxSubqueryComparedToProperty()
+		{
+			var query = (from timesheet in db.Timesheets
+						 where timesheet.Entries.Max(e => e.NumberOfHours) > timesheet.Id
+						 select timesheet).ToList();
+
+			Assert.That(query.Count, Is.EqualTo(2));
+		}
+
+		[Test]
+		public void TimeSheetsWithMaxSubqueryComparedToPropertyReversed()
+		{
+			var query = (from timesheet in db.Timesheets
+						 where timesheet.Id < timesheet.Entries.Max(e => e.NumberOfHours)
+						 select timesheet).ToList();
+
+			Assert.That(query.Count, Is.EqualTo(2));
+		}
+
+		[Test]
+		public void TimeSheetsWithMinSubquery()
+		{
+			var query = (from timesheet in db.Timesheets
+						 where timesheet.Entries.Min(e => e.NumberOfHours) < 7
+						 select timesheet).ToList();
+
+			Assert.That(query.Count, Is.EqualTo(2));
+		}
+
+		[Test]
+		public void TimeSheetsWithMinSubqueryReversed()
+		{
+			var query = (from timesheet in db.Timesheets
+						 where 7 > timesheet.Entries.Min(e => e.NumberOfHours)
+						 select timesheet).ToList();
+
+			Assert.That(query.Count, Is.EqualTo(2));
+		}
+
+		[Test]
+		public void TimeSheetsWithMinSubqueryComparedToProperty()
+		{
+			var query = (from timesheet in db.Timesheets
+						 where timesheet.Entries.Min(e => e.NumberOfHours) > timesheet.Id
+						 select timesheet).ToList();
+
+			Assert.That(query.Count, Is.EqualTo(2));
+		}
+
+		[Test]
+		public void TimeSheetsWithMinSubqueryComparedToPropertyReversed()
+		{
+			var query = (from timesheet in db.Timesheets
+						 where timesheet.Id < timesheet.Entries.Min(e => e.NumberOfHours)
+						 select timesheet).ToList();
+
+			Assert.That(query.Count, Is.EqualTo(2));
+		}
+
+		[Test]
+		public void TimeSheetsWithSumSubquery()
+		{
+			var query = (from timesheet in db.Timesheets
+						 where timesheet.Entries.Sum(e => e.NumberOfHours) <= 20
+						 select timesheet).ToList();
+
+			Assert.That(query.Count, Is.EqualTo(1));
+		}
+
+		[Test]
+		public void TimeSheetsWithSumSubqueryReversed()
+		{
+			var query = (from timesheet in db.Timesheets
+						 where 20 >= timesheet.Entries.Sum(e => e.NumberOfHours)
+						 select timesheet).ToList();
+
+			Assert.That(query.Count, Is.EqualTo(1));
+		}
+
+		[Test]
+		[Ignore("Need to coalesce the subquery - timesheet with no entries should return sum of 0, not null")]
+		public void TimeSheetsWithSumSubqueryComparedToProperty()
+		{
+			var query = (from timesheet in db.Timesheets
+						 where timesheet.Entries.Sum(e => e.NumberOfHours) <= timesheet.Id
+						 select timesheet).ToList();
+
+			Assert.That(query.Count, Is.EqualTo(1));
+		}
+
+		[Test]
+		[Ignore("Need to coalesce the subquery - timesheet with no entries should return sum of 0, not null")]
+		public void TimeSheetsWithSumSubqueryComparedToPropertyReversed()
+		{
+			var query = (from timesheet in db.Timesheets
+						 where timesheet.Id >= timesheet.Entries.Sum(e => e.NumberOfHours)
+						 select timesheet).ToList();
+
+			Assert.That(query.Count, Is.EqualTo(1));
+		}
+
+		[Test]
+		public void TimeSheetsWithStringContainsSubQuery()
+		{
+			var query = (from timesheet in db.Timesheets
+						 where timesheet.Entries.Any(e => e.Comments.Contains("testing"))
+						 select timesheet).ToList();
+
+			Assert.That(query.Count, Is.EqualTo(2));
+		}
+
+		[Test(Description = "NG-2998")]
+		public void TimeSheetsWithStringContainsSubQueryWithAsQueryable()
+		{
+			var query = (from timesheet in db.Timesheets
+						 where timesheet.Entries.AsQueryable().Any(e => e.Comments.Contains("testing"))
+						 select timesheet).ToList();
+
+			Assert.That(query.Count, Is.EqualTo(2));
+		}
+
+		[Test(Description = "NH-2998")]
+		public void TimeSheetsWithStringContainsSubQueryWithAsQueryableAndExternalPredicate()
+		{
+			Expression<Func<TimesheetEntry, bool>> predicate = e => e.Comments.Contains("testing");
+
+			var query = (from timesheet in db.Timesheets
+						 where timesheet.Entries.AsQueryable().Any(predicate)
+						 select timesheet).ToList();
+
+			Assert.That(query.Count, Is.EqualTo(2));
+		}
+
+		[Test(Description = "NH-2998")]
+		public void CategoriesSubQueryWithAsQueryableAndExternalPredicateWithClosure()
+		{
+			var ids = new[] { 1 };
+			var quantities = new[] { 100 };
+
+			Expression<Func<OrderLine, bool>> predicate2 = e => quantities.Contains(e.Quantity);
+			Expression<Func<Product, bool>> predicate1 = e => !ids.Contains(e.ProductId)
+															  && e.OrderLines.AsQueryable().Any(predicate2);
+
+			var query = (from category in db.Categories
+						 where category.Products.AsQueryable().Any(predicate1)
+						 select category).ToList();
+
+			Assert.That(query.Count, Is.EqualTo(6));
+		}
+
+		[Test(Description = "NH-2998")]
+		public void TimeSheetsSubQueryWithAsQueryableAndExternalPredicateWithSecondLevelClosure()
+		{
+			var ids = new[] { 1 };
+
+			Expression<Func<TimesheetEntry, bool>> predicate = e => !ids.Contains(e.Id);
+
+			var query = (from timesheet in db.Timesheets
+						 where timesheet.Entries.AsQueryable().Any(predicate)
+						 select timesheet).ToList();
+
+			Assert.That(query.Count, Is.EqualTo(2));
+		}
+
+		[Test(Description = "NH-2998")]
+		public void TimeSheetsSubQueryWithAsQueryableAndExternalPredicateWithArray()
+		{
+			Expression<Func<TimesheetEntry, bool>> predicate = e => !new[] { 1 }.Contains(e.Id);
+
+			var query = (from timesheet in db.Timesheets
+						 where timesheet.Entries.AsQueryable().Any(predicate)
+						 select timesheet).ToList();
+
+			Assert.That(query.Count, Is.EqualTo(2));
+		}
+
+		[Test(Description = "NH-2998")]
+		public void TimeSheetsSubQueryWithAsQueryableWithArray()
+		{
+			var query = (from timesheet in db.Timesheets
+						 where timesheet.Entries.AsQueryable().Any(e => !new[] { 1 }.Contains(e.Id))
+						 select timesheet).ToList();
+
+			Assert.That(query.Count, Is.EqualTo(2));
+		}
+
+		[Test(Description = "NH-3002")]
+		public void HqlOrderLinesWithInnerJoinAndSubQuery()
+		{
+			var lines = session.CreateQuery(@"select c from OrderLine c
+join c.Order o
+where o.Customer.CustomerId = 'VINET'
+	and not exists (from c.Order.Employee.Subordinates x where x.EmployeeId = 100)
+").List<OrderLine>();
+
+			Assert.That(lines.Count, Is.EqualTo(10));
+		}
+
+		[Test(Description = "NH-3002")]
+		public void HqlOrderLinesWithImpliedJoinAndSubQuery()
+		{
+			var lines = session.CreateQuery(@"from OrderLine c
+where c.Order.Customer.CustomerId = 'VINET'
+	and not exists (from c.Order.Employee.Subordinates x where x.EmployeeId = 100)
+").List<OrderLine>();
+
+			Assert.That(lines.Count, Is.EqualTo(10));
+		}
+
+		[Test(Description = "NH-2999 and NH-2988")]
+		public void OrderLinesWithImpliedJoinAndSubQuery()
+		{
+// ReSharper disable SimplifyLinqExpression
+			var lines = (from l in db.OrderLines
+						 where l.Order.Customer.CustomerId == "VINET"
+						 where !l.Order.Employee.Subordinates.Any(x => x.EmployeeId == 100)
+						 select l).ToList();
+// ReSharper restore SimplifyLinqExpression
+
+			Assert.That(lines.Count, Is.EqualTo(10));
+		}
+
+		[Test(Description = "NH-2904")]
+		public void OrdersWithSubquery1()
+		{
+			var query = (from order in db.Orders
+						 where order.OrderLines.Any()
+						 select order).ToList();
+
+			Assert.That(query.Count, Is.EqualTo(830));
+		}
+
+		[Test(Description = "NH-2904")]
+		public void OrdersWithSubquery2()
+		{
+			var subquery = from line in db.OrderLines
+						   select line.Order;
+
+			var query = (from order in db.Orders
+						 where subquery.Contains(order)
+						 select order).ToList();
+
+			Assert.That(query.Count, Is.EqualTo(830));
+		}
+
+		[Test(Description = "NH-2904")]
+		public void OrdersWithSubquery3()
+		{
+			var subquery = from line in db.OrderLines
+						   select line.Order.OrderId;
+
+			var query = (from order in db.Orders
+						 where subquery.Contains(order.OrderId)
+						 select order).ToList();
+
+			Assert.That(query.Count, Is.EqualTo(830));
+		}
+
+		[Test(Description = "NH-2904")]
+		public void OrdersWithSubquery4()
+		{
+			var subquery = from line in db.OrderLines
+						   select line.Order;
+
+			var query = (from order in db.Orders
+						 where subquery.Any(x => x.OrderId == order.OrderId)
+						 select order).ToList();
+
+			Assert.That(query.Count, Is.EqualTo(830));
+		}
+
+		[Test(Description = "NH-2904")]
+		public void OrdersWithSubquery5()
+		{
+			var query = (from order in db.Orders
+						 where order.OrderLines.Any(x => x.Quantity == 5)
+						 select order).ToList();
+
+			Assert.That(query.Count, Is.EqualTo(61));
+		}
+
+		[Test(Description = "NH-2904")]
+		public void OrdersWithSubquery6()
+		{
+			var subquery = from line in db.OrderLines
+						   where line.Quantity == 5
+						   select line.Order;
+
+			var query = (from order in db.Orders
+						 where subquery.Contains(order)
+						 select order).ToList();
+
+			Assert.That(query.Count, Is.EqualTo(61));
+		}
+
+		[Test(Description = "NH-2904")]
+		public void OrdersWithSubquery7()
+		{
+			var subquery = from line in db.OrderLines
+						   where line.Quantity == 5
+						   select line.Order.OrderId;
+
+			var query = (from order in db.Orders
+						 where subquery.Contains(order.OrderId)
+						 select order).ToList();
+
+			Assert.That(query.Count, Is.EqualTo(61));
+		}
+
+		[Test(Description = "NH-2904")]
+		public void OrdersWithSubquery8()
+		{
+			var subquery = from line in db.OrderLines
+						   where line.Quantity == 5
+						   select line.Order;
+
+			var query = (from order in db.Orders
+						 where subquery.Any(x => x.OrderId == order.OrderId)
+						 select order).ToList();
+
+			Assert.That(query.Count, Is.EqualTo(61));
+		}
+
+		[Test(Description = "NH-2654")]
+		public void CategoriesWithDiscountedProducts()
+		{
+			var query = (from c in db.Categories
+						 where c.Products.Any(p => p.Discontinued)
+						 select c).ToList();
+
+			Assert.That(query.Count, Is.EqualTo(5));
+		}
+
+		[Test(Description = "NH-3147")]
+		public void OrdersWithSubqueryWithJoin()
+		{
+			var subquery = from line in db.OrderLines
+						   join product in db.Products
+							   on line.Product.ProductId equals product.ProductId
+						   where line.Quantity == 5
+						   select line.Order;
+
+			var query = (from order in db.Orders
+						 where subquery.Contains(order)
+						 select order).ToList();
+
+			Assert.That(query.Count, Is.EqualTo(61));
+		}
+
+		[Test(Description = "NH-2899")]
+		public void ProductsWithSubquery()
+		{
+			var result = (from p in db.Products
+						  where (from c in db.Categories
+								 where c.Name == "Confections"
+								 select c).Contains(p.Category)
+						  select p)
+				.ToList();
+
+			Assert.That(result.Count, Is.EqualTo(13));
+		}
+
+		[Test(Description = "NH-2762")]
+		public void ProductsWithSubqueryAsIEnumerable()
+		{
+// ReSharper disable RedundantEnumerableCastCall
+			var categories = (from c in db.Categories
+							  where c.Name == "Confections"
+							  select c).ToList().OfType<ProductCategory>();
+// ReSharper restore RedundantEnumerableCastCall
+
+			var result = (from p in db.Products
+						  where categories.Contains(p.Category)
+						  select p)
+				.ToList();
+
+			Assert.That(result.Count, Is.EqualTo(13));
+		}
+
+		[Test(Description = "NH-2762")]
+		public void ProductsWithSubqueryAsIGrouping()
+		{
+			var categories = (from c in db.Categories
+							  where c.Name == "Confections"
+							  select c).ToLookup(c => c.Name).Single();
+
+			var result = (from p in db.Products
+						  where categories.Contains(p.Category)
+						  select p)
+				.ToList();
+
+			Assert.That(result.Count, Is.EqualTo(13));
+		}
+
+		[Test(Description = "NH-3155"), Ignore("Not fixed yet.")]
+		public void SubqueryWithGroupBy()
+		{
+			var sq = db.Orders
+				.GroupBy(x => x.ShippingDate)
+				.Select(x => x.Max(o => o.OrderId));
+
+			var result = db.Orders
+				.Where(x => sq.Contains(x.OrderId))
+				.Select(x => x.OrderId)
+				.ToList();
+
+			Assert.That(result.Count, Is.EqualTo(388));
+		}
+
+		[Test(Description = "NH-3111")]
+		public void SubqueryWhereFailingTest()
+		{
+			var list = (db.OrderLines
+				.Select(ol => new
+				{
+					ol.Discount,
+					ShipperPhoneNumber = db.Shippers
+						.Where(sh => sh.ShipperId == ol.Order.Shipper.ShipperId)
+						.Select(sh => sh.PhoneNumber)
+						.FirstOrDefault()
+				})).ToList();
+
+			Assert.That(list.Count, Is.EqualTo(2155));
+		}
+
+		[Test(Description = "NH-3111")]
+		public void SubqueryWhereFailingTest2()
+		{
+			var list = db.OrderLines
+				.Select(ol => new
+				{
+					ol.Discount,
+					ShipperPhoneNumber = db.Shippers
+						.Where(sh => sh == ol.Order.Shipper)
+						.Select(sh => sh.PhoneNumber)
+						.FirstOrDefault()
+				}).ToList();
+
+			Assert.That(list.Count, Is.EqualTo(2155));
+		}
+
+		[Test(Description = "NH-3111")]
+		public void SubqueryWhereFailingTest3()
+		{
+			var list = db.OrderLines
+				.Select(ol => new
+				{
+					ol.Discount,
+					ShipperPhoneNumber = db.Orders
+						.Where(sh => sh.Shipper.ShipperId == ol.Order.Shipper.ShipperId)
+						.Select(sh => sh.Shipper.PhoneNumber)
+						.FirstOrDefault()
+				}).ToList();
+
+			Assert.That(list.Count, Is.EqualTo(2155));
+		}
+
+		[Test(Description = "NH-3190")]
+		public void ProductsWithSubqueryReturningBoolFirstOrDefaultEq()
+		{
+			var result = (from p in db.Products
+						  where (from c in db.Categories
+								 where c.Name == "Confections"
+								 && c == p.Category
+								 select p.Discontinued).FirstOrDefault() == false
+						  select p)
+				.ToList();
+
+			Assert.That(result.Count, Is.EqualTo(13));
+		}
+
+		[Test(Description = "NH-3190")]
+		public void SubselectCanHaveBoolResult()
+		{
+			var result = (from c in db.Categories
+						  where c.Products.OrderBy(p => p.ProductId).Select(p => p.Discontinued).FirstOrDefault() == false
+						  select c).ToList();
+
+			Assert.That(result.Count, Is.EqualTo(7));
+		}
+
+		[Test(Description = "NH-3190")]
+		[Ignore("Not fixed yet.")]
+		public void ProductsWithSubqueryReturningProjectionBoolFirstOrDefaultEq()
+		{
+			//NH-3190
+			var result = (from p in db.Products
+						  where (from c in db.Categories
+								 where c.Name == "Confections"
+								 && c == p.Category
+								 select new{R=p.Discontinued}).FirstOrDefault().R == false
+						  select p)
+				.ToList();
+
+			Assert.That(result.Count, Is.EqualTo(13));
+		}
+
+		[Test(Description = "NH-3190")]
+		public void ProductsWithSubqueryReturningStringFirstOrDefaultEq()
+		{
+			var result = (from p in db.Products
+						  where (from c in db.Categories
+								 where c.Name == "Confections"
+								 && c == p.Category
+								 select p.Name).FirstOrDefault() == p.Name
+						  select p)
+				.ToList();
+
+			Assert.That(result.Count, Is.EqualTo(13));
+		}
+
+
+		[Test(Description = "NH-3423")]
+		public void NullComparedToNewExpressionInWhereClause()
+		{
+			// Construction will never be equal to null, so the ternary should be collapsed
+			// to just the IfFalse expression. Without this collapsing, we cannot generate HQL.
+
+			var result = db.Products
+				.Select(p => new {Name = p.Name, Pr2 = new {ReorderLevel = p.ReorderLevel}})
+				.Where(pr1 => (pr1.Pr2 == null ? (int?) null : pr1.Pr2.ReorderLevel) > 6)
+				.ToList();
+
+			Assert.That(result.Count, Is.EqualTo(45));
+		}
+
+		private class Pr2
+		{
+			public int ReorderLevel { get; set; }
+		}
+
+		private class Pr1
+		{
+			public string Name { get; set; }
+			public Pr2 Pr2 { get; set; }
+		}
+
+		[Test(Description = "NH-3423")]
+		public void NullComparedToMemberInitExpressionInWhereClause()
+		{
+			// Construction will never be equal to null, so the ternary should be collapsed
+			// to just the IfFalse expression. Without this collapsing, we cannot generate HQL.
+
+			var result = db.Products
+				.Select(p => new Pr1 { Name = p.Name, Pr2 = new Pr2 { ReorderLevel = p.ReorderLevel } })
+				.Where(pr1 => (pr1.Pr2 == null ? (int?)null : pr1.Pr2.ReorderLevel) > 6)
+				.ToList();
+
+			Assert.That(result.Count, Is.EqualTo(45));
+		}
+	}
+}