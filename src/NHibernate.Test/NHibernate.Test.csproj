﻿<?xml version="1.0" encoding="utf-8"?>
<Project DefaultTargets="Build" xmlns="http://schemas.microsoft.com/developer/msbuild/2003" ToolsVersion="4.0">
  <PropertyGroup>
    <Configuration Condition=" '$(Configuration)' == '' ">Debug</Configuration>
    <Platform Condition=" '$(Platform)' == '' ">AnyCPU</Platform>
    <ProductVersion>9.0.30729</ProductVersion>
    <SchemaVersion>2.0</SchemaVersion>
    <ProjectGuid>{7AEE5B37-C552-4E59-9B6F-88755BCB5070}</ProjectGuid>
    <OutputType>Library</OutputType>
    <AppDesignerFolder>Properties</AppDesignerFolder>
    <RootNamespace>NHibernate.Test</RootNamespace>
    <AssemblyName>NHibernate.Test</AssemblyName>
    <FileUpgradeFlags>
    </FileUpgradeFlags>
    <OldToolsVersion>3.5</OldToolsVersion>
    <UpgradeBackupLocation>
    </UpgradeBackupLocation>
    <TargetFrameworkVersion>v4.0</TargetFrameworkVersion>
    <PublishUrl>publish\</PublishUrl>
    <Install>true</Install>
    <InstallFrom>Disk</InstallFrom>
    <UpdateEnabled>false</UpdateEnabled>
    <UpdateMode>Foreground</UpdateMode>
    <UpdateInterval>7</UpdateInterval>
    <UpdateIntervalUnits>Days</UpdateIntervalUnits>
    <UpdatePeriodically>false</UpdatePeriodically>
    <UpdateRequired>false</UpdateRequired>
    <MapFileExtensions>true</MapFileExtensions>
    <ApplicationRevision>0</ApplicationRevision>
    <ApplicationVersion>1.0.0.%2a</ApplicationVersion>
    <IsWebBootstrapper>false</IsWebBootstrapper>
    <UseApplicationTrust>false</UseApplicationTrust>
    <BootstrapperEnabled>true</BootstrapperEnabled>
    <StartAction>Program</StartAction>
    <StartProgram>$(MSBuildProjectDirectory)\..\..\Tools\nunit\nunit-x86.exe</StartProgram>
    <StartArguments>NHibernate.Test.dll</StartArguments>
    <TargetFrameworkProfile />
  </PropertyGroup>
  <PropertyGroup Condition=" '$(Configuration)|$(Platform)' == 'Debug|AnyCPU' ">
    <DebugSymbols>true</DebugSymbols>
    <DebugType>full</DebugType>
    <Optimize>false</Optimize>
    <OutputPath>bin\Debug-2.0\</OutputPath>
    <BaseIntermediateOutputPath>obj\</BaseIntermediateOutputPath>
    <IntermediateOutputPath>obj\Debug-2.0\</IntermediateOutputPath>
    <DefineConstants>NET,NET_2_0</DefineConstants>
    <ErrorReport>prompt</ErrorReport>
    <WarningLevel>4</WarningLevel>
    <UseVSHostingProcess>false</UseVSHostingProcess>
    <NoWarn>3001%3b3002%3b3003%3b3004%3b3005</NoWarn>
    <CodeAnalysisRuleSet>AllRules.ruleset</CodeAnalysisRuleSet>
    <PlatformTarget>AnyCPU</PlatformTarget>
  </PropertyGroup>
  <PropertyGroup Condition=" '$(Configuration)|$(Platform)' == 'Release|AnyCPU' ">
    <DebugType>pdbonly</DebugType>
    <Optimize>true</Optimize>
    <OutputPath>bin\Release-2.0\</OutputPath>
    <BaseIntermediateOutputPath>obj\</BaseIntermediateOutputPath>
    <IntermediateOutputPath>obj\Release-2.0\</IntermediateOutputPath>
    <DefineConstants>TRACE;NET,NET_2_0</DefineConstants>
    <ErrorReport>prompt</ErrorReport>
    <WarningLevel>4</WarningLevel>
    <UseVSHostingProcess>false</UseVSHostingProcess>
    <NoWarn>3001%3b3002%3b3003%3b3004%3b3005</NoWarn>
    <CodeAnalysisRuleSet>AllRules.ruleset</CodeAnalysisRuleSet>
  </PropertyGroup>
  <ItemGroup>
    <Reference Include="Antlr3.Runtime, Version=3.1.0.39271, Culture=neutral, PublicKeyToken=3a9cab8f8d22bfb7, processorArchitecture=MSIL">
      <SpecificVersion>False</SpecificVersion>
      <HintPath>..\..\lib\net\Antlr3.Runtime.dll</HintPath>
    </Reference>
    <Reference Include="Iesi.Collections">
      <HintPath>..\..\lib\net\4.0\Iesi.Collections.dll</HintPath>
    </Reference>
    <Reference Include="log4net, Version=1.2.10.0, Culture=neutral, PublicKeyToken=1b44e1d426115821, processorArchitecture=MSIL">
      <SpecificVersion>False</SpecificVersion>
      <HintPath>..\..\lib\net\log4net.dll</HintPath>
    </Reference>
    <Reference Include="nunit.framework">
      <SpecificVersion>False</SpecificVersion>
      <HintPath>..\..\lib\net\nunit.framework.dll</HintPath>
    </Reference>
    <Reference Include="Remotion.Linq, Version=1.13.171.1, Culture=neutral, PublicKeyToken=fee00910d6e5f53b, processorArchitecture=MSIL">
      <SpecificVersion>False</SpecificVersion>
      <HintPath>..\..\lib\net\Remotion.Linq.dll</HintPath>
    </Reference>
    <Reference Include="System" />
    <Reference Include="System.configuration" />
    <Reference Include="System.Core">
      <RequiredTargetFramework>3.5</RequiredTargetFramework>
    </Reference>
    <Reference Include="System.Data" />
    <Reference Include="System.Data.OracleClient" />
    <Reference Include="System.Drawing" />
    <Reference Include="System.Linq.Dynamic, Version=1.0.0.0, Culture=neutral, processorArchitecture=MSIL">
      <SpecificVersion>False</SpecificVersion>
      <HintPath>..\..\lib\net\System.Linq.Dynamic.dll</HintPath>
    </Reference>
    <Reference Include="System.Transactions" />
    <Reference Include="System.Xml" />
    <Reference Include="System.Xml.Linq">
      <RequiredTargetFramework>3.5</RequiredTargetFramework>
    </Reference>
  </ItemGroup>
  <ItemGroup>
    <Compile Include="Ado\AlmostSimple.cs" />
    <Compile Include="Ado\BatcherFixture.cs" />
    <Compile Include="Ado\VerySimple.cs" />
    <Compile Include="Any\Address.cs" />
    <Compile Include="Any\AnyTypeTest.cs" />
    <Compile Include="Any\ComplexPropertyValue.cs" />
    <Compile Include="Any\IntegerPropertyValue.cs" />
    <Compile Include="Any\Person.cs" />
    <Compile Include="Any\PropertySet.cs" />
    <Compile Include="Any\IPropertyValue.cs" />
    <Compile Include="Any\StringPropertyValue.cs" />
    <Compile Include="AssemblyInfo.cs" />
    <Compile Include="BulkManipulation\BaseFixture.cs" />
    <Compile Include="BulkManipulation\HQLBulkOperations.cs" />
    <Compile Include="BulkManipulation\SimpleClass.cs" />
    <Compile Include="Bytecode\ActivatorObjectFactoryFixture.cs" />
    <Compile Include="Bytecode\Lightweight\BytecodeProviderFixture.cs" />
    <Compile Include="Bytecode\WrongProxyFactoryFactory.cs" />
    <Compile Include="CacheTest\CacheFixture.cs" />
    <Compile Include="CacheTest\EntityWithFilters.cs" />
    <Compile Include="CacheTest\FilterKeyFixture.cs" />
    <Compile Include="CacheTest\QueryCacheFixture.cs" />
    <Compile Include="CacheTest\QueryKeyFixture.cs" />
    <Compile Include="CacheTest\TimestamperFixture.cs" />
    <Compile Include="Cascade\A.cs" />
    <Compile Include="Cascade\Circle\CascadeMergeToChildBeforeParentTest.cs" />
    <Compile Include="Cascade\Circle\MultiPathCircleCascadeTest.cs" />
    <Compile Include="Cascade\Circle\Node.cs" />
    <Compile Include="Cascade\Circle\Route.cs" />
    <Compile Include="Cascade\Circle\Tour.cs" />
    <Compile Include="Cascade\Circle\Transport.cs" />
    <Compile Include="Cascade\Circle\Vehicle.cs" />
    <Compile Include="Cascade\G.cs" />
    <Compile Include="Cascade\H.cs" />
    <Compile Include="Cascade\Job.cs" />
    <Compile Include="Cascade\JobBatch.cs" />
    <Compile Include="Cascade\MultiPathCascadeTest.cs" />
    <Compile Include="Cascade\RefreshFixture.cs" />
    <Compile Include="Cascade\OneToOneCascadeDelete\MappingByCode\Fk\Bidirectional\DeleteOneToOneOrphansTest.cs" />
    <Compile Include="Cascade\OneToOneCascadeDelete\MappingByCode\Fk\Bidirectional\Model.cs" />
    <Compile Include="Cascade\OneToOneCascadeDelete\MappingByCode\Fk\Composite\DeleteOneToOneOrphansTest.cs" />
    <Compile Include="Cascade\OneToOneCascadeDelete\MappingByCode\Fk\Composite\Model.cs" />
    <Compile Include="Cascade\OneToOneCascadeDelete\MappingByCode\Fk\Reversed\Bidirectional\DeleteOneToOneOrphansTest.cs" />
    <Compile Include="Cascade\OneToOneCascadeDelete\MappingByCode\Fk\Reversed\Bidirectional\Model.cs" />
    <Compile Include="Cascade\OneToOneCascadeDelete\MappingByCode\Fk\Reversed\Unidirectional\DeleteOneToOneOrphansTest.cs" />
    <Compile Include="Cascade\OneToOneCascadeDelete\MappingByCode\Fk\Reversed\Unidirectional\Model.cs" />
    <Compile Include="Cascade\OneToOneCascadeDelete\MappingByCode\Pk\Bidirectional\DeleteOneToOneOrphansTest.cs" />
    <Compile Include="Cascade\OneToOneCascadeDelete\MappingByCode\Pk\Bidirectional\Model.cs" />
    <Compile Include="Cascade\OneToOneCascadeDelete\MappingByCode\Pk\Unidirectional\DeleteOneToOneOrphansTest.cs" />
    <Compile Include="Cascade\OneToOneCascadeDelete\MappingByCode\Pk\Unidirectional\Model.cs" />
    <Compile Include="Cascade\OneToOneCascadeDelete\Hbm\Fk\Bidirectional\DeleteOneToOneOrphansTest.cs" />
    <Compile Include="Cascade\OneToOneCascadeDelete\Hbm\Fk\Bidirectional\Model.cs" />
    <Compile Include="Cascade\OneToOneCascadeDelete\Hbm\Fk\Composite\Model.cs" />
    <Compile Include="Cascade\OneToOneCascadeDelete\Hbm\Fk\Reversed\Bidirectional\Model.cs" />
    <Compile Include="Cascade\OneToOneCascadeDelete\Hbm\Fk\Reversed\Unidirectional\Model.cs" />
    <Compile Include="Cascade\OneToOneCascadeDelete\Hbm\Pk\Bidirectional\Model.cs" />
    <Compile Include="Cascade\OneToOneCascadeDelete\Hbm\Pk\Unidirectional\Model.cs" />
    <Compile Include="CfgTest\AccessorsSerializableTest.cs" />
    <Compile Include="CfgTest\ConfigurationAddMappingEvents.cs" />
    <Compile Include="CfgTest\ConfigurationFixture.cs" />
    <Compile Include="CfgTest\ConfigurationSchemaFixture.cs" />
    <Compile Include="CfgTest\ConfigurationSerializationTests.cs" />
    <Compile Include="CfgTest\CustomBytecodeProviderTest.cs" />
    <Compile Include="CfgTest\DefaultNsAssmFixture.cs" />
    <Compile Include="CfgTest\EntityCacheUsageParserFixture.cs" />
    <Compile Include="CfgTest\HbmOrderingFixture.cs" />
    <Compile Include="CfgTest\LocatedInTestAssembly.cs" />
    <Compile Include="CfgTest\Loquacious\ConfigurationFixture.cs" />
    <Compile Include="CfgTest\Loquacious\EntityCacheConfigurationFixture.cs" />
    <Compile Include="CfgTest\Loquacious\EntityToCache.cs" />
    <Compile Include="CfgTest\Loquacious\LambdaConfigurationFixture.cs" />
    <Compile Include="CfgTest\Loquacious\NamedQueryTests.cs" />
    <Compile Include="CfgTest\Loquacious\TypeDefinitionFixture.cs" />
    <Compile Include="CfgTest\MappingDocumentAggregatorTests.cs" />
    <Compile Include="CfgTest\MappingDocumentParserTests.cs" />
    <Compile Include="CfgTest\SchemaAutoActionFixture.cs" />
    <Compile Include="CfgTest\SettingsFactoryFixture.cs" />
    <Compile Include="Classic\EntityWithLifecycle.cs" />
    <Compile Include="Classic\LifecycleFixture.cs" />
    <Compile Include="Classic\ValidatableFixture.cs" />
    <Compile Include="Classic\Video.cs" />
    <Compile Include="CollectionTest\A.cs" />
    <Compile Include="CollectionTest\IdBagFixture.cs" />
    <Compile Include="CollectionTest\NullableValueTypeElementMapFixture.cs" />
    <Compile Include="CollectionTest\Parent.cs" />
    <Compile Include="Component\Basic\ComponentTest.cs" />
    <Compile Include="Component\Basic\Employee.cs" />
    <Compile Include="Component\Basic\OptionalComponent.cs" />
    <Compile Include="Component\Basic\Person.cs" />
    <Compile Include="Component\Basic\User.cs" />
    <Compile Include="CompositeId\ClassWithCompositeId.cs" />
    <Compile Include="CompositeId\ClassWithCompositeIdFixture.cs" />
    <Compile Include="CompositeId\CompositeIdFixture.cs" />
    <Compile Include="CompositeId\Customer.cs" />
    <Compile Include="CompositeId\Id.cs" />
    <Compile Include="CompositeId\LineItem.cs" />
    <Compile Include="CompositeId\Order.cs" />
    <Compile Include="CompositeId\Product.cs" />
    <Compile Include="ConnectionStringTest\NamedConnectionStringFixture.cs" />
    <Compile Include="ConnectionTest\AggressiveReleaseTest.cs" />
    <Compile Include="ConnectionTest\ConnectionManagementTestCase.cs" />
    <Compile Include="ConnectionTest\Other.cs" />
    <Compile Include="ConnectionTest\Silly.cs" />
    <Compile Include="ConnectionTest\ThreadLocalCurrentSessionTest.cs" />
    <Compile Include="ConventionsTestCase.cs" />
    <Compile Include="Criteria\AddNumberProjection.cs" />
    <Compile Include="Criteria\Animal.cs" />
    <Compile Include="Criteria\CityState.cs" />
    <Compile Include="Criteria\Course.cs" />
    <Compile Include="Criteria\CourseMeeting.cs" />
    <Compile Include="Criteria\CourseMeetingId.cs" />
    <Compile Include="Criteria\CriteriaQueryTest.cs" />
    <Compile Include="Criteria\DetachedCriteriaSerializable.cs" />
    <Compile Include="Criteria\Enrolment.cs" />
    <Compile Include="Criteria\Lambda\CriteriaAssertFixture.cs" />
    <Compile Include="Criteria\Lambda\ExpressionProcessorFixture.cs" />
    <Compile Include="Criteria\Lambda\FunctionsIntegrationFixture.cs" />
    <Compile Include="Criteria\Lambda\SubQueryIntegrationFixture.cs" />
    <Compile Include="Criteria\Lambda\ProjectIntegrationFixture.cs" />
    <Compile Include="Criteria\Lambda\SimpleIntegrationFixture.cs" />
    <Compile Include="Criteria\Lambda\ProjectionsFixture.cs" />
    <Compile Include="Criteria\Lambda\QueryOverFixture.cs" />
    <Compile Include="Criteria\Lambda\IntegrationFixture.cs" />
    <Compile Include="Criteria\Lambda\LambdaFixtureBase.cs" />
    <Compile Include="Criteria\Lambda\Model.cs" />
    <Compile Include="Criteria\Lambda\RestrictionsFixture.cs" />
    <Compile Include="Criteria\Lambda\SubqueryFixture.cs" />
    <Compile Include="Criteria\MaterialResource.cs" />
    <Compile Include="Criteria\ProjectionsTest.cs" />
    <Compile Include="Criteria\Reptile.cs" />
    <Compile Include="DialectTest\FunctionTests\SubstringSupportFixture.cs" />
    <Compile Include="DialectTest\FunctionTests\SequenceSupportFixture.cs" />
    <Compile Include="DialectTest\Ingres9DialectFixture.cs" />
    <Compile Include="DialectTest\MsSql2012DialectFixture.cs" />
    <Compile Include="DialectTest\LockHintAppenderFixture.cs" />
    <Compile Include="DialectTest\MsSqlCe40DialectFixture.cs" />
    <Compile Include="DialectTest\SchemaTests\ColumnMetaDataFixture.cs" />
    <Compile Include="DriverTest\DbProviderFactoryDriveConnectionCommandProviderTest.cs" />
    <Compile Include="DriverTest\FirebirdClientDriverFixture.cs" />
    <Compile Include="DriverTest\ReflectionBasedDriverTest.cs" />
    <Compile Include="DriverTest\Sql2008DateTime2Test.cs" />
    <Compile Include="DriverTest\SqlClientDriverFixture.cs" />
    <Compile Include="DriverTest\SqlServerCeDriverFixture.cs" />
    <Compile Include="DynamicProxyTests\GenericMethodsTests\IMyGenericInterface.cs" />
    <Compile Include="DynamicProxyTests\GenericMethodsTests\IMyGenericInterfaceBase.cs" />
    <Compile Include="DynamicProxyTests\GenericMethodsTests\IMyInterface.cs" />
    <Compile Include="DynamicProxyTests\GenericMethodsTests\MyClass.cs" />
    <Compile Include="DynamicProxyTests\GenericMethodsTests\MyGenericClass.cs" />
    <Compile Include="DynamicProxyTests\GenericMethodsTests\MyGenericClassBase.cs" />
    <Compile Include="DynamicProxyTests\PeVerifyFixture.cs" />
    <Compile Include="DynamicProxyTests\GenericMethodsTests\GenericMethodShouldBeProxied.cs" />
    <Compile Include="DynamicProxyTests\InterfaceProxySerializationTests\IMyProxy.cs" />
    <Compile Include="DynamicProxyTests\InterfaceProxySerializationTests\MyProxyImpl.cs" />
    <Compile Include="DynamicProxyTests\InterfaceProxySerializationTests\ProxyFixture.cs" />
    <Compile Include="DynamicProxyTests\InterfaceWithEqualsGethashcodeTests.cs" />
    <Compile Include="DynamicProxyTests\LazyFieldInterceptorSerializable.cs" />
    <Compile Include="DynamicProxyTests\PassThroughInterceptor.cs" />
    <Compile Include="DynamicProxyTests\PeVerifier.cs" />
    <Compile Include="DynamicProxyTests\ProxiedMembers\Fixture.cs" />
    <Compile Include="DynamicProxyTests\ProxiedMembers\MetodWithRefDictionaryTest.cs" />
    <Compile Include="EngineTest\CallableParserFixture.cs" />
    <Compile Include="EngineTest\NativeSQLQueryNonScalarReturnTest.cs" />
    <Compile Include="EngineTest\NativeSQLQueryScalarReturnTest.cs" />
    <Compile Include="EngineTest\NativeSQLQuerySpecificationTest.cs" />
    <Compile Include="Events\DisposableListenersTest.cs" />
    <Compile Include="ExceptionsTest\FbExceptionConverterExample.cs" />
    <Compile Include="ExceptionsTest\NullQueryTest.cs" />
    <Compile Include="ExpressionTest\RestrictionsFixture.cs" />
    <Compile Include="Criteria\Student.cs" />
    <Compile Include="Criteria\StudentDTO.cs" />
    <Compile Include="DebugConnectionProvider.cs" />
    <Compile Include="Deletetransient\Address.cs" />
    <Compile Include="Deletetransient\DeleteTransientEntityTest.cs" />
    <Compile Include="Deletetransient\Person.cs" />
    <Compile Include="DialectTest\DB2DialectFixture.cs" />
    <Compile Include="DialectTest\DialectFixture.cs" />
    <Compile Include="DialectTest\FirebirdDialectFixture.cs" />
    <Compile Include="DialectTest\FunctionTests\SerializableTypesFixture.cs" />
    <Compile Include="DialectTest\MsSql2005DialectFixture.cs" />
    <Compile Include="DialectTest\MsSqlDialectFixture.cs" />
    <Compile Include="DialectTest\SqlCEDialectFixture.cs" />
    <Compile Include="DialectTest\SQLiteDialectFixture.cs" />
    <Compile Include="DriverTest\NullReferenceFixture.cs" />
    <Compile Include="DriverTest\OracleClientDriverFixture.cs" />
    <Compile Include="DriverTest\OracleDataClientDriverFixture.cs" />
    <Compile Include="DynamicEntity\Address.cs" />
    <Compile Include="DynamicEntity\Company.cs" />
    <Compile Include="DynamicEntity\Customer.cs" />
    <Compile Include="DynamicEntity\DataProxyHandler.cs" />
    <Compile Include="DynamicEntity\Interceptor\InterceptorDynamicEntity.cs" />
    <Compile Include="DynamicEntity\Interceptor\ProxyInterceptor.cs" />
    <Compile Include="DynamicEntity\IProxyMarker.cs" />
    <Compile Include="DynamicEntity\Person.cs" />
    <Compile Include="DynamicEntity\ProxyHelper.cs" />
    <Compile Include="DynamicEntity\Tuplizer\EntityNameInterceptor.cs" />
    <Compile Include="DynamicEntity\Tuplizer\MyEntityInstantiator.cs" />
    <Compile Include="DynamicEntity\Tuplizer\MyEntityTuplizer.cs" />
    <Compile Include="DynamicEntity\Tuplizer\TuplizerDynamicEntity.cs" />
    <Compile Include="EngineTest\NativeSqlQueryReturnTest.cs" />
    <Compile Include="EngineTest\ParameterParserFixture.cs" />
    <Compile Include="EngineTest\TypedValueFixture.cs" />
    <Compile Include="EntityModeTest\Map\Basic\DynamicClassFixture.cs" />
    <Compile Include="EntityModeTest\Multi\MultiRepresentationFixture.cs" />
    <Compile Include="EntityModeTest\Multi\Stock.cs" />
    <Compile Include="EntityModeTest\Multi\Valuation.cs" />
    <Compile Include="EntityModeTest\Xml\Accessors\XmlAccessorFixture.cs" />
    <Compile Include="EntityModeTest\Xml\Basic\XmlFixture.cs" />
    <Compile Include="EntityModeTest\Xml\Many2One\Car.cs" />
    <Compile Include="EntityModeTest\Xml\Many2One\CarPart.cs" />
    <Compile Include="EntityModeTest\Xml\Many2One\CarType.cs" />
    <Compile Include="EntityModeTest\Xml\Many2One\XmlManyToOneFixture.cs" />
    <Compile Include="Events\Collections\AbstractCollectionEventFixture.cs" />
    <Compile Include="Events\Collections\AbstractParentWithCollection.cs" />
    <Compile Include="Events\Collections\Association\AbstractAssociationCollectionEventFixture.cs" />
    <Compile Include="Events\Collections\Association\Bidirectional\ManyToMany\BidirectionalManyToManyBagToSetCollectionEventFixture.cs" />
    <Compile Include="Events\Collections\Association\Bidirectional\ManyToMany\BidirectionalManyToManySetToSetCollectionEventFixture.cs" />
    <Compile Include="Events\Collections\Association\Bidirectional\ManyToMany\ChildWithBidirectionalManyToMany.cs" />
    <Compile Include="Events\Collections\Association\Bidirectional\ManyToMany\ParentWithBidirectionalManyToMany.cs" />
    <Compile Include="Events\Collections\Association\Bidirectional\OneToMany\BidirectionalOneToManyBagCollectionEventFixture.cs" />
    <Compile Include="Events\Collections\Association\Bidirectional\OneToMany\BidirectionalOneToManyBagSubclassCollectionEventFixture.cs" />
    <Compile Include="Events\Collections\Association\Bidirectional\OneToMany\BidirectionalOneToManySetCollectionEventFixture.cs" />
    <Compile Include="Events\Collections\Association\Bidirectional\OneToMany\ChildWithManyToOne.cs" />
    <Compile Include="Events\Collections\Association\Bidirectional\OneToMany\ParentWithBidirectionalOneToMany.cs" />
    <Compile Include="Events\Collections\Association\Bidirectional\OneToMany\ParentWithBidirectionalOneToManySubclass.cs" />
    <Compile Include="Events\Collections\Association\Unidirectional\ManyToMany\UnidirectionalManyToManyBagCollectionEventFixture.cs" />
    <Compile Include="Events\Collections\Association\Unidirectional\OneToMany\UnidirectionalOneToManyBagCollectionEventFixture.cs" />
    <Compile Include="Events\Collections\Association\Unidirectional\OneToMany\UnidirectionalOneToManySetCollectionEventFixture.cs" />
    <Compile Include="Events\Collections\Association\Unidirectional\ParentWithCollectionOfEntities.cs" />
    <Compile Include="Events\Collections\ChildEntity.cs" />
    <Compile Include="Events\Collections\ChildValue.cs" />
    <Compile Include="Events\Collections\CollectionListeners.cs" />
    <Compile Include="Events\Collections\IChild.cs" />
    <Compile Include="Events\Collections\IEntity.cs" />
    <Compile Include="Events\Collections\IParentWithCollection.cs" />
    <Compile Include="Events\Collections\Values\ParentWithCollectionOfValues.cs" />
    <Compile Include="Events\Collections\Values\ValuesBagCollectionEventFixture.cs" />
    <Compile Include="Events\PostEvents\AssertOldStatePostListener.cs" />
    <Compile Include="Events\PostEvents\PostUpdateFixture.cs" />
    <Compile Include="Events\PostEvents\SimpleEntity.cs" />
    <Compile Include="ExceptionsTest\PostgresExceptionConverterExample.cs" />
    <Compile Include="ExceptionsTest\Group.cs" />
    <Compile Include="ExceptionsTest\MSSQLExceptionConverterExample.cs" />
    <Compile Include="ExceptionsTest\OracleClientExceptionConverterExample.cs" />
    <Compile Include="ExceptionsTest\PropertyAccessExceptionFixture.cs" />
    <Compile Include="ExceptionsTest\SQLExceptionConversionTest.cs" />
    <Compile Include="ExceptionsTest\User.cs" />
    <Compile Include="ExpressionTest\BaseExpressionFixture.cs" />
    <Compile Include="ExpressionTest\BetweenExpressionFixture.cs" />
    <Compile Include="ExpressionTest\DetachedCriteriaFixture.cs" />
    <Compile Include="ExpressionTest\InExpressionFixture.cs" />
    <Compile Include="ExpressionTest\InsensitiveLikeExpressionFixture.cs" />
    <Compile Include="ExpressionTest\JunctionFixture.cs" />
    <Compile Include="ExpressionTest\LogicalExpressionFixture.cs" />
    <Compile Include="ExpressionTest\NotExpressionFixture.cs" />
    <Compile Include="ExpressionTest\NotNullExpressionFixture.cs" />
    <Compile Include="ExpressionTest\NullExpressionFixture.cs" />
    <Compile Include="ExpressionTest\OperatorOverloadingFixture.cs" />
    <Compile Include="ExpressionTest\Projection\ProjectionFixture.cs" />
    <Compile Include="ExpressionTest\Projection\ProjectionSqlFixture.cs" />
    <Compile Include="ExpressionTest\Projection\ProjectionTestClass.cs" />
    <Compile Include="ExpressionTest\PropertyExpressionFixture.cs" />
    <Compile Include="ExpressionTest\QueryByExampleTest.cs" />
    <Compile Include="ExpressionTest\SimpleExpressionFixture.cs" />
    <Compile Include="ExpressionTest\SQLExpressionFixture.cs" />
    <Compile Include="ExpressionTest\SubQueries\Classes.cs" />
    <Compile Include="ExpressionTest\SubQueries\SubQueriesSqlFixture.cs" />
    <Compile Include="Extendshbm\Customer.cs" />
    <Compile Include="Extendshbm\Employee.cs" />
    <Compile Include="Extendshbm\ExtendsFixture.cs" />
    <Compile Include="Extendshbm\Person.cs" />
    <Compile Include="Extralazy\Document.cs" />
    <Compile Include="Extralazy\ExtraLazyFixture.cs" />
    <Compile Include="Extralazy\Group.cs" />
    <Compile Include="Extralazy\Photo.cs" />
    <Compile Include="Extralazy\SessionAttribute.cs" />
    <Compile Include="Extralazy\User.cs" />
    <Compile Include="FilterTest\BinaryFiltered.cs" />
    <Compile Include="FilterTest\Category.cs" />
    <Compile Include="FilterTest\ConfigFixture.cs" />
    <Compile Include="FilterTest\Department.cs" />
    <Compile Include="FilterTest\DynamicFilterTest.cs" />
    <Compile Include="FilterTest\FilterBinaryParameterTest.cs" />
    <Compile Include="FilterTest\FilterConfig.cs" />
    <Compile Include="FilterTest\FilterSecondPassArgsFixture.cs" />
    <Compile Include="FilterTest\LineItem.cs" />
    <Compile Include="FilterTest\Order.cs" />
    <Compile Include="FilterTest\Product.cs" />
    <Compile Include="FilterTest\Salesperson.cs" />
    <Compile Include="FilterTest\TestClass.cs" />
    <Compile Include="Generatedkeys\ByTrigger\GeneratedIdentityFixture.cs" />
    <Compile Include="Generatedkeys\ByTrigger\MyEntity.cs" />
    <Compile Include="Generatedkeys\Identity\IdentityGeneratedKeysTest.cs" />
    <Compile Include="Generatedkeys\Identity\MyChild.cs" />
    <Compile Include="Generatedkeys\Identity\MyEntity.cs" />
    <Compile Include="Generatedkeys\Identity\MyEntityIdentity.cs" />
    <Compile Include="Generatedkeys\Identity\MySibling.cs" />
    <Compile Include="Generatedkeys\Identity\SimpleIdentityGeneratedFixture.cs" />
    <Compile Include="Generatedkeys\Select\MyEntity.cs" />
    <Compile Include="Generatedkeys\Select\SelectGeneratorTest.cs" />
    <Compile Include="Generatedkeys\Seqidentity\MyEntity.cs" />
    <Compile Include="Generatedkeys\Seqidentity\SequenceIdentityFixture.cs" />
    <Compile Include="GeneratedTest\AbstractGeneratedPropertyTest.cs" />
    <Compile Include="GeneratedTest\Component.cs" />
    <Compile Include="GeneratedTest\ComponentOwner.cs" />
    <Compile Include="GeneratedTest\GeneratedPropertyEntity.cs" />
    <Compile Include="GeneratedTest\PartiallyGeneratedComponentTest.cs" />
    <Compile Include="GeneratedTest\TimestampGeneratedValuesWithCachingTest.cs" />
    <Compile Include="GeneratedTest\TriggerGeneratedValuesWithCachingTest.cs" />
    <Compile Include="GeneratedTest\TriggerGeneratedValuesWithoutCachingTest.cs" />
    <Compile Include="GenericTest\BagGeneric\A.cs" />
    <Compile Include="GenericTest\BagGeneric\B.cs" />
    <Compile Include="GenericTest\BagGeneric\BagGenericFixture.cs" />
    <Compile Include="GenericTest\EnumGeneric\A.cs" />
    <Compile Include="GenericTest\EnumGeneric\B.cs" />
    <Compile Include="GenericTest\EnumGeneric\EnumGenericFixture.cs" />
    <Compile Include="GenericTest\IdBagGeneric\A.cs" />
    <Compile Include="GenericTest\IdBagGeneric\IdBagGenericFixture.cs" />
    <Compile Include="GenericTest\ListGeneric\A.cs" />
    <Compile Include="GenericTest\ListGeneric\B.cs" />
    <Compile Include="GenericTest\ListGeneric\ListGenericFixture.cs" />
    <Compile Include="GenericTest\MapGeneric\A.cs" />
    <Compile Include="GenericTest\MapGeneric\B.cs" />
    <Compile Include="GenericTest\MapGeneric\MapGenericFixture.cs" />
    <Compile Include="GenericTest\Methods\Fixture.cs" />
    <Compile Include="GenericTest\OrderedSetGeneric\A.cs" />
    <Compile Include="GenericTest\OrderedSetGeneric\B.cs" />
    <Compile Include="GenericTest\OrderedSetGeneric\OrderedSetFixture.cs" />
    <Compile Include="GenericTest\Overall\A.cs" />
    <Compile Include="GenericTest\Overall\Fixture.cs" />
    <Compile Include="GenericTest\SetGeneric\A.cs" />
    <Compile Include="GenericTest\SetGeneric\B.cs" />
    <Compile Include="GenericTest\SetGeneric\SetGenericFixture.cs" />
    <Compile Include="GhostProperty\Order.cs" />
    <Compile Include="GhostProperty\GhostPropertyFixture.cs" />
    <Compile Include="HbmMappingExtensions.cs" />
    <Compile Include="Hql\Animal.cs" />
    <Compile Include="Hql\Ast\Address.cs" />
    <Compile Include="Hql\Ast\Animal.cs" />
    <Compile Include="Hql\Ast\BaseFixture.cs" />
    <Compile Include="Hql\Ast\BooleanLiteralEntity.cs" />
    <Compile Include="Hql\Ast\BulkManipulation.cs" />
    <Compile Include="Hql\Ast\Classification.cs" />
    <Compile Include="Hql\Ast\CrazyCompositeKey.cs" />
    <Compile Include="Hql\Ast\DomesticAnimal.cs" />
    <Compile Include="Hql\Ast\EntityWithCrazyCompositeKey.cs" />
    <Compile Include="Hql\Ast\Human.cs" />
    <Compile Include="Hql\Ast\IntegerVersioned.cs" />
    <Compile Include="Hql\Ast\Joiner.cs" />
    <Compile Include="Hql\Ast\KeyManyToOneEntity.cs" />
    <Compile Include="Hql\Ast\KeyManyToOneKeyEntity.cs" />
    <Compile Include="Hql\Ast\LimitClauseFixture.cs" />
    <Compile Include="Hql\Ast\Mammal.cs" />
    <Compile Include="Hql\Ast\Name.cs" />
    <Compile Include="Hql\Ast\ParsingFixture.cs" />
    <Compile Include="Hql\Ast\QuerySubstitutionTest.cs" />
    <Compile Include="Hql\Ast\Reptile.cs" />
    <Compile Include="Hql\Ast\SimpleAssociatedEntity.cs" />
    <Compile Include="Hql\Ast\SimpleClass.cs" />
    <Compile Include="Hql\Ast\SimpleEntityWithAssociation.cs" />
    <Compile Include="Hql\Ast\SqlTranslationFixture.cs" />
    <Compile Include="Hql\Ast\StateProvince.cs" />
    <Compile Include="Hql\Ast\TimestampVersioned.cs" />
    <Compile Include="Hql\Ast\User.cs" />
    <Compile Include="Hql\Ast\Vehicles.cs" />
    <Compile Include="Hql\Ast\WithClauseFixture.cs" />
    <Compile Include="Hql\Ast\Zoo.cs" />
    <Compile Include="Hql\BaseFunctionFixture.cs" />
    <Compile Include="IdGen\Enhanced\Forcedtable\Entity.cs" />
    <Compile Include="IdGen\Enhanced\OptimizerTests.cs" />
    <Compile Include="IdGen\Enhanced\Sequence\DefaultOptimizedSequenceTest.cs" />
    <Compile Include="IdGen\Enhanced\Sequence\Entity.cs" />
    <Compile Include="IdGen\Enhanced\SourceMock.cs" />
    <Compile Include="IdGen\Enhanced\Table\PooledLoTableTest.cs" />
    <Compile Include="IdTest\AssignedClass.cs" />
    <Compile Include="IdTest\AssignedFixture.cs" />
    <Compile Include="IdTest\TableGeneratorFixture.cs" />
    <Compile Include="Immutable\Contract.cs" />
    <Compile Include="Immutable\ContractVariation.cs" />
    <Compile Include="Immutable\EntityWithMutableCollection\AbstractEntityWithManyToManyTest.cs" />
    <Compile Include="Immutable\EntityWithMutableCollection\AbstractEntityWithOneToManyTest.cs" />
    <Compile Include="Immutable\EntityWithMutableCollection\Contract.cs" />
    <Compile Include="Immutable\EntityWithMutableCollection\ContractVariation.cs" />
    <Compile Include="Immutable\EntityWithMutableCollection\Info.cs" />
    <Compile Include="Immutable\EntityWithMutableCollection\Inverse\EntityWithInverseManyToManyTest.cs" />
    <Compile Include="Immutable\EntityWithMutableCollection\Inverse\EntityWithInverseOneToManyJoinTest.cs" />
    <Compile Include="Immutable\EntityWithMutableCollection\Inverse\EntityWithInverseOneToManyTest.cs" />
    <Compile Include="Immutable\EntityWithMutableCollection\Inverse\VersionedEntityWithInverseManyToManyTest.cs" />
    <Compile Include="Immutable\EntityWithMutableCollection\Inverse\VersionedEntityWithInverseOneToManyFailureExpectedTest.cs" />
    <Compile Include="Immutable\EntityWithMutableCollection\Inverse\VersionedEntityWithInverseOneToManyJoinFailureExpectedTest.cs" />
    <Compile Include="Immutable\EntityWithMutableCollection\Inverse\VersionedEntityWithInverseOneToManyJoinTest.cs" />
    <Compile Include="Immutable\EntityWithMutableCollection\Inverse\VersionedEntityWithInverseOneToManyTest.cs" />
    <Compile Include="Immutable\EntityWithMutableCollection\NonInverse\EntityWithNonInverseManyToManyTest.cs" />
    <Compile Include="Immutable\EntityWithMutableCollection\NonInverse\EntityWithNonInverseManyToManyUnidirTest.cs" />
    <Compile Include="Immutable\EntityWithMutableCollection\NonInverse\EntityWithNonInverseOneToManyJoinTest.cs" />
    <Compile Include="Immutable\EntityWithMutableCollection\NonInverse\EntityWithNonInverseOneToManyTest.cs" />
    <Compile Include="Immutable\EntityWithMutableCollection\NonInverse\EntityWithNonInverseOneToManyUnidirTest.cs" />
    <Compile Include="Immutable\EntityWithMutableCollection\NonInverse\VersionedEntityWithNonInverseManyToManyTest.cs" />
    <Compile Include="Immutable\EntityWithMutableCollection\NonInverse\VersionedEntityWithNonInverseOneToManyJoinTest.cs" />
    <Compile Include="Immutable\EntityWithMutableCollection\NonInverse\VersionedEntityWithNonInverseOneToManyTest.cs" />
    <Compile Include="Immutable\EntityWithMutableCollection\Owner.cs" />
    <Compile Include="Immutable\EntityWithMutableCollection\Party.cs" />
    <Compile Include="Immutable\EntityWithMutableCollection\Plan.cs" />
    <Compile Include="Immutable\ImmutableTest.cs" />
    <Compile Include="Immutable\Info.cs" />
    <Compile Include="Immutable\Party.cs" />
    <Compile Include="Immutable\Plan.cs" />
    <Compile Include="Insertordering\Group.cs" />
    <Compile Include="Insertordering\InsertOrderingFixture.cs" />
    <Compile Include="Insertordering\Membership.cs" />
    <Compile Include="Insertordering\User.cs" />
    <Compile Include="KnownBugAttribute.cs" />
    <Compile Include="Join\JoinedFilters.cs" />
    <Compile Include="Join\TennisPlayer.cs" />
    <Compile Include="LazyComponentTest\Address.cs" />
    <Compile Include="LazyComponentTest\LazyComponentTestFixture.cs" />
    <Compile Include="LazyComponentTest\Person.cs" />
    <Compile Include="LazyOneToOne\Employee.cs" />
    <Compile Include="LazyOneToOne\Employment.cs" />
    <Compile Include="LazyOneToOne\LazyOneToOneTest.cs" />
    <Compile Include="LazyOneToOne\Person.cs" />
    <Compile Include="LazyProperty\Book.cs" />
    <Compile Include="LazyProperty\LazyPropertyFixture.cs" />
    <Compile Include="Linq\AggregateTests.cs" />
    <Compile Include="Linq\ByMethod\AnyTests.cs" />
    <Compile Include="Linq\BinaryBooleanExpressionTests.cs" />
    <Compile Include="Linq\BinaryExpressionOrdererTests.cs" />
    <Compile Include="Linq\BooleanMethodExtensionExample.cs" />
    <Compile Include="Linq\ByMethod\AssertOrderedBy.cs" />
    <Compile Include="Linq\ByMethod\AverageTests.cs" />
    <Compile Include="Linq\ByMethod\CastTests.cs" />
    <Compile Include="Linq\ByMethod\GroupByHavingTests.cs" />
    <Compile Include="Linq\ByMethod\GroupByTests.cs" />
    <Compile Include="Linq\ByMethod\GetValueOrDefaultTests.cs" />
    <Compile Include="Linq\CasingTest.cs" />
    <Compile Include="Linq\CharComparisonTests.cs" />
    <Compile Include="Linq\CustomQueryModelRewriterTests.cs" />
    <Compile Include="Linq\DateTimeTests.cs" />
    <Compile Include="Linq\ExpressionSessionLeakTest.cs" />
    <Compile Include="Linq\LoggingTests.cs" />
    <Compile Include="Linq\QueryTimeoutTests.cs" />
    <Compile Include="Linq\JoinTests.cs" />
    <Compile Include="Linq\CustomExtensionsExample.cs" />
    <Compile Include="Linq\MathTests.cs" />
    <Compile Include="Linq\DynamicQueryTests.cs" />
    <Compile Include="Linq\EagerLoadTests.cs" />
    <Compile Include="Linq\EnumTests.cs" />
    <Compile Include="Linq\ExtensionMethods.cs" />
    <Compile Include="Linq\FunctionTests.cs" />
    <Compile Include="Linq\LinqQuerySamples.cs" />
    <Compile Include="Linq\LinqReadonlyTestsContext.cs" />
    <Compile Include="Linq\LinqTestCase.cs" />
    <Compile Include="Linq\LinqToHqlGeneratorsRegistryFactoryTest.cs" />
    <Compile Include="Linq\MethodCallTests.cs" />
    <Compile Include="Linq\MiscellaneousTextFixture.cs" />
    <Compile Include="Linq\NestedSelectsTests.cs" />
    <Compile Include="Linq\NorthwindDbCreator.cs" />
    <Compile Include="Linq\NullComparisonTests.cs" />
    <Compile Include="Linq\ObjectDumper.cs" />
    <Compile Include="Linq\ByMethod\OrderByTests.cs" />
    <Compile Include="Linq\OperatorTests.cs" />
    <Compile Include="Linq\PagingTests.cs" />
    <Compile Include="Linq\ParameterisedQueries.cs" />
    <Compile Include="Linq\PatientTests.cs" />
    <Compile Include="Linq\ProjectionsTests.cs" />
    <Compile Include="Linq\PropertyMethodMappingTests.cs" />
    <Compile Include="Linq\QueryCacheableTests.cs" />
    <Compile Include="Linq\QueryReuseTests.cs" />
    <Compile Include="Linq\ReadonlyTestCase.cs" />
    <Compile Include="Linq\StatelessSessionQueringTest.cs" />
    <Compile Include="Linq\ByMethod\SumTests.cs" />
    <Compile Include="Logging\Log4NetLoggerTest.cs" />
    <Compile Include="Logging\LoggerProviderTest.cs" />
    <Compile Include="MappingByCode\ConventionModelMapperTests\ComponetsAccessorTests.cs" />
    <Compile Include="MappingByCode\ConventionModelMapperTests\ComponetsParentAccessorTests.cs" />
    <Compile Include="MappingByCode\ConventionModelMapperTests\PropertyToFieldAccessorTest.cs" />
    <Compile Include="MappingByCode\ConventionModelMapperTests\SafePoidTests.cs" />
    <Compile Include="MappingByCode\ConventionModelMapperTests\VersionOnBaseClassIntegrationTest.cs" />
    <Compile Include="MappingByCode\ExplicitlyDeclaredModelTests\ComponentAsIdTest.cs" />
    <Compile Include="MappingByCode\ExplicitMappingTests\AllPropertiesRegistrationTests.cs" />
    <Compile Include="MappingByCode\ExplicitMappingTests\BagOfNestedComponentsWithParentTest.cs" />
    <Compile Include="MappingByCode\ExplicitMappingTests\ClassWithComponentsTest.cs" />
    <Compile Include="MappingByCode\ExplicitMappingTests\ComponentAsIdTests.cs" />
    <Compile Include="MappingByCode\ExplicitMappingTests\ComposedIdTests.cs" />
    <Compile Include="MappingByCode\ExplicitMappingTests\ConformistMappingRegistrationTests\ClassMappingRegistrationTest.cs" />
    <Compile Include="MappingByCode\CustomizerHolderMergeTest.cs" />
    <Compile Include="MappingByCode\ExplicitlyDeclaredModelTests\SplitPropertiesRegistrationTests.cs" />
    <Compile Include="MappingByCode\ExplicitMappingTests\BasicMappingOfSimpleClass.cs" />
    <Compile Include="MappingByCode\ExplicitMappingTests\ColumnsNamingConvetions.cs" />
    <Compile Include="MappingByCode\ExplicitlyDeclaredModelTests\ComponentMappingRegistrationTests.cs" />
    <Compile Include="MappingByCode\ExplicitlyDeclaredModelTests\JoinedSubclassMappingStrategyTests.cs" />
    <Compile Include="MappingByCode\ExplicitlyDeclaredModelTests\JoinedSubclassSequenceRegistrationTests.cs" />
    <Compile Include="MappingByCode\ExplicitlyDeclaredModelTests\RootClassMappingStrategyTests.cs" />
    <Compile Include="MappingByCode\ExplicitlyDeclaredModelTests\SubclassMappingStrategyTests.cs" />
    <Compile Include="MappingByCode\ExplicitlyDeclaredModelTests\SubclassSequenceRegistrationTests.cs" />
    <Compile Include="MappingByCode\ExplicitlyDeclaredModelTests\UnionSubclassMappingStrategyTests.cs" />
    <Compile Include="MappingByCode\ExplicitlyDeclaredModelTests\UnionSubclassSequenceRegistrationTests.cs" />
    <Compile Include="MappingByCode\ExplicitMappingTests\ConformistMappingRegistrationTests\ComponentMappingRegistrationTest.cs" />
    <Compile Include="MappingByCode\ExplicitMappingTests\ConformistMappingRegistrationTests\JoinedSubclassMappingRegistration.cs" />
    <Compile Include="MappingByCode\ExplicitMappingTests\ConformistMappingRegistrationTests\ModelMapperAddMappingByTypeTests.cs" />
    <Compile Include="MappingByCode\ExplicitMappingTests\ConformistMappingRegistrationTests\SubclassMappingRegistration.cs" />
    <Compile Include="MappingByCode\ExplicitMappingTests\ConformistMappingRegistrationTests\UnionSubclassMappingRegistrationTest.cs" />
    <Compile Include="MappingByCode\ExplicitMappingTests\DynamicComponentMappingTests.cs" />
    <Compile Include="MappingByCode\ExplicitMappingTests\IdBagMappingTest.cs" />
    <Compile Include="MappingByCode\ExplicitMappingTests\MappingOfInternalMembersOnRootEntity.cs" />
    <Compile Include="MappingByCode\ExplicitMappingTests\MappingOfPrivateMembersOnRootEntity.cs" />
    <Compile Include="MappingByCode\ExplicitMappingTests\NaturalIdTests.cs" />
    <Compile Include="MappingByCode\ExplicitMappingTests\NestedComponetsTests.cs" />
    <Compile Include="MappingByCode\ExplicitMappingTests\PoidTests.cs" />
    <Compile Include="MappingByCode\ExplicitMappingTests\RootClassPropertiesSplitsTests.cs" />
    <Compile Include="MappingByCode\ExplicitMappingTests\SubclassPropertiesSplitsTests.cs" />
    <Compile Include="MappingByCode\ExplicitMappingTests\OptimisticLockModeTests.cs" />
    <Compile Include="MappingByCode\ExplicitMappingTests\VersionTests.cs" />
    <Compile Include="MappingByCode\For.cs" />
    <Compile Include="MappingByCode\GeneratorTests.cs" />
    <Compile Include="MappingByCode\ImportTests.cs" />
    <Compile Include="MappingByCode\IntegrationTests\NH3041\Domain.cs" />
    <Compile Include="MappingByCode\IntegrationTests\NH3657\OneToOneToPropertyReferenceWithExplicitClassSet.cs" />
    <Compile Include="MappingByCode\IntegrationTests\NH3041\OneToOneToPropertyReference.cs" />
    <Compile Include="MappingByCode\IntegrationTests\NH2728\Cat.cs" />
    <Compile Include="MappingByCode\IntegrationTests\NH2728\Dog.cs" />
    <Compile Include="MappingByCode\IntegrationTests\NH2728\IAnimal.cs" />
    <Compile Include="MappingByCode\IntegrationTests\NH2728\SampleTest.cs" />
    <Compile Include="MappingByCode\IntegrationTests\NH2728\Toy.cs" />
    <Compile Include="MappingByCode\IntegrationTests\NH2738\Fixture.cs" />
    <Compile Include="MappingByCode\IntegrationTests\NH2825\Child.cs" />
    <Compile Include="MappingByCode\IntegrationTests\NH2825\Fixture.cs" />
    <Compile Include="MappingByCode\IntegrationTests\NH2825\FixtureByCode.cs" />
    <Compile Include="MappingByCode\IntegrationTests\NH2825\Parent.cs" />
    <Compile Include="MappingByCode\IntegrationTests\NH3110\Fixture.cs" />
    <Compile Include="MappingByCode\IntegrationTests\NH3135\Fixture.cs" />
    <Compile Include="MappingByCode\IntegrationTests\NH3135\Models.cs" />
    <Compile Include="MappingByCode\IntegrationTests\NH3280\Domain.cs" />
    <Compile Include="MappingByCode\IntegrationTests\NH3280\OneToOneToInheritedProperty.cs" />
    <Compile Include="MappingByCode\IntegrationTests\NH3667\MapFixture.cs" />
    <Compile Include="MappingByCode\IntegrationTests\NH3667\Model.cs" />
    <Compile Include="MappingByCode\MappersTests\AnyMapperTest.cs" />
    <Compile Include="MappingByCode\MappersTests\IdMapperTest.cs" />
    <Compile Include="MappingByCode\MappersTests\ManyToOneMapperTest.cs" />
    <Compile Include="MappingByCode\MappersTests\AbstractPropertyContainerMapperTest.cs" />
    <Compile Include="MappingByCode\MappersTests\ClassMapperTests\CheckMixingPOIDStrategiesTests.cs" />
    <Compile Include="MappingByCode\MappersTests\ClassMapperTests\ClassMapperWithJoinPropertiesTest.cs" />
    <Compile Include="MappingByCode\MappersTests\ClassMapperTests\ComponetAsIdTests.cs" />
    <Compile Include="MappingByCode\MappersTests\ClassMapperTests\ComposedIdTests.cs" />
    <Compile Include="MappingByCode\MappersTests\ClassMapperTests\SetPersisterTests.cs" />
    <Compile Include="MappingByCode\MappersTests\ClassMapperTests\TablesSincronizationTests.cs" />
    <Compile Include="MappingByCode\MappersTests\CollectionIdMapperTests.cs" />
    <Compile Include="MappingByCode\MappersTests\ComponentAsIdTests.cs" />
    <Compile Include="MappingByCode\MappersTests\ComposedIdMapperTests.cs" />
    <Compile Include="MappingByCode\MappersTests\DynamicComponentMapperTests\AnyPropertyOnDynamicCompoTests.cs" />
    <Compile Include="MappingByCode\MappersTests\DynamicComponentMapperTests\BagPropertyOnDynamicCompoTests.cs" />
    <Compile Include="MappingByCode\MappersTests\DynamicComponentMapperTests\ComponentPropertyOnDynamicCompoTests.cs" />
    <Compile Include="MappingByCode\MappersTests\DynamicComponentMapperTests\DynCompAttributesSettingTest.cs" />
    <Compile Include="MappingByCode\MappersTests\DynamicComponentMapperTests\DynComponentPropertyOnDynamicCompoTests.cs" />
    <Compile Include="MappingByCode\MappersTests\DynamicComponentMapperTests\IdBagPropertyOnDynamicCompoTests.cs" />
    <Compile Include="MappingByCode\MappersTests\DynamicComponentMapperTests\ListPropertyOnDynamicCompoTests.cs" />
    <Compile Include="MappingByCode\MappersTests\DynamicComponentMapperTests\ManyToOnePropertyOnDynamicCompoTests.cs" />
    <Compile Include="MappingByCode\MappersTests\DynamicComponentMapperTests\MapPropertyOnDynamicCompoTests.cs" />
    <Compile Include="MappingByCode\MappersTests\DynamicComponentMapperTests\OneToOnePropertyOnDynamicCompoTests.cs" />
    <Compile Include="MappingByCode\MappersTests\DynamicComponentMapperTests\SetPropertyOnDynamicCompoTests.cs" />
    <Compile Include="MappingByCode\MappersTests\DynamicComponentMapperTests\SimplePropertyOnDynamicCompoTests.cs" />
    <Compile Include="MappingByCode\MappersTests\FakeUserCollectionType.cs" />
    <Compile Include="MappingByCode\MappersTests\IdBagMapperTest.cs" />
    <Compile Include="MappingByCode\MappersTests\JoinedSubclassMapperTests\SetPersisterTests.cs" />
    <Compile Include="MappingByCode\MappersTests\JoinedSubclassMapperTests\TablesSincronizationTests.cs" />
    <Compile Include="MappingByCode\MappersTests\JoinMapperTests.cs" />
    <Compile Include="MappingByCode\MappersTests\NaturalIdMapperTest.cs" />
    <Compile Include="MappingByCode\MappersTests\OneToOneMapperTest.cs" />
    <Compile Include="MappingByCode\MappersTests\PropertyMapperTest.cs" />
    <Compile Include="MappingByCode\MappersTests\SubclassMapperTests\SetPersisterTests.cs" />
    <Compile Include="MappingByCode\MappersTests\SubclassMapperTests\TablesSincronizationTests.cs" />
    <Compile Include="MappingByCode\MappersTests\SubclassMapperWithJoinPropertiesTest.cs" />
    <Compile Include="MappingByCode\MappersTests\UnionSubclassMapperTests\SetPersisterTests.cs" />
    <Compile Include="MappingByCode\MappersTests\UnionSubclassMapperTests\TablesSincronizationTests.cs" />
    <Compile Include="MappingByCode\MixAutomapping\ArrayCollectionTests.cs" />
    <Compile Include="MappingByCode\MixAutomapping\BagCollectionTests.cs" />
    <Compile Include="MappingByCode\MixAutomapping\CallCustomConditions.cs" />
    <Compile Include="MappingByCode\MixAutomapping\ComponentsTests.cs" />
    <Compile Include="MappingByCode\MixAutomapping\DefaultClassHierarchyRepresentationTests.cs" />
    <Compile Include="MappingByCode\MixAutomapping\DictionaryCollectionTests.cs" />
    <Compile Include="MappingByCode\MixAutomapping\EntityTests.cs" />
    <Compile Include="MappingByCode\MixAutomapping\InheritedVersionTest.cs" />
    <Compile Include="MappingByCode\MixAutomapping\ManyToOneTest.cs" />
    <Compile Include="MappingByCode\MixAutomapping\OneToManyTests.cs" />
    <Compile Include="MappingByCode\MixAutomapping\PoidTests.cs" />
    <Compile Include="MappingByCode\MixAutomapping\PolymorphicPropertiesMapping.cs" />
    <Compile Include="MappingByCode\MixAutomapping\PropertiesExclusionTests.cs" />
    <Compile Include="MappingByCode\MixAutomapping\RootEntityTests.cs" />
    <Compile Include="MappingByCode\MixAutomapping\SetCollectionTests.cs" />
    <Compile Include="MappingByCode\ModelExplicitDeclarationsHolderMergeTest.cs" />
    <Compile Include="MappingByCode\NatureDemo\Naturalness\Address.cs" />
    <Compile Include="MappingByCode\NatureDemo\Naturalness\Animal.cs" />
    <Compile Include="MappingByCode\NatureDemo\Naturalness\Classification.cs" />
    <Compile Include="MappingByCode\NatureDemo\Naturalness\DomesticAnimal.cs" />
    <Compile Include="MappingByCode\NatureDemo\Naturalness\Human.cs" />
    <Compile Include="MappingByCode\NatureDemo\Naturalness\Mammal.cs" />
    <Compile Include="MappingByCode\NatureDemo\Naturalness\Name.cs" />
    <Compile Include="MappingByCode\NatureDemo\Naturalness\Reptile.cs" />
    <Compile Include="MappingByCode\NatureDemo\ShowXmlDemo.cs" />
    <Compile Include="MappingByCode\NatureDemo\Naturalness\StateProvince.cs" />
    <Compile Include="MappingByCode\NatureDemo\Naturalness\User.cs" />
    <Compile Include="MappingByCode\NatureDemo\Naturalness\Zoo.cs" />
    <Compile Include="MappingByCode\TypeExtensionsTests\CompatibilityWithCandidatePersistentMembers.cs" />
    <Compile Include="MappingByCode\TypeExtensionsTests\GetFirstImplementorConcreteClassesTest.cs" />
    <Compile Include="MappingByCode\TypeExtensionsTests\GetFirstImplementorTest.cs" />
    <Compile Include="MappingByCode\TypeExtensionsTests\GetMemberFromInterfacesTest.cs" />
    <Compile Include="MappingByCode\TypeExtensionsTests\GetMemberFromReflectedTest.cs" />
    <Compile Include="MappingByCode\TypeExtensionsTests\GetPropertyOrFieldMatchingNameTest.cs" />
    <Compile Include="MappingByCode\TypeExtensionsTests\TypeExtensionsTest.cs" />
    <Compile Include="MappingByCode\TypeNameUtilTests.cs" />
    <Compile Include="NHSpecificTest\AccessAndCorrectPropertyName\Fixture.cs" />
    <Compile Include="NHSpecificTest\AccessAndCorrectPropertyName\Model.cs" />
    <Compile Include="NHSpecificTest\BagWithLazyExtraAndFilter\Domain.cs" />
    <Compile Include="NHSpecificTest\BagWithLazyExtraAndFilter\Fixture.cs" />
    <Compile Include="Linq\ByMethod\DistinctTests.cs" />
    <Compile Include="Component\Basic\ComponentWithUniqueConstraintTests.cs" />
<<<<<<< HEAD
    <Compile Include="NHSpecificTest\NH3372\Entity.cs" />
    <Compile Include="NHSpecificTest\NH3372\Fixture.cs" />
=======
    <Compile Include="NHSpecificTest\NH3453\Classes.cs" />
    <Compile Include="NHSpecificTest\NH3453\Fixture.cs" />
    <Compile Include="NHSpecificTest\NH3480\Entity.cs" />
    <Compile Include="NHSpecificTest\NH3480\Fixture.cs" />
>>>>>>> ad206cfc
    <Compile Include="NHSpecificTest\NH3487\Entity.cs" />
    <Compile Include="NHSpecificTest\NH3487\Fixture.cs" />
    <Compile Include="NHSpecificTest\NH3567\DomainClass.cs" />
    <Compile Include="NHSpecificTest\NH3567\NH3567Tests.cs" />
    <Compile Include="NHSpecificTest\NH3570\BiFixture.cs" />
    <Compile Include="NHSpecificTest\NH3570\Model.cs" />
    <Compile Include="NHSpecificTest\NH3570\UniFixture.cs" />
    <Compile Include="NHSpecificTest\NH3731\Entity.cs" />
    <Compile Include="NHSpecificTest\NH3731\FixtureByCode.cs" />
    <Compile Include="NHSpecificTest\NH2053\Cat.cs" />
    <Compile Include="NHSpecificTest\NH2053\Dog.cs" />
    <Compile Include="NHSpecificTest\NH2053\Fixture.cs" />
    <Compile Include="NHSpecificTest\NH2053\Animal.cs" />
    <Compile Include="NHSpecificTest\NH3620\Fixture.cs" />
    <Compile Include="NHSpecificTest\NH3620\TwoBlobs.cs" />
    <Compile Include="NHSpecificTest\NH3455\Address.cs" />
    <Compile Include="NHSpecificTest\NH3455\PersonDto.cs" />
    <Compile Include="NHSpecificTest\NH3455\Person.cs" />
    <Compile Include="NHSpecificTest\NH3455\Fixture.cs" />
    <Compile Include="NHSpecificTest\NH1082\SynchronizationThatThrowsExceptionAtBeforeTransactionCompletion.cs" />
    <Compile Include="NHSpecificTest\NH2756\Fixture.cs" />
    <Compile Include="NHSpecificTest\NH2756\Model.cs" />
    <Compile Include="NHSpecificTest\NH2779\Fixture.cs" />
    <Compile Include="NHSpecificTest\NH2779\LineItem.cs" />
    <Compile Include="NHSpecificTest\NH2779\Order.cs" />
    <Compile Include="NHSpecificTest\NH2865\Entity.cs" />
    <Compile Include="NHSpecificTest\NH2865\Fixture.cs" />
    <Compile Include="NHSpecificTest\NH3377\Entity.cs" />
    <Compile Include="NHSpecificTest\NH3377\Fixture.cs" />
    <Compile Include="NHSpecificTest\NH3392\Fixture.cs" />
    <Compile Include="NHSpecificTest\NH3392\Model.cs" />
    <Compile Include="NHSpecificTest\NH1082\Domain.cs" />
    <Compile Include="NHSpecificTest\NH1082\Fixture.cs" />
    <Compile Include="NHSpecificTest\NH1082\SessionInterceptorThatThrowsExceptionAtBeforeTransactionCompletion.cs" />
    <Compile Include="NHSpecificTest\NH3571\Fixture.cs" />
    <Compile Include="NHSpecificTest\NH3571\Product.cs" />
    <Compile Include="NHSpecificTest\NH3489\Department.cs" />
    <Compile Include="NHSpecificTest\NH3489\Order.cs" />
    <Compile Include="NHSpecificTest\NH3489\Fixture.cs" />
    <Compile Include="NHSpecificTest\NH3512\Entity.cs" />
    <Compile Include="NHSpecificTest\NH3512\Fixture.cs" />
    <Compile Include="NHSpecificTest\NH3459\Fixture.cs" />
    <Compile Include="NHSpecificTest\NH3459\Order.cs" />
    <Compile Include="NHSpecificTest\NH2692\Fixture.cs" />
    <Compile Include="NHSpecificTest\NH2692\Model.cs" />
    <Compile Include="NHSpecificTest\NH3383\FixtureByCode.cs" />
    <Compile Include="NHSpecificTest\NH2772\Model.cs" />
    <Compile Include="NHSpecificTest\NH2772\Fixture.cs" />
    <Compile Include="NHSpecificTest\NH3058\DomainClass.cs" />
    <Compile Include="NHSpecificTest\NH3058\SampleTest.cs" />
    <Compile Include="NHSpecificTest\NH1818\DomainClass.cs" />
    <Compile Include="NHSpecificTest\NH1818\Fixture1818.cs" />
    <Compile Include="NHSpecificTest\NH3401\Entity.cs" />
    <Compile Include="NHSpecificTest\NH3401\Fixture.cs" />
    <Compile Include="NHSpecificTest\NH1863\Domain.cs" />
    <Compile Include="NHSpecificTest\NH1863\Fixture.cs" />
    <Compile Include="MappingByCode\ExpliticMappingTests\ClassWithoutNamespaceTests.cs" />
    <Compile Include="NHSpecificTest\NH1882\Author.cs" />
    <Compile Include="NHSpecificTest\NH1882\Book.cs" />
    <Compile Include="NHSpecificTest\NH1882\Publisher.cs" />
    <Compile Include="NHSpecificTest\NH1882\TestCollectionInitializingDuringFlush.cs" />
    <Compile Include="NHSpecificTest\NH2049\Model.cs" />
    <Compile Include="NHSpecificTest\NH2049\Fixture2049.cs" />
    <Compile Include="NHSpecificTest\NH3614\Entity.cs" />
    <Compile Include="NHSpecificTest\NH3614\Fixture.cs" />
    <Compile Include="NHSpecificTest\NH3505\Student.cs" />
    <Compile Include="NHSpecificTest\NH3505\Teacher.cs" />
    <Compile Include="NHSpecificTest\NH3505\Fixture.cs" />
    <Compile Include="NHSpecificTest\NH2923\Models.cs" />
    <Compile Include="NHSpecificTest\NH2923\ExtraLazyFixture.cs" />
    <Compile Include="NHSpecificTest\NH3405\Fixture.cs" />
    <Compile Include="MappingByCode\IntegrationTests\NH3140\Domain.cs" />
    <Compile Include="MappingByCode\IntegrationTests\NH3140\Fixture.cs" />
    <Compile Include="NHSpecificTest\NH3428\Entity.cs" />
    <Compile Include="NHSpecificTest\NH3428\Fixture.cs" />
    <Compile Include="NHSpecificTest\NH3316\ByCodeFixture.cs" />
    <Compile Include="NHSpecificTest\NH3316\Entity.cs" />
    <Compile Include="NHSpecificTest\NH3408\Fixture.cs" />
    <Compile Include="NHSpecificTest\NH3408\Model.cs" />
    <Compile Include="NHSpecificTest\NH2297\CustomCompositeUserType.cs" />
    <Compile Include="NHSpecificTest\NH2297\Entity.cs" />
    <Compile Include="NHSpecificTest\NH2297\Fixture.cs" />
    <Compile Include="NHSpecificTest\NH2297\InvalidCustomCompositeUserTypeBase.cs" />
    <Compile Include="NHSpecificTest\NH2408\Fixture.cs" />
    <Compile Include="NHSpecificTest\NH2408\Model.cs" />
    <Compile Include="NHSpecificTest\NH3324\ChildEntity.cs" />
    <Compile Include="NHSpecificTest\NH3324\Entity.cs" />
    <Compile Include="NHSpecificTest\NH3324\FixtureByCode.cs" />
    <Compile Include="MappingByCode\IntegrationTests\NH3269\FixtureNonPublicProperty.cs" />
    <Compile Include="MappingByCode\IntegrationTests\NH3269\Model.cs" />
    <Compile Include="MappingByCode\IntegrationTests\NH3269\FixturePublicProperty.cs" />
    <Compile Include="NHSpecificTest\NH3374\Document.cs" />
    <Compile Include="NHSpecificTest\NH3374\FixtureByCode.cs" />
    <Compile Include="NHSpecificTest\NH2042\Model.cs" />
    <Compile Include="NHSpecificTest\NH2042\Fixture.cs" />
    <Compile Include="NHSpecificTest\Dates\DateTimeOffsetQueryFixture.cs" />
    <Compile Include="NHSpecificTest\NH3050\Fixture.cs" />
    <Compile Include="NHSpecificTest\NH3050\Person.cs" />
    <Compile Include="NHSpecificTest\NH2469\Domain.cs" />
    <Compile Include="NHSpecificTest\NH2469\Fixture.cs" />
    <Compile Include="NHSpecificTest\NH2033\Customer.cs" />
    <Compile Include="NHSpecificTest\NH2033\CustomerAddress.cs" />
    <Compile Include="NHSpecificTest\NH2033\Fixture.cs" />
    <Compile Include="NHSpecificTest\NH3050\Entity.cs" />
    <Compile Include="NHSpecificTest\NH3050\FixtureByCode.cs" />
    <Compile Include="NHSpecificTest\NH3221\EqualityAndHashCodeProvider.cs" />
    <Compile Include="NHSpecificTest\NH3221\Fixture.cs" />
    <Compile Include="NHSpecificTest\NH3221\Person.cs" />
    <Compile Include="NHSpecificTest\NH3221\Stuff.cs" />
    <Compile Include="NHSpecificTest\NH3221\Todo.cs" />
    <Compile Include="NHSpecificTest\NH3093\Domain.cs" />
    <Compile Include="NHSpecificTest\NH3093\Fixture.cs" />
    <Compile Include="NHSpecificTest\NH2806\Domain.cs" />
    <Compile Include="NHSpecificTest\NH2806\Fixture.cs" />
    <Compile Include="NHSpecificTest\NH2969\Domain.cs" />
    <Compile Include="NHSpecificTest\NH2969\Fixture.cs" />
    <Compile Include="NHSpecificTest\NH3182\Domain.cs" />
    <Compile Include="NHSpecificTest\NH3182\Fixture.cs" />
    <Compile Include="NHSpecificTest\NH3187\Domain.cs">
      <SubType>Code</SubType>
    </Compile>
    <Compile Include="NHSpecificTest\NH3187\Fixture.cs">
      <SubType>Code</SubType>
    </Compile>
    <Compile Include="NHSpecificTest\NH3202\Domain.cs" />
    <Compile Include="NHSpecificTest\NH3202\Fixture.cs" />
    <Compile Include="NHSpecificTest\NH3604\Entity.cs" />
    <Compile Include="NHSpecificTest\NH3604\FixtureByCode.cs" />
    <Compile Include="NHSpecificTest\NH646\Domain.cs" />
    <Compile Include="NHSpecificTest\NH646\Fixture.cs" />
    <Compile Include="NHSpecificTest\NH3234\Fixture.cs" />
    <Compile Include="NHSpecificTest\NH3234\Domain.cs" />
    <Compile Include="NHSpecificTest\Futures\LinqToFutureValueFixture.cs" />
    <Compile Include="NHSpecificTest\NH2955\Employee.cs" />
    <Compile Include="NHSpecificTest\NH2955\Fixture.cs" />
    <Compile Include="NHSpecificTest\NH3175\Fixture.cs" />
    <Compile Include="NHSpecificTest\NH3175\Order.cs" />
    <Compile Include="NHSpecificTest\NH2379\Order.cs" />
    <Compile Include="NHSpecificTest\NH2379\Fixture.cs" />
    <Compile Include="NHSpecificTest\NH3171\Model.cs" />
    <Compile Include="NHSpecificTest\NH3171\Fixture.cs" />
    <Compile Include="NHSpecificTest\NH3070\Fixture.cs" />
    <Compile Include="NHSpecificTest\NH3332\Culture.cs" />
    <Compile Include="NHSpecificTest\NH3332\DataType.cs" />
    <Compile Include="NHSpecificTest\NH3332\DataTypeDescription.cs" />
    <Compile Include="NHSpecificTest\NH3332\MasterEntity.cs" />
    <Compile Include="NHSpecificTest\NH3332\State.cs" />
    <Compile Include="NHSpecificTest\NH3332\StateDescription.cs" />
    <Compile Include="NHSpecificTest\NH3332\TestJoinsWithSameTable.cs" />
    <Compile Include="NHSpecificTest\NH3057\Domain.cs" />
    <Compile Include="NHSpecificTest\NH3057\Fixture.cs" />
    <Compile Include="DateTimeOffsetUserType.cs" />
    <Compile Include="NHSpecificTest\NH3237\Entity.cs" />
    <Compile Include="NHSpecificTest\NH3237\ByCodeFixture.cs" />
    <Compile Include="NHSpecificTest\NH3237\EnumUserType.cs" />
    <Compile Include="NHSpecificTest\NH2651\Fixture.cs" />
    <Compile Include="NHSpecificTest\NH2651\Model.cs" />
    <Compile Include="NHSpecificTest\NH2789\Entities.cs" />
    <Compile Include="NHSpecificTest\NH2789\Fixture.cs" />
    <Compile Include="NHSpecificTest\NH3160\DialectNotSupportingUniqueKeyword.cs" />
    <Compile Include="NHSpecificTest\NH3160\Entity.cs" />
    <Compile Include="NHSpecificTest\NH3160\FixtureByCode.cs" />
    <Compile Include="NHSpecificTest\NH3037\Entity.cs" />
    <Compile Include="NHSpecificTest\NH3037\FixtureByCode.cs" />
    <Compile Include="NHSpecificTest\NH2347\Entity.cs" />
    <Compile Include="NHSpecificTest\NH2347\Fixture.cs" />
    <Compile Include="NHSpecificTest\NH2664\Product.cs" />
    <Compile Include="NHSpecificTest\NH2664\Fixture.cs" />
    <Compile Include="NHSpecificTest\NH2214\Fixture.cs" />
    <Compile Include="NHSpecificTest\NH2214\Model.cs" />
    <Compile Include="NHSpecificTest\NH2808\Fixture.cs" />
    <Compile Include="NHSpecificTest\NH2808\Model.cs" />
    <Compile Include="NHSpecificTest\NH2812\Entities.cs" />
    <Compile Include="NHSpecificTest\NH2812\Fixture.cs" />
    <Compile Include="NHSpecificTest\NH2439\NH2439Fixture.cs" />
    <Compile Include="NHSpecificTest\NH2439\Organisation.cs" />
    <Compile Include="NHSpecificTest\NH2439\OrganisationSearchResult.cs" />
    <Compile Include="NHSpecificTest\NH2439\RtoScope.cs" />
    <Compile Include="NHSpecificTest\NH2439\TrainingComponent.cs" />
    <Compile Include="NHSpecificTest\NH2880\Fixture.cs" />
    <Compile Include="NHSpecificTest\NH2880\Model.cs" />
    <Compile Include="NHSpecificTest\NH2500\Fixture.cs" />
    <Compile Include="NHSpecificTest\NH2898\BinaryFormatterCache.cs" />
    <Compile Include="NHSpecificTest\NH2898\BinaryFormatterCacheProvider.cs" />
    <Compile Include="NHSpecificTest\NH2914\Fixture.cs" />
    <Compile Include="NHSpecificTest\NH2914\Model.cs" />
    <Compile Include="NHSpecificTest\NH2976\Employee.cs" />
    <Compile Include="NHSpecificTest\NH2976\Employer.cs" />
    <Compile Include="NHSpecificTest\NH2976\Fixture.cs" />
    <Compile Include="NHSpecificTest\NH2905\Fixture.cs" />
    <Compile Include="NHSpecificTest\NH2905\Model.cs" />
    <Compile Include="NHSpecificTest\NH2951\Entities.cs" />
    <Compile Include="NHSpecificTest\NH2951\Fixture.cs" />
    <Compile Include="NHSpecificTest\NH2907\Entity.cs" />
    <Compile Include="NHSpecificTest\NH2907\Fixture.cs" />
    <Compile Include="NHSpecificTest\DataReaderWrapperTest\Fixture.cs" />
    <Compile Include="NHSpecificTest\DataReaderWrapperTest\Model.cs" />
    <Compile Include="NHSpecificTest\DataReaderWrapperTest\TheUserType.cs" />
    <Compile Include="NHSpecificTest\EntityNameAndCompositeId\Fixture.cs" />
    <Compile Include="NHSpecificTest\EntityNameAndInheritance\Fixture.cs" />
    <Compile Include="NHSpecificTest\EntityNameWithFullName\Fixture.cs" />
    <Compile Include="NHSpecificTest\Futures\LinqFutureFixture.cs" />
    <Compile Include="NHSpecificTest\NH0000\Entity.cs" />
    <Compile Include="NHSpecificTest\NH0000\Fixture.cs" />
    <Compile Include="NHSpecificTest\NH0000\FixtureByCode.cs" />
    <Compile Include="NHSpecificTest\NH2856\Entities.cs" />
    <Compile Include="NHSpecificTest\NH2856\Fixture.cs" />
    <Compile Include="NHSpecificTest\NH2858\Fixture.cs" />
    <Compile Include="NHSpecificTest\NH2846\Entities.cs" />
    <Compile Include="NHSpecificTest\NH2846\Fixture.cs" />
    <Compile Include="NHSpecificTest\NH2875\Fixture.cs" />
    <Compile Include="NHSpecificTest\NH1007\Employer.cs" />
    <Compile Include="NHSpecificTest\NH1007\Fixture.cs" />
    <Compile Include="NHSpecificTest\NH1136\Address.cs" />
    <Compile Include="NHSpecificTest\NH1136\FeeMatrixType.cs" />
    <Compile Include="NHSpecificTest\NH1136\Fixture.cs" />
    <Compile Include="NHSpecificTest\NH1136\IMilestoneCollection.cs" />
    <Compile Include="NHSpecificTest\NH1136\MilestoneCollection.cs" />
    <Compile Include="NHSpecificTest\NH1136\MilestoneCollectionType.cs" />
    <Compile Include="NHSpecificTest\NH1136\PersistentMilestoneCollection.cs" />
    <Compile Include="NHSpecificTest\NH1136\Person.cs" />
    <Compile Include="NHSpecificTest\NH1136\ReverseSortComparer.cs" />
    <Compile Include="NHSpecificTest\NH1136\TemporalAddressType.cs" />
    <Compile Include="NHSpecificTest\NH1270\Domain.cs" />
    <Compile Include="NHSpecificTest\NH1270\Fixture.cs" />
    <Compile Include="NHSpecificTest\NH1323\CheckViability.cs" />
    <Compile Include="NHSpecificTest\NH1323\Domain.cs" />
    <Compile Include="NHSpecificTest\NH1421\AnEntity.cs" />
    <Compile Include="NHSpecificTest\NH1421\Fixture.cs" />
    <Compile Include="NHSpecificTest\NH1642\AbstractRule.cs" />
    <Compile Include="NHSpecificTest\NH1642\TrafficRule.cs" />
    <Compile Include="NHSpecificTest\NH1642\TrafficRuleSet.cs" />
    <Compile Include="NHSpecificTest\NH1642\TrafficRuleSetDAOTest.cs" />
    <Compile Include="NHSpecificTest\NH1836\Entity.cs" />
    <Compile Include="NHSpecificTest\NH1836\EntityDTO.cs" />
    <Compile Include="NHSpecificTest\NH1836\Fixture.cs" />
    <Compile Include="NHSpecificTest\NH1845\Category.cs" />
    <Compile Include="NHSpecificTest\NH1845\Fixture.cs" />
    <Compile Include="NHSpecificTest\NH1869\Entities.cs" />
    <Compile Include="NHSpecificTest\NH1869\Fixture.cs" />
    <Compile Include="NHSpecificTest\NH1925\Fixture.cs" />
    <Compile Include="NHSpecificTest\NH1925\Model.cs" />
    <Compile Include="NHSpecificTest\NH1965\ReattachWithCollectionTest.cs" />
    <Compile Include="NHSpecificTest\NH2037\Domain.cs" />
    <Compile Include="NHSpecificTest\NH2037\Fixture.cs" />
    <Compile Include="NHSpecificTest\NH2043\Domain.cs" />
    <Compile Include="NHSpecificTest\NH2043\Fixture.cs" />
    <Compile Include="NHSpecificTest\NH2056\Fixture.cs" />
    <Compile Include="NHSpecificTest\NH2100\Domain.cs" />
    <Compile Include="NHSpecificTest\NH2100\Fixture.cs" />
    <Compile Include="NHSpecificTest\NH2111\A.cs" />
    <Compile Include="NHSpecificTest\NH2111\Fixture.cs" />
    <Compile Include="NHSpecificTest\NH2112\Fixture.cs" />
    <Compile Include="NHSpecificTest\NH2112\Model.cs" />
    <Compile Include="NHSpecificTest\NH2118\Fixture.cs" />
    <Compile Include="NHSpecificTest\NH2138\Fixture.cs" />
    <Compile Include="NHSpecificTest\NH2147\DefaultBatchSize.cs" />
    <Compile Include="NHSpecificTest\NH2148\BugFixture.cs" />
    <Compile Include="NHSpecificTest\NH2148\Domain.cs" />
    <Compile Include="NHSpecificTest\NH2188\AppDomainWithMultipleSearchPath.cs" />
    <Compile Include="NHSpecificTest\NH2202\Fixture.cs" />
    <Compile Include="NHSpecificTest\NH2202\Model.cs" />
    <Compile Include="NHSpecificTest\NH2203\Domain.cs" />
    <Compile Include="NHSpecificTest\NH2203\Fixture.cs" />
    <Compile Include="NHSpecificTest\NH2224\Domain.cs" />
    <Compile Include="NHSpecificTest\NH2224\Fixture.cs" />
    <Compile Include="NHSpecificTest\NH2228\Domain.cs" />
    <Compile Include="NHSpecificTest\NH2228\Fixture.cs" />
    <Compile Include="NHSpecificTest\NH2244\A.cs" />
    <Compile Include="NHSpecificTest\NH2244\Fixture.cs" />
    <Compile Include="NHSpecificTest\NH2244\PhoneNumber.cs" />
    <Compile Include="NHSpecificTest\NH2245\Fixture.cs" />
    <Compile Include="NHSpecificTest\NH2245\Model.cs" />
    <Compile Include="NHSpecificTest\NH2266\Domain.cs" />
    <Compile Include="NHSpecificTest\NH2266\Fixture.cs" />
    <Compile Include="NHSpecificTest\NH2278\CustomA.cs" />
    <Compile Include="NHSpecificTest\NH2278\CustomIdentifierBagType.cs" />
    <Compile Include="NHSpecificTest\NH2278\CustomList.cs" />
    <Compile Include="NHSpecificTest\NH2278\CustomPersistentIdentifierBag.cs" />
    <Compile Include="NHSpecificTest\NH2278\Fixture.cs" />
    <Compile Include="NHSpecificTest\NH2278\ICustomList.cs" />
    <Compile Include="NHSpecificTest\NH2279\A.cs" />
    <Compile Include="NHSpecificTest\NH2279\B.cs" />
    <Compile Include="NHSpecificTest\NH2279\C.cs" />
    <Compile Include="NHSpecificTest\NH2279\Fixture.cs" />
    <Compile Include="NHSpecificTest\NH2280\InvalidSqlTest.cs" />
    <Compile Include="NHSpecificTest\NH2280\Organisation.cs" />
    <Compile Include="NHSpecificTest\NH2280\OrganisationCode.cs" />
    <Compile Include="NHSpecificTest\NH2287\Domain.cs" />
    <Compile Include="NHSpecificTest\NH2287\Fixture.cs" />
    <Compile Include="NHSpecificTest\NH2288\Fixture.cs" />
    <Compile Include="NHSpecificTest\NH2293\Fixture.cs" />
    <Compile Include="NHSpecificTest\NH2294\Fixture.cs" />
    <Compile Include="NHSpecificTest\NH2296\Fixture.cs" />
    <Compile Include="NHSpecificTest\NH2296\Model.cs" />
    <Compile Include="NHSpecificTest\NH2302\Fixture.cs" />
    <Compile Include="NHSpecificTest\NH2302\StringLengthEntity.cs" />
    <Compile Include="NHSpecificTest\NH2303\Fixture.cs" />
    <Compile Include="NHSpecificTest\NH2303\Model.cs" />
    <Compile Include="NHSpecificTest\NH2313\Domain.cs" />
    <Compile Include="NHSpecificTest\NH2313\Fixture.cs" />
    <Compile Include="NHSpecificTest\NH2317\Domain.cs" />
    <Compile Include="NHSpecificTest\NH2317\Fixture.cs" />
    <Compile Include="NHSpecificTest\NH2318\A.cs" />
    <Compile Include="NHSpecificTest\NH2318\Fixture.cs" />
    <Compile Include="NHSpecificTest\NH2318\LinqMapping.cs" />
    <Compile Include="NHSpecificTest\NH2322\Fixture.cs" />
    <Compile Include="NHSpecificTest\NH2322\Model.cs" />
    <Compile Include="NHSpecificTest\NH2322\PostUpdateEventListener.cs" />
    <Compile Include="NHSpecificTest\NH2324\CompositeData.cs" />
    <Compile Include="NHSpecificTest\NH2324\CompositeUserType.cs" />
    <Compile Include="NHSpecificTest\NH2324\Entity.cs" />
    <Compile Include="NHSpecificTest\NH2324\BulkUpdateWithCustomCompositeType.cs" />
    <Compile Include="NHSpecificTest\NH2328\Fixture.cs" />
    <Compile Include="NHSpecificTest\NH2328\Model.cs" />
    <Compile Include="NHSpecificTest\NH2331\Forum.cs" />
    <Compile Include="NHSpecificTest\NH2331\MemberGroup.cs" />
    <Compile Include="NHSpecificTest\NH2331\Nh2331Test.cs" />
    <Compile Include="NHSpecificTest\NH2331\Person.cs" />
    <Compile Include="NHSpecificTest\NH2341\Domain.cs" />
    <Compile Include="NHSpecificTest\NH2341\Fixture.cs" />
    <Compile Include="NHSpecificTest\NH2344\Fixture.cs" />
    <Compile Include="NHSpecificTest\NH2344\Model.cs" />
    <Compile Include="NHSpecificTest\NH2361\Fixture.cs" />
    <Compile Include="NHSpecificTest\NH2362\Category.cs" />
    <Compile Include="NHSpecificTest\NH2362\Fixture.cs" />
    <Compile Include="NHSpecificTest\NH2362\Product.cs" />
    <Compile Include="NHSpecificTest\NH2362\Supplier.cs" />
    <Compile Include="NHSpecificTest\NH2366\Fixture.cs" />
    <Compile Include="NHSpecificTest\NH2366\Model.cs" />
    <Compile Include="NHSpecificTest\NH2374\NH2374Fixture.cs" />
    <Compile Include="NHSpecificTest\NH2378\Fixture.cs" />
    <Compile Include="NHSpecificTest\NH2378\TestEntity.cs" />
    <Compile Include="NHSpecificTest\NH2378\TestEntityDto.cs" />
    <Compile Include="NHSpecificTest\NH2386\Organisation.cs" />
    <Compile Include="NHSpecificTest\NH2386\ResponsibleLegalPerson.cs" />
    <Compile Include="NHSpecificTest\NH2386\Test.cs" />
    <Compile Include="NHSpecificTest\NH2386\TradingName.cs" />
    <Compile Include="NHSpecificTest\NH2390\Domain.cs" />
    <Compile Include="NHSpecificTest\NH2390\Fixture.cs" />
    <Compile Include="NHSpecificTest\NH2392\A.cs" />
    <Compile Include="NHSpecificTest\NH2392\Fixture.cs" />
    <Compile Include="NHSpecificTest\NH2392\PhoneNumber.cs" />
    <Compile Include="NHSpecificTest\NH2392\PhoneNumberUserType.cs" />
    <Compile Include="NHSpecificTest\NH2394\A.cs" />
    <Compile Include="NHSpecificTest\NH2394\EnumStringUserType.cs" />
    <Compile Include="NHSpecificTest\NH2394\Fixture.cs" />
    <Compile Include="NHSpecificTest\NH2394\PhoneNumber.cs" />
    <Compile Include="NHSpecificTest\NH2394\PhoneNumberUserType.cs" />
    <Compile Include="NHSpecificTest\NH2404\Fixture.cs" />
    <Compile Include="NHSpecificTest\NH2404\TestEntity.cs" />
    <Compile Include="NHSpecificTest\NH2404\TestEntityDto.cs" />
    <Compile Include="NHSpecificTest\NH2409\Contest.cs" />
    <Compile Include="NHSpecificTest\NH2409\Fixture.cs" />
    <Compile Include="NHSpecificTest\NH2409\Message.cs" />
    <Compile Include="NHSpecificTest\NH2409\MessageReading.cs" />
    <Compile Include="NHSpecificTest\NH2409\User.cs" />
    <Compile Include="NHSpecificTest\NH2412\Order.cs" />
    <Compile Include="NHSpecificTest\NH2412\Customer.cs" />
    <Compile Include="NHSpecificTest\NH2412\Fixture.cs" />
    <Compile Include="NHSpecificTest\NH2420\DummyEnlistment.cs" />
    <Compile Include="NHSpecificTest\NH2420\Fixture.cs" />
    <Compile Include="NHSpecificTest\NH2420\MyTable.cs" />
    <Compile Include="NHSpecificTest\NH2441\Fixture.cs" />
    <Compile Include="NHSpecificTest\NH2441\Model.cs" />
    <Compile Include="NHSpecificTest\NH2467\DomainClass.cs" />
    <Compile Include="NHSpecificTest\NH2467\NH2467Test.cs" />
    <Compile Include="NHSpecificTest\NH2459\Test.cs" />
    <Compile Include="NHSpecificTest\NH2459\TrainingComponent.cs" />
    <Compile Include="NHSpecificTest\NH2470\Class1Class2Classes.cs" />
    <Compile Include="NHSpecificTest\NH2470\Class1Class2DTOs.cs" />
    <Compile Include="NHSpecificTest\NH2470\Class1Class2Tests.cs" />
    <Compile Include="NHSpecificTest\NH2470\DomainObject.cs" />
    <Compile Include="NHSpecificTest\NH2470\DTO.cs" />
    <Compile Include="NHSpecificTest\NH2477\Fixture.cs" />
    <Compile Include="NHSpecificTest\NH2484\Fixture.cs" />
    <Compile Include="NHSpecificTest\NH2484\Model.cs" />
    <Compile Include="NHSpecificTest\NH2488\Fixture.cs" />
    <Compile Include="NHSpecificTest\NH2488\Model.cs" />
    <Compile Include="NHSpecificTest\NH2489\Fixture.cs" />
    <Compile Include="NHSpecificTest\NH2489\Model.cs" />
    <Compile Include="NHSpecificTest\NH2490\Fixture.cs" />
    <Compile Include="NHSpecificTest\NH2490\Model.cs" />
    <Compile Include="NHSpecificTest\NH2491\Fixture.cs" />
    <Compile Include="NHSpecificTest\NH2505\Fixture.cs" />
    <Compile Include="NHSpecificTest\NH2507\Animal.cs" />
    <Compile Include="NHSpecificTest\NH2507\Fixture.cs" />
    <Compile Include="NHSpecificTest\NH2510\Fixture.cs" />
    <Compile Include="NHSpecificTest\NH2530\Domain.cs" />
    <Compile Include="NHSpecificTest\NH2530\Fixture.cs" />
    <Compile Include="NHSpecificTest\NH2546\Model.cs" />
    <Compile Include="NHSpecificTest\NH2546\SetCommandParameterSizesFalseFixture.cs" />
    <Compile Include="NHSpecificTest\NH2554\Fixture.cs" />
    <Compile Include="NHSpecificTest\NH2554\Model.cs" />
    <Compile Include="NHSpecificTest\NH2565\Domain.cs" />
    <Compile Include="NHSpecificTest\NH2565\Fixture.cs" />
    <Compile Include="NHSpecificTest\NH2568\UsageOfCustomCollectionPersisterTests.cs" />
    <Compile Include="NHSpecificTest\NH2569\Fixture.cs" />
    <Compile Include="NHSpecificTest\NH2580\Fixture.cs" />
    <Compile Include="NHSpecificTest\NH2583\AbstractMassTestingFixture.cs" />
    <Compile Include="NHSpecificTest\NH2583\Domain.cs" />
    <Compile Include="NHSpecificTest\NH2583\InnerJoinFixture.cs" />
    <Compile Include="NHSpecificTest\NH2583\ManualTestFixture.cs" />
    <Compile Include="NHSpecificTest\NH2583\MassTestingMoreOperatorsFixture.cs" />
    <Compile Include="NHSpecificTest\NH2583\MassTestingNotAndDeMorganFixture.cs" />
    <Compile Include="NHSpecificTest\NH2583\MassTestingOneOrTreeFixture.cs" />
    <Compile Include="NHSpecificTest\NH2583\MassTestingOrderByFixture.cs" />
    <Compile Include="NHSpecificTest\NH2583\MassTestingSelectFixture.cs" />
    <Compile Include="NHSpecificTest\NH2583\MassTestingThreeOrTreesSideBySideFixture.cs" />
    <Compile Include="NHSpecificTest\NH2583\MassTestingTwoOrTreesSideBySideFixture.cs" />
    <Compile Include="NHSpecificTest\NH2583\SelfJoinTestFixture.cs" />
    <Compile Include="NHSpecificTest\NH2587\CachingWithLinq.cs" />
    <Compile Include="NHSpecificTest\NH2603\Fixture.cs" />
    <Compile Include="NHSpecificTest\NH2603\Model.cs" />
    <Compile Include="NHSpecificTest\NH2632\Domain.cs" />
    <Compile Include="NHSpecificTest\NH2632\Fixture.cs" />
    <Compile Include="NHSpecificTest\NH2660And2661\DomainClass.cs" />
    <Compile Include="NHSpecificTest\NH2660And2661\Test.cs" />
    <Compile Include="NHSpecificTest\NH2662\Domain.cs" />
    <Compile Include="NHSpecificTest\NH2662\Fixture.cs" />
    <Compile Include="NHSpecificTest\NH2673\Blog.cs" />
    <Compile Include="NHSpecificTest\NH2673\CachingWithTransformerTests.cs" />
    <Compile Include="NHSpecificTest\NH2691\Domain.cs" />
    <Compile Include="NHSpecificTest\NH2691\Fixture.cs" />
    <Compile Include="NHSpecificTest\NH2693\Fixture.cs" />
    <Compile Include="NHSpecificTest\NH2693\Model.cs" />
    <Compile Include="NHSpecificTest\NH2697\ArticleGroupItem.cs" />
    <Compile Include="NHSpecificTest\NH2697\ArticleItem.cs" />
    <Compile Include="NHSpecificTest\NH2697\SampleTest.cs" />
    <Compile Include="NHSpecificTest\NH2700\CustomDialect.cs" />
    <Compile Include="NHSpecificTest\NH2700\Fixture.cs" />
    <Compile Include="NHSpecificTest\NH2700\ModelClass.cs" />
    <Compile Include="NHSpecificTest\NH2703\Fixture.cs" />
    <Compile Include="NHSpecificTest\NH2703\Model.cs" />
    <Compile Include="NHSpecificTest\NH2705\ItemBase.cs" />
    <Compile Include="NHSpecificTest\NH2705\SubItemBase.cs" />
    <Compile Include="NHSpecificTest\NH2705\SubItemDetails.cs" />
    <Compile Include="NHSpecificTest\NH2705\Test.cs" />
    <Compile Include="Linq\ByMethod\CountTests.cs" />
    <Compile Include="NHSpecificTest\NH2721\A.cs" />
    <Compile Include="NHSpecificTest\NH2721\B.cs" />
    <Compile Include="NHSpecificTest\NH2721\Fixture.cs" />
    <Compile Include="NHSpecificTest\NH2733\Fixture.cs" />
    <Compile Include="NHSpecificTest\NH2733\Model.cs" />
    <Compile Include="NHSpecificTest\NH2736\Domain.cs" />
    <Compile Include="NHSpecificTest\NH2736\Fixture.cs" />
    <Compile Include="NHSpecificTest\NH2746\DomainClasses.cs" />
    <Compile Include="NHSpecificTest\NH2746\Fixture.cs" />
    <Compile Include="NHSpecificTest\NH2760\Fixture.cs" />
    <Compile Include="NHSpecificTest\NH2760\Model.cs" />
    <Compile Include="NHSpecificTest\NH2761\A.cs" />
    <Compile Include="NHSpecificTest\NH2761\B.cs" />
    <Compile Include="NHSpecificTest\NH2761\C.cs" />
    <Compile Include="NHSpecificTest\NH2761\Fixture.cs" />
    <Compile Include="NHSpecificTest\NH2773\Fixture.cs" />
    <Compile Include="NHSpecificTest\NH2773\Model.cs" />
    <Compile Include="NHSpecificTest\NH2869\DomainClass.cs" />
    <Compile Include="NHSpecificTest\NH2869\Fixture.cs" />
    <Compile Include="NHSpecificTest\NH2869\IsTrueInDbFalseInLocalGenerator.cs" />
    <Compile Include="NHSpecificTest\NH2869\MyLinqExtensions.cs" />
    <Compile Include="NHSpecificTest\NH2869\MyLinqToHqlGeneratorsRegistry.cs" />
    <Compile Include="NHSpecificTest\NH2893\Fixture.cs" />
    <Compile Include="NHSpecificTest\NH2913\CostItem.cs" />
    <Compile Include="NHSpecificTest\NH2913\Fixture.cs" />
    <Compile Include="NHSpecificTest\NH2960\Entity.cs" />
    <Compile Include="NHSpecificTest\NH2960\Fixture.cs" />
    <Compile Include="NHSpecificTest\NH2959\Entity.cs" />
    <Compile Include="NHSpecificTest\NH2959\Fixture.cs" />
    <Compile Include="NHSpecificTest\NH2977\FixtureByCode.cs" />
    <Compile Include="NHSpecificTest\NH3010\FixtureWithBatcher.cs" />
    <Compile Include="NHSpecificTest\NH3010\FixtureWithNoBatcher.cs" />
    <Compile Include="NHSpecificTest\NH3010\Model.cs" />
    <Compile Include="NHSpecificTest\NH2982\Fixture.cs" />
    <Compile Include="NHSpecificTest\NH2982\Model.cs" />
    <Compile Include="NHSpecificTest\NH3004\Fixture.cs" />
    <Compile Include="NHSpecificTest\NH3004\TestSqlClientDriver.cs" />
    <Compile Include="NHSpecificTest\NH3074\Fixture.cs" />
    <Compile Include="NHSpecificTest\NH3074\Model.cs" />
    <Compile Include="NHSpecificTest\NH3121\Fixture.cs" />
    <Compile Include="NHSpecificTest\NH3121\Report.cs" />
    <Compile Include="NHSpecificTest\NH3126\InvalidCastTestCase.cs" />
    <Compile Include="NHSpecificTest\NH3126\Item.cs" />
    <Compile Include="NHSpecificTest\NH3126\Property.cs" />
    <Compile Include="NHSpecificTest\NH3126\PropertyValue.cs" />
    <Compile Include="NHSpecificTest\NH3119\Entity.cs" />
    <Compile Include="NHSpecificTest\NH3119\FixtureByCode.cs" />
    <Compile Include="NHSpecificTest\NH3124\FixtureByCode.cs" />
    <Compile Include="NHSpecificTest\NH3142\ChildrenTest.cs" />
    <Compile Include="NHSpecificTest\NH3142\DomainClass.cs" />
    <Compile Include="NHSpecificTest\NH3149\Fixture.cs" />
    <Compile Include="NHSpecificTest\NH3149\Model.cs" />
    <Compile Include="NHSpecificTest\NH3138\FixtureByCode.cs" />
    <Compile Include="NHSpecificTest\NH3153\Model.cs" />
    <Compile Include="NHSpecificTest\NH3153\Fixture.cs" />
    <Compile Include="MappingByCode\IntegrationTests\NH3105\Model.cs" />
    <Compile Include="MappingByCode\IntegrationTests\NH3105\Fixture.cs" />
    <Compile Include="NHSpecificTest\NH3436\Fixture.cs" />
    <Compile Include="NHSpecificTest\NH3141\Entity.cs" />
    <Compile Include="NHSpecificTest\NH3141\ProxyIdFixture.cs" />
    <Compile Include="NHSpecificTest\NH941\Domain.cs" />
    <Compile Include="NHSpecificTest\NH941\Fixture.cs" />
    <Compile Include="NHSpecificTest\NH941\FixtureUsingList.cs" />
    <Compile Include="NHSpecificTest\NH3016\Entity.cs" />
    <Compile Include="NHSpecificTest\NH3016\Fixture.cs" />
    <Compile Include="NHSpecificTest\NH3145\Fixture.cs" />
    <Compile Include="NHSpecificTest\NH3145\Model.cs" />
    <Compile Include="NHSpecificTest\NH3132\Fixture.cs" />
    <Compile Include="NHSpecificTest\NH3132\Product.cs" />
    <Compile Include="NHSpecificTest\NH3139\Fixture.cs" />
    <Compile Include="NHSpecificTest\NH3139\Product.cs" />
    <Compile Include="NHSpecificTest\NH2852\Fixture.cs" />
    <Compile Include="NHSpecificTest\NH2852\Person.cs" />
    <Compile Include="NHSpecificTest\NH2985\Fixture.cs" />
    <Compile Include="NHSpecificTest\NH2985\Model.cs" />
    <Compile Include="NHSpecificTest\NH2860\ClassA.cs" />
    <Compile Include="NHSpecificTest\NH2860\SampleTest.cs" />
    <Compile Include="NHSpecificTest\NH3641\Domain.cs" />
    <Compile Include="NHSpecificTest\NH3641\TestFixture.cs" />
    <Compile Include="NHSpecificTest\Properties\CompositePropertyRefTest.cs" />
    <Compile Include="NHSpecificTest\Properties\DynamicEntityTest.cs" />
    <Compile Include="NHSpecificTest\Properties\Model.cs" />
    <Compile Include="NHSpecificTest\ProxyValidator\ShouldBeProxiableTests.cs" />
    <Compile Include="NHSpecificTest\NH2898\ItemWithLazyProperty.cs" />
    <Compile Include="NHSpecificTest\NH2898\Fixture.cs" />
    <Compile Include="NHSpecificTest\NH3590\Entity.cs" />
    <Compile Include="NHSpecificTest\NH3590\Fixture.cs" />
    <Compile Include="NHSpecificTest\SqlConverterAndMultiQuery\Fixture.cs" />
    <Compile Include="NHSpecificTest\SqlConverterAndMultiQuery\Model.cs" />
    <Compile Include="NHSpecificTest\SqlConverterAndMultiQuery\SqlConverter.cs" />
    <Compile Include="NHSpecificTest\NH2828\Entities.cs" />
    <Compile Include="NHSpecificTest\NH2828\Fixture.cs" />
    <Compile Include="Parameters\NamedParameterSpecificationTest.cs" />
    <Compile Include="PolymorphicGetAndLoad\Domain.cs" />
    <Compile Include="PolymorphicGetAndLoad\PolymorphicGetAndLoadTest.cs" />
    <Compile Include="PropertyTest\FieldCamelCaseMUnderscoreFixture.cs" />
    <Compile Include="PropertyTest\NoSetterCamelCaseMUnderscoreFixture.cs" />
    <Compile Include="QueryTest\MultipleMixedQueriesFixture.cs" />
    <Compile Include="QueryTest\ResultTransformerStub.cs" />
    <Compile Include="ReadOnly\AbstractReadOnlyTest.cs" />
    <Compile Include="ReadOnly\Container.cs" />
    <Compile Include="ReadOnly\Course.cs" />
    <Compile Include="ReadOnly\DataPoint.cs" />
    <Compile Include="ReadOnly\Enrolment.cs" />
    <Compile Include="ReadOnly\Info.cs" />
    <Compile Include="ReadOnly\Owner.cs" />
    <Compile Include="ReadOnly\ReadOnlyCriteriaQueryTest.cs" />
    <Compile Include="ReadOnly\ReadOnlyProxyTest.cs" />
    <Compile Include="ReadOnly\ReadOnlySessionLazyNonLazyTest.cs" />
    <Compile Include="ReadOnly\ReadOnlySessionTest.cs" />
    <Compile Include="ReadOnly\ReadOnlyTest.cs" />
    <Compile Include="ReadOnly\ReadOnlyVersionedNodes.cs" />
    <Compile Include="ReadOnly\Student.cs" />
    <Compile Include="ReadOnly\StudentDto.cs" />
    <Compile Include="ReadOnly\TextHolder.cs" />
    <Compile Include="ReadOnly\VersionedNode.cs" />
    <Compile Include="SqlCommandTest\SqlTokenizerFixture.cs" />
    <Compile Include="RecordingInterceptor.cs" />
    <Compile Include="Stateless\Contact.cs" />
    <Compile Include="Stateless\Country.cs" />
    <Compile Include="Stateless\FetchingLazyCollections\TreeFetchTests.cs" />
    <Compile Include="Stateless\FetchingLazyCollections\LazyCollectionFetchTests.cs" />
    <Compile Include="Stateless\Fetching\Resource.cs" />
    <Compile Include="Stateless\Fetching\StatelessSessionFetchingTest.cs" />
    <Compile Include="Stateless\Fetching\Task.cs" />
    <Compile Include="Stateless\Fetching\User.cs" />
    <Compile Include="Stateless\Org.cs" />
    <Compile Include="Stateless\StatelessSessionQueryFixture.cs" />
    <Compile Include="Stateless\TreeNode.cs" />
    <Compile Include="Subselect\ClassSubselectFixture.cs" />
    <Compile Include="Subselect\Domain.cs" />
    <Compile Include="TestCaseMappingByCode.cs" />
    <Compile Include="TestDialect.cs" />
    <Compile Include="TestDialects\MsSql2008TestDialect.cs" />
    <Compile Include="TestDialects\PostgreSQL82TestDialect.cs" />
    <Compile Include="TestDialects\SQLiteTestDialect.cs" />
    <Compile Include="Tools\hbm2ddl\SchemaExportTests\ExportToFileFixture.cs" />
    <Compile Include="TransformTests\ImplementationOfEqualityTests.cs" />
    <Compile Include="TypesTest\CharClass.cs" />
    <Compile Include="TypesTest\CharClassFixture.cs" />
    <Compile Include="TypesTest\StringTypeWithLengthFixture.cs" />
    <Compile Include="TypesTest\DateTimeClass.cs" />
    <Compile Include="TypesTest\LocalDateTimeTypeFixture.cs" />
    <Compile Include="TypesTest\UriClass.cs" />
    <Compile Include="TypesTest\UriTypeFixture.cs" />
    <Compile Include="TypesTest\UtcDateTimeTypeFixture.cs" />
    <Compile Include="TypesTest\XDocClass.cs" />
    <Compile Include="TypesTest\XDocTypeFixture.cs" />
    <Compile Include="TypesTest\XmlDocClass.cs" />
    <Compile Include="TypesTest\XmlDocTypeFixture.cs" />
    <Compile Include="Unionsubclass\DatabaseKeyword.cs" />
    <Compile Include="Unionsubclass\DatabaseKeywordBase.cs" />
    <Compile Include="Unionsubclass\DatabaseKeywordsFixture.cs" />
    <Compile Include="UtilityTest\ArrayHelperTests.cs" />
    <Compile Include="UnionsubclassPolymorphicFormula\Company.cs" />
    <Compile Include="UnionsubclassPolymorphicFormula\Party.cs" />
    <Compile Include="UnionsubclassPolymorphicFormula\Person.cs" />
    <Compile Include="UnionsubclassPolymorphicFormula\UnionSubclassFixture.cs" />
    <Compile Include="UtilityTest\IdentitySetFixture.cs" />
    <Compile Include="UtilityTest\EnumerableExtensionsTests\AnyExtensionTests.cs" />
    <Compile Include="UtilityTest\EnumerableExtensionsTests\FirstExtensionTests.cs" />
    <Compile Include="UtilityTest\EnumerableExtensionsTests\FirstOrNullExtensionTests.cs" />
    <Compile Include="UtilityTest\MutableHashCode.cs" />
    <Compile Include="UtilityTest\NoHashCode.cs" />
    <Compile Include="UtilityTest\ReflectHelperGetProperty.cs" />
    <Compile Include="UtilityTest\ReflectionHelperIsMethodOfTests.cs" />
    <Compile Include="UtilityTest\ReflectionHelperTest.cs" />
    <Compile Include="Linq\RegresstionTests.cs" />
    <Compile Include="Linq\SelectionTests.cs" />
    <Compile Include="Linq\WhereSubqueryTests.cs" />
    <Compile Include="Linq\WhereTests.cs" />
    <Compile Include="ListIndex\SimpleOneToMany.cs" />
    <Compile Include="ListIndex\SimpleOneToManyTest.cs" />
    <Compile Include="MappingTest\NonReflectiveBinderFixture.cs" />
    <Compile Include="MappingTest\Wicked.cs" />
    <Compile Include="NHSpecificTest\CriteriaQueryOnComponentCollection\Employee.cs" />
    <Compile Include="NHSpecificTest\CriteriaQueryOnComponentCollection\Fixture.cs" />
    <Compile Include="NHSpecificTest\CriteriaQueryOnComponentCollection\Money.cs" />
    <Compile Include="NHSpecificTest\NH1891\A.cs" />
    <Compile Include="NHSpecificTest\NH1891\B.cs" />
    <Compile Include="NHSpecificTest\NH1891\Fixture.cs" />
    <Compile Include="NHSpecificTest\NH2031\HqlModFuctionForMsSqlTest.cs" />
    <Compile Include="NHSpecificTest\NH2041\Domain.cs" />
    <Compile Include="NHSpecificTest\NH2041\Fixture.cs" />
    <Compile Include="NHSpecificTest\NH2061\Fixture.cs" />
    <Compile Include="NHSpecificTest\NH2061\Model.cs" />
    <Compile Include="NHSpecificTest\NH2069\Fixture.cs" />
    <Compile Include="NHSpecificTest\NH2069\ITest.cs" />
    <Compile Include="NHSpecificTest\NH2069\ITest2.cs" />
    <Compile Include="NHSpecificTest\NH2069\ITestBase.cs" />
    <Compile Include="NHSpecificTest\NH2069\Test.cs" />
    <Compile Include="NHSpecificTest\NH2069\Test2.cs" />
    <Compile Include="NHSpecificTest\NH2069\TestBase.cs" />
    <Compile Include="NHSpecificTest\NH2092\Fixture.cs" />
    <Compile Include="NHSpecificTest\NH2092\Model.cs" />
    <Compile Include="NHSpecificTest\NH2093\Fixture.cs" />
    <Compile Include="NHSpecificTest\NH2093\Model.cs" />
    <Compile Include="NHSpecificTest\NH2094\Fixture.cs" />
    <Compile Include="NHSpecificTest\NH2094\Model.cs" />
    <Compile Include="NHSpecificTest\NH2102\Fixture.cs" />
    <Compile Include="NHSpecificTest\NH2102\Model.cs" />
    <Compile Include="NHSpecificTest\NH2166\Fixture.cs" />
    <Compile Include="NHSpecificTest\NH2189\Fixture.cs" />
    <Compile Include="NHSpecificTest\NH2189\Model.cs" />
    <Compile Include="NHSpecificTest\ElementsEnums\AbstractIntEnumsBagFixture.cs" />
    <Compile Include="NHSpecificTest\ElementsEnums\IntEnumsBagNoNameFixture.cs" />
    <Compile Include="NHSpecificTest\ElementsEnums\IntEnumsBagPartialNameFixture.cs" />
    <Compile Include="NHSpecificTest\ElementsEnums\IntEnumsBagFixture.cs" />
    <Compile Include="NHSpecificTest\ElementsEnums\Something.cs" />
    <Compile Include="NHSpecificTest\Futures\FutureQueryOverFixture.cs" />
    <Compile Include="NHSpecificTest\ManyToOneFilters20Behaviour\Fixture.cs" />
    <Compile Include="NHSpecificTest\ManyToOneFilters20Behaviour\Model.cs" />
    <Compile Include="NHSpecificTest\NH1255\Domain.cs" />
    <Compile Include="NHSpecificTest\NH1255\Fixture.cs" />
    <Compile Include="NHSpecificTest\NH1785\Domain.cs" />
    <Compile Include="NHSpecificTest\NH1785\Fixture.cs" />
    <Compile Include="NHSpecificTest\NH1895\DomainClasses.cs" />
    <Compile Include="NHSpecificTest\NH1895\SampleTest.cs" />
    <Compile Include="NHSpecificTest\NH1922\Fixture.cs" />
    <Compile Include="NHSpecificTest\NH1922\Model.cs" />
    <Compile Include="NHSpecificTest\NH1927\Fixture.cs" />
    <Compile Include="NHSpecificTest\NH1927\Model.cs" />
    <Compile Include="NHSpecificTest\NH1928\Fixture.cs" />
    <Compile Include="NHSpecificTest\NH1928\Model.cs" />
    <Compile Include="NHSpecificTest\NH1044\Domain.cs" />
    <Compile Include="NHSpecificTest\NH1044\Fixture.cs" />
    <Compile Include="NHSpecificTest\NH1069\Domain.cs" />
    <Compile Include="NHSpecificTest\NH1069\ImproveLazyExceptionFixture.cs" />
    <Compile Include="NHSpecificTest\NH1092\Domain.cs" />
    <Compile Include="NHSpecificTest\NH1092\Fixture.cs" />
    <Compile Include="NHSpecificTest\NH1093\Fixture.cs" />
    <Compile Include="NHSpecificTest\NH1093\SimpleCached.cs" />
    <Compile Include="NHSpecificTest\NH1097\Fixture.cs" />
    <Compile Include="NHSpecificTest\NH1097\Person.cs" />
    <Compile Include="NHSpecificTest\NH1159\Contact.cs" />
    <Compile Include="NHSpecificTest\NH1159\ContactTitle.cs" />
    <Compile Include="NHSpecificTest\NH1159\Fixture.cs" />
    <Compile Include="NHSpecificTest\NH1159\HibernateInterceptor.cs" />
    <Compile Include="NHSpecificTest\NH1171\Domain.cs" />
    <Compile Include="NHSpecificTest\NH1171\Fixture.cs" />
    <Compile Include="NHSpecificTest\NH1182\Domain.cs" />
    <Compile Include="NHSpecificTest\NH1182\Fixture.cs" />
    <Compile Include="NHSpecificTest\NH1192\Domain.cs" />
    <Compile Include="NHSpecificTest\NH1192\Fixture.cs" />
    <Compile Include="NHSpecificTest\NH1264\Fixture.cs" />
    <Compile Include="NHSpecificTest\NH1264\Name.cs" />
    <Compile Include="NHSpecificTest\NH1264\Passenger.cs" />
    <Compile Include="NHSpecificTest\NH1264\Reservation.cs" />
    <Compile Include="NHSpecificTest\NH1343\OrderLine.cs" />
    <Compile Include="NHSpecificTest\NH1343\Product.cs" />
    <Compile Include="NHSpecificTest\NH1343\ProductFixture.cs" />
    <Compile Include="NHSpecificTest\NH1388\Fixture.cs" />
    <Compile Include="NHSpecificTest\NH1400\Domain.cs" />
    <Compile Include="NHSpecificTest\NH1400\Fixture.cs" />
    <Compile Include="NHSpecificTest\NH1427\Fixture.cs" />
    <Compile Include="NHSpecificTest\NH1427\Person.cs" />
    <Compile Include="NHSpecificTest\NH1444\classes.cs" />
    <Compile Include="NHSpecificTest\NH1444\Fixture.cs" />
    <Compile Include="NHSpecificTest\NH1487\Fixture.cs" />
    <Compile Include="NHSpecificTest\NH1507\Employee.cs" />
    <Compile Include="NHSpecificTest\NH1507\Fixture.cs" />
    <Compile Include="NHSpecificTest\NH1507\Order.cs" />
    <Compile Include="NHSpecificTest\NH1531\DomainClass.cs" />
    <Compile Include="NHSpecificTest\NH1531\SampleTest.cs" />
    <Compile Include="NHSpecificTest\NH1553\MsSQL\Person.cs" />
    <Compile Include="NHSpecificTest\NH1553\MsSQL\SnapshotIsolationUpdateConflictTest.cs" />
    <Compile Include="NHSpecificTest\NH1553\MsSQL\SQLUpdateConflictToStaleStateExceptionConverter.cs" />
    <Compile Include="NHSpecificTest\NH1574\Principal.cs" />
    <Compile Include="NHSpecificTest\NH1574\SpecializedPrincipal.cs" />
    <Compile Include="NHSpecificTest\NH1574\SpecializedTeaml.cs" />
    <Compile Include="NHSpecificTest\NH1574\StatelessTest.cs" />
    <Compile Include="NHSpecificTest\NH1574\Team.cs" />
    <Compile Include="NHSpecificTest\Dates\TimeFixture.cs" />
    <Compile Include="NHSpecificTest\DtcFailures\DtcFailuresFixture.cs" />
    <Compile Include="NHSpecificTest\DtcFailures\Person.cs" />
    <Compile Include="NHSpecificTest\Futures\FallbackFixture.cs" />
    <Compile Include="NHSpecificTest\Futures\FutureFixture.cs" />
    <Compile Include="NHSpecificTest\Logs\LogsFixture.cs" />
    <Compile Include="NHSpecificTest\Logs\Person.cs" />
    <Compile Include="NHSpecificTest\NH1391\Animal.cs" />
    <Compile Include="NHSpecificTest\NH1391\Cat.cs" />
    <Compile Include="NHSpecificTest\NH1391\Dog.cs" />
    <Compile Include="NHSpecificTest\NH1391\Fixture.cs" />
    <Compile Include="NHSpecificTest\NH1391\Fixture2.cs" />
    <Compile Include="NHSpecificTest\NH1391\Person.cs" />
    <Compile Include="NHSpecificTest\NH1391\PersonWithAllTypes.cs" />
    <Compile Include="NHSpecificTest\NH1391\PersonWithAnimals.cs" />
    <Compile Include="NHSpecificTest\NH1391\PersonWithCats.cs" />
    <Compile Include="NHSpecificTest\NH1391\PersonWithDogs.cs" />
    <Compile Include="NHSpecificTest\NH1391\PersonWithSivasKangals.cs" />
    <Compile Include="NHSpecificTest\NH1391\SivasKangal.cs" />
    <Compile Include="NHSpecificTest\NH1393\Fixture.cs" />
    <Compile Include="NHSpecificTest\NH1393\Person.cs" />
    <Compile Include="NHSpecificTest\NH1601\Fixture1.cs" />
    <Compile Include="NHSpecificTest\NH1601\Fixture2.cs" />
    <Compile Include="NHSpecificTest\NH1601\Project.cs" />
    <Compile Include="NHSpecificTest\NH1601\Scenario.cs" />
    <Compile Include="NHSpecificTest\NH1617\Fixture.cs" />
    <Compile Include="NHSpecificTest\NH1617\Order.cs" />
    <Compile Include="NHSpecificTest\NH1617\User.cs" />
    <Compile Include="NHSpecificTest\NH1635\Fixture.cs" />
    <Compile Include="NHSpecificTest\NH1635\ForumMessage.cs" />
    <Compile Include="NHSpecificTest\NH1635\ForumThread.cs" />
    <Compile Include="NHSpecificTest\NH1688\DomainClass.cs" />
    <Compile Include="NHSpecificTest\NH1688\Fixture.cs" />
    <Compile Include="NHSpecificTest\NH1693\Fixture.cs" />
    <Compile Include="NHSpecificTest\NH1693\Model.cs" />
    <Compile Include="NHSpecificTest\NH1694\Fixture.cs" />
    <Compile Include="NHSpecificTest\NH1700\Domain.cs" />
    <Compile Include="NHSpecificTest\NH1700\Fixture.cs" />
    <Compile Include="NHSpecificTest\NH1706\Domain.cs" />
    <Compile Include="NHSpecificTest\NH1706\KeyPropertyRefFixture.cs" />
    <Compile Include="NHSpecificTest\NH1710\Fixture.cs" />
    <Compile Include="NHSpecificTest\NH1713\Domain.cs">
      <SubType>Code</SubType>
    </Compile>
    <Compile Include="NHSpecificTest\NH1713\Fixture.cs">
      <SubType>Code</SubType>
    </Compile>
    <Compile Include="NHSpecificTest\NH1714\DomainClass.cs" />
    <Compile Include="NHSpecificTest\NH1714\LogClass.cs" />
    <Compile Include="NHSpecificTest\NH1714\SimpleReproductionFixture.cs" />
    <Compile Include="NHSpecificTest\NH1714\UseCaseDemonstrationFixture.cs" />
    <Compile Include="NHSpecificTest\NH1715\Fixture.cs" />
    <Compile Include="NHSpecificTest\NH1715\ClassA.cs" />
    <Compile Include="NHSpecificTest\NH1716\ClassA.cs" />
    <Compile Include="NHSpecificTest\NH1716\Fixture.cs" />
    <Compile Include="NHSpecificTest\NH1727\Fixture.cs" />
    <Compile Include="NHSpecificTest\NH1727\Model.cs" />
    <Compile Include="NHSpecificTest\NH1734\Fixture.cs" />
    <Compile Include="NHSpecificTest\NH1734\Product.cs" />
    <Compile Include="NHSpecificTest\NH1741\Domain.cs" />
    <Compile Include="NHSpecificTest\NH1741\Fixture.cs" />
    <Compile Include="NHSpecificTest\NH1742\DomainClass.cs" />
    <Compile Include="NHSpecificTest\NH1742\Fixture.cs" />
    <Compile Include="NHSpecificTest\NH1747\Classes.cs" />
    <Compile Include="NHSpecificTest\NH1747\Fixture.cs" />
    <Compile Include="NHSpecificTest\NH1756\Domain.cs" />
    <Compile Include="NHSpecificTest\NH1756\Fixture.cs" />
    <Compile Include="NHSpecificTest\NH1757\Fixture.cs" />
    <Compile Include="NHSpecificTest\NH1757\SimpleEntity.cs" />
    <Compile Include="NHSpecificTest\NH1760\DomainClass.cs" />
    <Compile Include="NHSpecificTest\NH1760\SampleTest.cs" />
    <Compile Include="NHSpecificTest\NH1763\DomainClass.cs" />
    <Compile Include="NHSpecificTest\NH1763\EmptyStringUserType.cs" />
    <Compile Include="NHSpecificTest\NH1763\SampleTest.cs" />
    <Compile Include="NHSpecificTest\NH1773\Domain.cs" />
    <Compile Include="NHSpecificTest\NH1773\Fixture.cs" />
    <Compile Include="NHSpecificTest\NH1775\Domain.cs" />
    <Compile Include="NHSpecificTest\NH1775\Fixture.cs" />
    <Compile Include="NHSpecificTest\NH1776\Category.cs" />
    <Compile Include="NHSpecificTest\NH1776\FilterQueryTwiceFixture.cs" />
    <Compile Include="NHSpecificTest\NH1783\DomainClass.cs" />
    <Compile Include="NHSpecificTest\NH1783\SampleTest.cs" />
    <Compile Include="NHSpecificTest\NH1788\Fixture.cs" />
    <Compile Include="NHSpecificTest\NH1788\Person.cs" />
    <Compile Include="NHSpecificTest\NH1789\Cat.cs" />
    <Compile Include="NHSpecificTest\NH1789\DomainObject.cs" />
    <Compile Include="NHSpecificTest\NH1789\ICat.cs" />
    <Compile Include="NHSpecificTest\NH1789\IDomainObject.cs" />
    <Compile Include="NHSpecificTest\NH1789\ProxyEqualityProblemTest.cs" />
    <Compile Include="NHSpecificTest\NH1792\Fixture.cs" />
    <Compile Include="NHSpecificTest\NH1792\Product.cs" />
    <Compile Include="NHSpecificTest\NH1794\Fixture.cs" />
    <Compile Include="NHSpecificTest\NH1794\Person.cs" />
    <Compile Include="NHSpecificTest\NH1796\Entity.cs" />
    <Compile Include="NHSpecificTest\NH1796\Fixture.cs" />
    <Compile Include="NHSpecificTest\NH1801\Domain.cs" />
    <Compile Include="NHSpecificTest\NH1801\Fixture.cs" />
    <Compile Include="NHSpecificTest\NH1810\Child.cs" />
    <Compile Include="NHSpecificTest\NH1810\Children.cs" />
    <Compile Include="NHSpecificTest\NH1810\Disease.cs" />
    <Compile Include="NHSpecificTest\NH1810\Doctor.cs" />
    <Compile Include="NHSpecificTest\NH1810\Fixture.cs" />
    <Compile Include="NHSpecificTest\NH1810\MedicalRecord.cs" />
    <Compile Include="NHSpecificTest\NH1810\Parent.cs" />
    <Compile Include="NHSpecificTest\NH1812\Fixture.cs" />
    <Compile Include="NHSpecificTest\NH1812\Model.cs" />
    <Compile Include="NHSpecificTest\NH1813\EntityWithUnique.cs" />
    <Compile Include="NHSpecificTest\NH1813\Fixture.cs" />
    <Compile Include="NHSpecificTest\NH1821\Entity.cs" />
    <Compile Include="NHSpecificTest\NH1821\Fixture.cs" />
    <Compile Include="NHSpecificTest\NH1831\Entities.cs" />
    <Compile Include="NHSpecificTest\NH1831\Fixture.cs" />
    <Compile Include="NHSpecificTest\NH1834\A.cs" />
    <Compile Include="NHSpecificTest\NH1834\Fixture.cs" />
    <Compile Include="NHSpecificTest\NH1835\Document.cs" />
    <Compile Include="NHSpecificTest\NH1835\Fixture.cs" />
    <Compile Include="NHSpecificTest\NH1837\Customer.cs" />
    <Compile Include="NHSpecificTest\NH1837\Fixture.cs" />
    <Compile Include="NHSpecificTest\NH1837\Order.cs" />
    <Compile Include="NHSpecificTest\NH1849\Customer.cs" />
    <Compile Include="NHSpecificTest\NH1849\Fixture.cs" />
    <Compile Include="NHSpecificTest\NH1850\Customer.cs" />
    <Compile Include="NHSpecificTest\NH1850\Fixture.cs" />
    <Compile Include="NHSpecificTest\NH1857\Department.cs" />
    <Compile Include="NHSpecificTest\NH1857\Employee.cs" />
    <Compile Include="NHSpecificTest\NH1857\FullJoinTest.cs" />
    <Compile Include="NHSpecificTest\NH1859\DomainClass.cs" />
    <Compile Include="NHSpecificTest\NH1859\SampleTest.cs" />
    <Compile Include="NHSpecificTest\NH1864\Fixture.cs" />
    <Compile Include="NHSpecificTest\NH1864\Model.cs" />
    <Compile Include="NHSpecificTest\NH1867\AddMappingTest.cs" />
    <Compile Include="NHSpecificTest\NH1868\Fixture.cs" />
    <Compile Include="NHSpecificTest\NH1868\Model.cs" />
    <Compile Include="NHSpecificTest\NH1877\Fixture.cs" />
    <Compile Include="NHSpecificTest\NH1877\Person.cs" />
    <Compile Include="NHSpecificTest\NH1898\DomainClass.cs" />
    <Compile Include="NHSpecificTest\NH1898\SampleTest.cs" />
    <Compile Include="NHSpecificTest\NH1899\DomainClass.cs" />
    <Compile Include="NHSpecificTest\NH1899\SampleTest.cs" />
    <Compile Include="NHSpecificTest\NH1904\Fixture.cs" />
    <Compile Include="NHSpecificTest\NH1904\Model.cs" />
    <Compile Include="NHSpecificTest\NH1905\Fixture.cs" />
    <Compile Include="NHSpecificTest\NH1905\Model.cs" />
    <Compile Include="NHSpecificTest\NH1907\Fixture.cs" />
    <Compile Include="NHSpecificTest\NH1907\MyType.cs" />
    <Compile Include="NHSpecificTest\NH1908ThreadSafety\Fixture.cs" />
    <Compile Include="NHSpecificTest\NH1908ThreadSafety\Model.cs" />
    <Compile Include="NHSpecificTest\NH1908\Fixture.cs" />
    <Compile Include="NHSpecificTest\NH1908\Model.cs" />
    <Compile Include="NHSpecificTest\NH1911\Fixture.cs" />
    <Compile Include="NHSpecificTest\NH1911\Model.cs" />
    <Compile Include="NHSpecificTest\NH1914\Fixture.cs" />
    <Compile Include="NHSpecificTest\NH1914\Model.cs" />
    <Compile Include="NHSpecificTest\NH1920\Fixture.cs" />
    <Compile Include="NHSpecificTest\NH1920\Model.cs" />
    <Compile Include="NHSpecificTest\NH1938\Fixture.cs" />
    <Compile Include="NHSpecificTest\NH1938\Model.cs" />
    <Compile Include="NHSpecificTest\NH1939\AuxType.cs" />
    <Compile Include="NHSpecificTest\NH1939\Fixture.cs" />
    <Compile Include="NHSpecificTest\NH1978\AliasTest.cs" />
    <Compile Include="NHSpecificTest\NH1978\Employee.cs" />
    <Compile Include="NHSpecificTest\NH1978\_401k.cs" />
    <Compile Include="NHSpecificTest\NH1981\Fixture.cs" />
    <Compile Include="NHSpecificTest\NH1981\Model.cs" />
    <Compile Include="NHSpecificTest\NH1989\Fixture.cs" />
    <Compile Include="NHSpecificTest\NH1989\Model.cs" />
    <Compile Include="NHSpecificTest\NH2009\Fixture.cs" />
    <Compile Include="NHSpecificTest\NH2009\Model.cs" />
    <Compile Include="NHSpecificTest\NH2020\Fixture.cs" />
    <Compile Include="NHSpecificTest\NH2020\Model.cs" />
    <Compile Include="NHSpecificTest\NH2044\DomainClass.cs" />
    <Compile Include="NHSpecificTest\NH2044\SampleTest.cs" />
    <Compile Include="NHSpecificTest\NH2055\AuxType.cs" />
    <Compile Include="NHSpecificTest\NH2055\Fixture.cs" />
    <Compile Include="NHSpecificTest\NH2057\Fixture.cs" />
    <Compile Include="NHSpecificTest\NH2057\Model.cs" />
    <Compile Include="NHSpecificTest\NH1941\Fixture.cs" />
    <Compile Include="NHSpecificTest\NH1941\Model.cs" />
    <Compile Include="NHSpecificTest\NH1941\SexEnumStringType.cs" />
    <Compile Include="NHSpecificTest\NH1948\Fixture.cs" />
    <Compile Include="NHSpecificTest\NH1948\Model.cs" />
    <Compile Include="NHSpecificTest\NH1959\Fixture.cs" />
    <Compile Include="NHSpecificTest\NH1959\Model.cs" />
    <Compile Include="NHSpecificTest\NH1963\CacheableQueryOnByteArray.cs" />
    <Compile Include="NHSpecificTest\NH1963\DomainClass.cs" />
    <Compile Include="NHSpecificTest\NH1969\DummyEntity.cs" />
    <Compile Include="NHSpecificTest\NH1969\EntityWithTypeProperty.cs" />
    <Compile Include="NHSpecificTest\NH1969\Fixture.cs" />
    <Compile Include="NHSpecificTest\NH1985\DomainClass.cs" />
    <Compile Include="NHSpecificTest\NH1985\SampleTest.cs" />
    <Compile Include="NHSpecificTest\NH1990\Fixture.cs" />
    <Compile Include="NHSpecificTest\NH1990\Model.cs" />
    <Compile Include="NHSpecificTest\NH2000\DomainClass.cs" />
    <Compile Include="NHSpecificTest\NH2000\SampleTest.cs" />
    <Compile Include="NHSpecificTest\NH2003\Fixture.cs" />
    <Compile Include="NHSpecificTest\NH2003\Model.cs" />
    <Compile Include="NHSpecificTest\NH2011\Fixture.cs" />
    <Compile Include="NHSpecificTest\NH2011\Model.cs" />
    <Compile Include="NHSpecificTest\NH2030\Fixture.cs" />
    <Compile Include="NHSpecificTest\NH2065\Fixture.cs" />
    <Compile Include="NHSpecificTest\NH2065\Model.cs" />
    <Compile Include="NHSpecificTest\NH2074\Fixture.cs" />
    <Compile Include="NHSpecificTest\NH2074\Model.cs" />
    <Compile Include="NHSpecificTest\NH2077\Fixture.cs" />
    <Compile Include="NHSpecificTest\NH2077\Model.cs" />
    <Compile Include="NHSpecificTest\NH2113\Fixture.cs" />
    <Compile Include="NHSpecificTest\NH2113\Model.cs" />
    <Compile Include="NHSpecificTest\NH2192\Fixture.cs" />
    <Compile Include="NHSpecificTest\NH2192\Model.cs" />
    <Compile Include="NHSpecificTest\NH2195\DomainClass.cs" />
    <Compile Include="NHSpecificTest\NH2195\SQLiteMultiCriteriaTest.cs" />
    <Compile Include="NHSpecificTest\NH2201\Fixture.cs" />
    <Compile Include="NHSpecificTest\NH2201\Model.cs" />
    <Compile Include="NHSpecificTest\NH2207\DomainClass.cs" />
    <Compile Include="NHSpecificTest\NH2207\SampleTest.cs" />
    <Compile Include="NHSpecificTest\NH2208\E1.generated.cs" />
    <Compile Include="NHSpecificTest\NH2208\Filter.cs" />
    <Compile Include="NHSpecificTest\NH2208\Referred.generated.cs" />
    <Compile Include="NHSpecificTest\NH2208\SubOfReferred.generated.cs" />
    <Compile Include="NHSpecificTest\NH2230\Domain.cs" />
    <Compile Include="NHSpecificTest\NH2230\Fixture.cs" />
    <Compile Include="NHSpecificTest\NH2234\Fixture.cs" />
    <Compile Include="NHSpecificTest\NH2234\MyType.cs" />
    <Compile Include="NHSpecificTest\NH2242\EscapedFormulaDomainClass.cs" />
    <Compile Include="NHSpecificTest\NH2242\FormulaTest.cs" />
    <Compile Include="NHSpecificTest\NH2242\UnescapedFormulaDomainClass.cs" />
    <Compile Include="NHSpecificTest\NH2243\Fixture.cs" />
    <Compile Include="NHSpecificTest\NH2243\Person.cs" />
    <Compile Include="NHSpecificTest\NH2251\Domain.cs" />
    <Compile Include="NHSpecificTest\NH2251\Fixture.cs" />
    <Compile Include="NHSpecificTest\NH2257\Domain.cs" />
    <Compile Include="NHSpecificTest\NH2257\Fixture.cs" />
    <Compile Include="NHSpecificTest\NH473\Child.cs" />
    <Compile Include="NHSpecificTest\NH473\Fixture.cs" />
    <Compile Include="NHSpecificTest\NH473\Parent.cs" />
    <Compile Include="NHSpecificTest\NH645\HQLFunctionFixture.cs" />
    <Compile Include="Hql\HQLFunctions.cs" />
    <Compile Include="Hql\Human.cs" />
    <Compile Include="Hql\MaterialResource.cs" />
    <Compile Include="Hql\Name.cs" />
    <Compile Include="Hql\SimpleFunctionsTest.cs" />
    <Compile Include="Hql\SqlCommentsFixture.cs" />
    <Compile Include="Hql\SQLFunctionTemplateTest.cs" />
    <Compile Include="BulkManipulation\NativeSQLBulkOperations.cs" />
    <Compile Include="BulkManipulation\Vehicles.cs" />
    <Compile Include="Hql\Ast\HqlFixture.cs" />
    <Compile Include="IdGen\Enhanced\SequenceStyleConfigUnitFixture.cs" />
    <Compile Include="IdGen\NativeGuid\NativeGuidFixture.cs" />
    <Compile Include="IdGen\NativeGuid\NativeGuidGeneratorFixture.cs" />
    <Compile Include="IdGen\NativeGuid\NativeGuidPoid.cs" />
    <Compile Include="IdTest\Car.cs" />
    <Compile Include="IdTest\HiLoInt16Class.cs" />
    <Compile Include="IdTest\HiLoInt32Class.cs" />
    <Compile Include="IdTest\HiLoInt64Class.cs" />
    <Compile Include="IdTest\HiLoTableGeneratorInt16Fixture.cs" />
    <Compile Include="IdTest\HiLoTableGeneratorInt32Fixture.cs" />
    <Compile Include="IdTest\HiLoTableGeneratorInt64Fixture.cs" />
    <Compile Include="IdTest\IdentifierGeneratorFactoryFixture.cs" />
    <Compile Include="IdTest\IdFixtureBase.cs" />
    <Compile Include="IdTest\MultipleHiLoPerTableGeneratorTest.cs" />
    <Compile Include="IdTest\Plane.cs" />
    <Compile Include="IdTest\Product.cs" />
    <Compile Include="IdTest\Radio.cs" />
    <Compile Include="IdTest\UseIdentifierRollbackTest.cs" />
    <Compile Include="Interceptor\CollectionInterceptor.cs" />
    <Compile Include="Interceptor\Image.cs" />
    <Compile Include="Interceptor\InterceptorFixture.cs" />
    <Compile Include="Interceptor\Log.cs" />
    <Compile Include="Interceptor\PropertyInterceptor.cs" />
    <Compile Include="Interceptor\StatefulInterceptor.cs" />
    <Compile Include="Interceptor\User.cs" />
    <Compile Include="JoinedSubclass\Address.cs" />
    <Compile Include="JoinedSubclass\Customer.cs" />
    <Compile Include="JoinedSubclass\Employee.cs" />
    <Compile Include="JoinedSubclass\JoinedSubclassExtendsFixture.cs" />
    <Compile Include="JoinedSubclass\JoinedSubclassFixture.cs" />
    <Compile Include="JoinedSubclass\Person.cs" />
    <Compile Include="Join\Customer.cs" />
    <Compile Include="Join\Employee.cs" />
    <Compile Include="Join\EmployeeWithCompositeKey.cs" />
    <Compile Include="Join\JoinCompositeKeyTest.cs" />
    <Compile Include="Join\JoinTest.cs" />
    <Compile Include="Join\NH1059Fixture.cs" />
    <Compile Include="Join\Person.cs" />
    <Compile Include="Join\Worker.cs" />
    <Compile Include="Join\User.cs" />
    <Compile Include="Legacy\ABCProxyTest.cs" />
    <Compile Include="Legacy\ABCTest.cs" />
    <Compile Include="Legacy\CriteriaTest.cs" />
    <Compile Include="Legacy\FooBarTest.cs" />
    <Compile Include="Legacy\FumTest.cs" />
    <Compile Include="Legacy\MasterDetailTest.cs" />
    <Compile Include="Legacy\MultiTableTest.cs" />
    <Compile Include="Legacy\ParentChildTest.cs" />
    <Compile Include="Legacy\SimpleTest.cs" />
    <Compile Include="Legacy\SQLFunctionsTest.cs" />
    <Compile Include="Legacy\SQLLoaderTest.cs" />
    <Compile Include="ListIndex\A.cs" />
    <Compile Include="ListIndex\B.cs" />
    <Compile Include="ListIndex\ListIndexFixture.cs" />
    <Compile Include="Log4netConfiguration.cs" />
    <Compile Include="LogSpy.cs" />
    <Compile Include="MappingExceptions\A.cs" />
    <Compile Include="MappingExceptions\AddClassFixture.cs" />
    <Compile Include="MappingExceptions\AddResourceFixture.cs" />
    <Compile Include="MappingExceptions\AddXmlFileFixture.cs" />
    <EmbeddedResource Include="MappingExceptions\DuplicateClassMapping.hbm.xml">
      <SubType>
      </SubType>
    </EmbeddedResource>
    <Compile Include="MappingExceptions\DuplicateMappingFixture.cs" />
    <Compile Include="MappingExceptions\MissingDefCtor.cs" />
    <Compile Include="MappingExceptions\MissingDefCtorFixture.cs" />
    <Compile Include="MappingExceptions\PropertyNotFoundExceptionFixture.cs" />
    <Compile Include="MappingTest\ColumnFixture.cs" />
    <Compile Include="MappingTest\ForeignKeyFixture.cs" />
    <Compile Include="MappingTest\TableFixture.cs" />
    <Compile Include="MultipleCollectionFetchTest\AbstractMultipleCollectionFetchFixture.cs" />
    <Compile Include="MultipleCollectionFetchTest\MultipleBagFetchFixture.cs" />
    <Compile Include="MultipleCollectionFetchTest\MultipleListFetchFixture.cs" />
    <Compile Include="MultipleCollectionFetchTest\MultipleSetFetchFixture.cs" />
    <Compile Include="MultipleCollectionFetchTest\Person.cs" />
    <Compile Include="MultiThreadRunner.cs" />
    <Compile Include="Naturalid\Immutable\ImmutableNaturalIdFixture.cs" />
    <Compile Include="Naturalid\Immutable\User.cs" />
    <Compile Include="Naturalid\Mutable\MutableNaturalIdFixture.cs" />
    <Compile Include="Naturalid\Mutable\User.cs" />
    <Compile Include="NHAssert.cs" />
    <Compile Include="NHibernateUtilTest.cs" />
    <Compile Include="NHSpecificTest\AliasFixture.cs" />
    <Compile Include="NHSpecificTest\BasicClassFixture.cs" />
    <Compile Include="NHSpecificTest\BasicObjectFixture.cs" />
    <Compile Include="NHSpecificTest\BasicSerializableFixture.cs" />
    <Compile Include="NHSpecificTest\BasicTimeFixture.cs" />
    <Compile Include="NHSpecificTest\BugTestCase.cs" />
    <Compile Include="NHSpecificTest\CollectionFixture.cs" />
    <Compile Include="NHSpecificTest\Dates\TimeAsTimeSpanFixture.cs" />
    <Compile Include="NHSpecificTest\Dates\DateFixture.cs" />
    <Compile Include="NHSpecificTest\Dates\FixtureBase.cs" />
    <Compile Include="NHSpecificTest\Dates\DateTime2Fixture.cs" />
    <Compile Include="NHSpecificTest\Dates\DateTimeAssert.cs" />
    <Compile Include="NHSpecificTest\EntityModeToTuplizerPerf\Fixture.cs" />
    <Compile Include="NHSpecificTest\Evicting\Employee.cs" />
    <Compile Include="NHSpecificTest\Evicting\Fixture.cs" />
    <Compile Include="NHSpecificTest\FileStreamSql2008\VendorCatalog.cs" />
    <Compile Include="NHSpecificTest\FileStreamSql2008\Fixture.cs" />
    <Compile Include="NHSpecificTest\FileStreamSql2008\Convert.cs" />
    <Compile Include="NHSpecificTest\Futures\FutureQueryFixture.cs" />
    <Compile Include="NHSpecificTest\Futures\FutureCriteriaFixture.cs" />
    <Compile Include="NHSpecificTest\Futures\Person.cs" />
    <Compile Include="NHSpecificTest\Dates\AllDates.cs" />
    <Compile Include="NHSpecificTest\Dates\DateTimeOffsetFixture.cs" />
    <Compile Include="NHSpecificTest\NH1274ExportExclude\Home.cs" />
    <Compile Include="NHSpecificTest\NH1274ExportExclude\NH1274ExportExcludeFixture.cs" />
    <Compile Include="NHSpecificTest\NH1274ExportExclude\Person.cs" />
    <Compile Include="NHSpecificTest\NH1289\Cons_Product.cs" />
    <Compile Include="NHSpecificTest\NH1289\Cons_PurchaseItem.cs" />
    <Compile Include="NHSpecificTest\NH1289\Cons_PurchaseOrder.cs" />
    <Compile Include="NHSpecificTest\NH1289\Fixture.cs" />
    <Compile Include="NHSpecificTest\NH1289\Product.cs" />
    <Compile Include="NHSpecificTest\NH1289\PurchaseItem.cs" />
    <Compile Include="NHSpecificTest\NH1289\PurchaseOrder.cs" />
    <Compile Include="NHSpecificTest\NH1289\WorkflowItem.cs" />
    <Compile Include="NHSpecificTest\NH1665\Fixture.cs" />
    <Compile Include="NHSpecificTest\NH1665\MyEntity.cs" />
    <Compile Include="NHSpecificTest\NH1443\Fixture.cs" />
    <Compile Include="NHSpecificTest\NH1521\Fixture.cs" />
    <Compile Include="NHSpecificTest\NH1549\CategoryWithInheritedId.cs" />
    <Compile Include="NHSpecificTest\NH1549\EntityInt32.cs" />
    <Compile Include="NHSpecificTest\NH1549\Fixture.cs" />
    <Compile Include="NHSpecificTest\NH1549\ProductWithInheritedId.cs" />
    <Compile Include="NHSpecificTest\NH1584\Calico.cs" />
    <Compile Include="NHSpecificTest\NH1584\Cat.cs" />
    <Compile Include="NHSpecificTest\NH1584\CoatPattern.cs" />
    <Compile Include="NHSpecificTest\NH1584\Female.cs" />
    <Compile Include="NHSpecificTest\NH1584\Male.cs" />
    <Compile Include="NHSpecificTest\NH1584\Tabby.cs" />
    <Compile Include="NHSpecificTest\NH1584\TestFixture.cs" />
    <Compile Include="NHSpecificTest\NH1605\Fixture.cs" />
    <Compile Include="NHSpecificTest\NH1609\Entities.cs" />
    <Compile Include="NHSpecificTest\NH1609\Fixture.cs" />
    <Compile Include="NHSpecificTest\NH1611OneToOneIdentity\Adjunct.cs" />
    <Compile Include="NHSpecificTest\NH1611OneToOneIdentity\NH1611OneToOneIdentityFixture.cs" />
    <Compile Include="NHSpecificTest\NH1611OneToOneIdentity\Primary.cs" />
    <Compile Include="NHSpecificTest\CriteriaFromHql\Fixture.cs" />
    <Compile Include="NHSpecificTest\CriteriaFromHql\Person.cs" />
    <Compile Include="NHSpecificTest\NH1033\Animal.cs" />
    <Compile Include="NHSpecificTest\NH1033\Fixture.cs" />
    <Compile Include="NHSpecificTest\NH1033\Reptile.cs" />
    <Compile Include="NHSpecificTest\NH1077\A.cs" />
    <Compile Include="NHSpecificTest\NH1077\Fixture.cs" />
    <Compile Include="NHSpecificTest\NH1098\FilterParameterOrderFixture.cs" />
    <Compile Include="NHSpecificTest\NH1098\Model.cs" />
    <Compile Include="NHSpecificTest\NH1101\Domain.cs" />
    <Compile Include="NHSpecificTest\NH1101\Fixture.cs" />
    <Compile Include="NHSpecificTest\NH1144\Classes.cs" />
    <Compile Include="NHSpecificTest\NH1144\Fixture.cs" />
    <Compile Include="NHSpecificTest\NH1252\NH1252Fixture.cs" />
    <Compile Include="NHSpecificTest\NH1252\Model.cs" />
    <Compile Include="NHSpecificTest\HqlOnMapWithForumula\Domain.cs" />
    <Compile Include="NHSpecificTest\HqlOnMapWithForumula\Fixture.cs" />
    <Compile Include="NHSpecificTest\ListsWithHoles\Employee.cs" />
    <Compile Include="NHSpecificTest\ListsWithHoles\Fixture.cs" />
    <Compile Include="NHSpecificTest\LoadingNullEntityInSet\Employee.cs" />
    <Compile Include="NHSpecificTest\LoadingNullEntityInSet\Fixture.cs" />
    <Compile Include="NHSpecificTest\LoadingNullEntityInSet\PrimaryProfession.cs" />
    <Compile Include="NHSpecificTest\LoadingNullEntityInSet\SecondaryProfession.cs" />
    <Compile Include="NHSpecificTest\LoadingNullEntityInSet\WantedProfession.cs" />
    <Compile Include="NHSpecificTest\NH1235\Fixture.cs" />
    <Compile Include="NHSpecificTest\NH1001\Department.cs" />
    <Compile Include="NHSpecificTest\NH1001\Employee.cs" />
    <Compile Include="NHSpecificTest\NH1001\Fixture.cs" />
    <Compile Include="NHSpecificTest\NH1027\Fixture.cs" />
    <Compile Include="NHSpecificTest\NH1027\ManyToManyAssoc.cs" />
    <Compile Include="NHSpecificTest\NH1028\Fixture.cs">
      <SubType>Code</SubType>
    </Compile>
    <Compile Include="NHSpecificTest\NH1028\ManyToManyAssoc.cs">
      <SubType>Code</SubType>
    </Compile>
    <Compile Include="NHSpecificTest\NH1039\Fixture.cs" />
    <Compile Include="NHSpecificTest\NH1039\Model.cs" />
    <Compile Include="NHSpecificTest\NH1061\Fixture.cs" />
    <Compile Include="NHSpecificTest\NH1061\Model.cs">
      <SubType>Code</SubType>
    </Compile>
    <Compile Include="NHSpecificTest\NH1064\Fixture.cs" />
    <Compile Include="NHSpecificTest\NH1064\Model.cs" />
    <Compile Include="NHSpecificTest\NH1119\Fixture.cs" />
    <Compile Include="NHSpecificTest\NH1119\Model.cs" />
    <Compile Include="NHSpecificTest\NH1178\Fixture.cs" />
    <Compile Include="NHSpecificTest\NH1178\Foo.cs" />
    <Compile Include="NHSpecificTest\NH1179\Classes.cs" />
    <Compile Include="NHSpecificTest\NH1179\Fixture.cs" />
    <Compile Include="NHSpecificTest\NH1217\DomainObjects.cs" />
    <Compile Include="NHSpecificTest\NH1217\Fixture.cs" />
    <Compile Include="NHSpecificTest\NH1217\IDomainBase.cs" />
    <Compile Include="NHSpecificTest\NH1217\IEdge.cs" />
    <Compile Include="NHSpecificTest\NH1217\INode.cs" />
    <Compile Include="NHSpecificTest\NH1217\IRoot.cs" />
    <Compile Include="NHSpecificTest\NH1230\Fixture.cs" />
    <Compile Include="NHSpecificTest\NH1230\Foo.cs" />
    <Compile Include="NHSpecificTest\NH1230\FooAssigned.cs" />
    <Compile Include="NHSpecificTest\NH1230\FooIdentity.cs" />
    <Compile Include="NHSpecificTest\NH1230\PreSaveDoVeto.cs" />
    <Compile Include="NHSpecificTest\NH1250\Model.cs" />
    <Compile Include="NHSpecificTest\NH1250\PolymorphicJoinFetchFixture.cs" />
    <Compile Include="NHSpecificTest\NH1253\Car.cs" />
    <Compile Include="NHSpecificTest\NH1253\Fixture.cs" />
    <Compile Include="NHSpecificTest\NH1275\A.cs" />
    <Compile Include="NHSpecificTest\NH1275\Fixture.cs" />
    <Compile Include="NHSpecificTest\NH1284\Fixture.cs" />
    <Compile Include="NHSpecificTest\NH1284\Model.cs" />
    <Compile Include="NHSpecificTest\NH1290\AuxType.cs" />
    <Compile Include="NHSpecificTest\NH1290\Fixture.cs" />
    <Compile Include="NHSpecificTest\NH1291AnonExample\Home.cs" />
    <Compile Include="NHSpecificTest\NH1291AnonExample\NH1291AnonExampleFixture.cs" />
    <Compile Include="NHSpecificTest\NH1291AnonExample\Person.cs" />
    <Compile Include="NHSpecificTest\NH1293\Domain.cs" />
    <Compile Include="NHSpecificTest\NH1293\Fixture.cs" />
    <Compile Include="NHSpecificTest\NH1297\Fixture.cs" />
    <Compile Include="NHSpecificTest\NH1297\Model.cs" />
    <Compile Include="NHSpecificTest\NH1301\Domain.cs">
      <SubType>Code</SubType>
    </Compile>
    <Compile Include="NHSpecificTest\NH1301\Fixture.cs">
      <SubType>Code</SubType>
    </Compile>
    <Compile Include="NHSpecificTest\NH1304\Fixture.cs" />
    <Compile Include="NHSpecificTest\NH1304\Funny.cs" />
    <Compile Include="NHSpecificTest\NH1313\A.cs" />
    <Compile Include="NHSpecificTest\NH1313\Fixture.cs" />
    <Compile Include="NHSpecificTest\NH1324\Fixture.cs" />
    <Compile Include="NHSpecificTest\NH1324\Person.cs" />
    <Compile Include="NHSpecificTest\NH1326\Fixture.cs" />
    <Compile Include="NHSpecificTest\NH1326\Person.cs" />
    <Compile Include="NHSpecificTest\NH1332\A.cs" />
    <Compile Include="NHSpecificTest\NH1332\Fixture.cs" />
    <Compile Include="NHSpecificTest\NH1347\A.cs" />
    <Compile Include="NHSpecificTest\NH1347\Fixture.cs" />
    <Compile Include="NHSpecificTest\NH1349\Fixture.cs" />
    <Compile Include="NHSpecificTest\NH1349\Services.cs" />
    <Compile Include="NHSpecificTest\NH1355\Category.cs" />
    <Compile Include="NHSpecificTest\NH1355\CustomVersionType.cs" />
    <Compile Include="NHSpecificTest\NH1355\UserTypeTimestamp.cs" />
    <Compile Include="NHSpecificTest\NH1394\Fixture.cs" />
    <Compile Include="NHSpecificTest\NH1394\Person.cs" />
    <Compile Include="NHSpecificTest\NH1399\Fixture.cs" />
    <Compile Include="NHSpecificTest\NH1403\Female.cs" />
    <Compile Include="NHSpecificTest\NH1403\Fixture.cs" />
    <Compile Include="NHSpecificTest\NH1403\Hobby.cs" />
    <Compile Include="NHSpecificTest\NH1403\Male.cs" />
    <Compile Include="NHSpecificTest\NH1403\Person.cs" />
    <Compile Include="NHSpecificTest\NH1405\Column.cs" />
    <Compile Include="NHSpecificTest\NH1405\Fixture.cs" />
    <Compile Include="NHSpecificTest\NH1408\DbResource.cs" />
    <Compile Include="NHSpecificTest\NH1408\DbResourceKey.cs" />
    <Compile Include="NHSpecificTest\NH1408\DetachedSubCriteriaTest.cs" />
    <Compile Include="NHSpecificTest\NH1408\Entity.cs" />
    <Compile Include="NHSpecificTest\NH1413\Foo.cs" />
    <Compile Include="NHSpecificTest\NH1413\PagingTest.cs" />
    <Compile Include="NHSpecificTest\NH1419\Blog.cs" />
    <Compile Include="NHSpecificTest\NH1419\Entry.cs" />
    <Compile Include="NHSpecificTest\NH1419\Fixture.cs" />
    <Compile Include="NHSpecificTest\NH1447\Fixture.cs" />
    <Compile Include="NHSpecificTest\NH1447\Person.cs" />
    <Compile Include="NHSpecificTest\NH1464\Fixture.cs" />
    <Compile Include="NHSpecificTest\NH1478\Fixture.cs" />
    <Compile Include="NHSpecificTest\NH1478\Person.cs" />
    <Compile Include="NHSpecificTest\NH1483\BaseClass.cs" />
    <Compile Include="NHSpecificTest\NH1483\Fixture.cs" />
    <Compile Include="NHSpecificTest\NH1483\SubClass.cs" />
    <Compile Include="NHSpecificTest\NH1488\Domain.cs" />
    <Compile Include="NHSpecificTest\NH1488\Fixture.cs" />
    <Compile Include="NHSpecificTest\NH1490\Domain.cs" />
    <Compile Include="NHSpecificTest\NH1490\Fixture.cs" />
    <Compile Include="NHSpecificTest\NH1492\ChildEntity.cs" />
    <Compile Include="NHSpecificTest\NH1492\Entity.cs" />
    <Compile Include="NHSpecificTest\NH1492\Fixture.cs" />
    <Compile Include="NHSpecificTest\NH1495\Person.cs" />
    <Compile Include="NHSpecificTest\NH1495\Fixture.cs" />
    <Compile Include="NHSpecificTest\NH1499\Document.cs" />
    <Compile Include="NHSpecificTest\NH1499\Fixture.cs" />
    <Compile Include="NHSpecificTest\NH1499\Person.cs" />
    <Compile Include="NHSpecificTest\NH1502\Fixture.cs" />
    <Compile Include="NHSpecificTest\NH1502\Person.cs" />
    <Compile Include="NHSpecificTest\NH1508\Document.cs" />
    <Compile Include="NHSpecificTest\NH1508\Fixture.cs" />
    <Compile Include="NHSpecificTest\NH1508\Person.cs" />
    <Compile Include="NHSpecificTest\NH1515\Fixture.cs" />
    <Compile Include="NHSpecificTest\NH1533\Fixture.cs" />
    <Compile Include="NHSpecificTest\NH1533\Person.cs" />
    <Compile Include="NHSpecificTest\NH1552\Fixture.cs" />
    <Compile Include="NHSpecificTest\NH1552\MyClass.cs" />
    <Compile Include="NHSpecificTest\NH1556\Claim.cs" />
    <Compile Include="NHSpecificTest\NH1556\Fixture.cs" />
    <Compile Include="NHSpecificTest\NH1556\Patient.cs" />
    <Compile Include="NHSpecificTest\NH1556\Product.cs" />
    <Compile Include="NHSpecificTest\NH1556\ProductIdentifier.cs" />
    <Compile Include="NHSpecificTest\NH1579\Apple.cs" />
    <Compile Include="NHSpecificTest\NH1579\Cart.cs" />
    <Compile Include="NHSpecificTest\NH1579\Entity.cs" />
    <Compile Include="NHSpecificTest\NH1579\Fruit.cs" />
    <Compile Include="NHSpecificTest\NH1579\NH1579Fixture.cs" />
    <Compile Include="NHSpecificTest\NH1579\Orange.cs" />
    <Compile Include="NHSpecificTest\NH1587\A.cs" />
    <Compile Include="NHSpecificTest\NH1587\Fixture.cs" />
    <Compile Include="NHSpecificTest\NH1593\Fixture.cs" />
    <Compile Include="NHSpecificTest\NH1593\TestIndex.cs" />
    <Compile Include="NHSpecificTest\NH1594\A.cs" />
    <Compile Include="NHSpecificTest\NH1594\Fixture.cs" />
    <Compile Include="NHSpecificTest\NH1608\Fixture.cs" />
    <Compile Include="NHSpecificTest\NH1612\Area.cs" />
    <Compile Include="NHSpecificTest\NH1612\AreaStatistics.cs" />
    <Compile Include="NHSpecificTest\NH1612\City.cs" />
    <Compile Include="NHSpecificTest\NH1612\Country.cs" />
    <Compile Include="NHSpecificTest\NH1612\MonetaryValue.cs" />
    <Compile Include="NHSpecificTest\NH1612\NativeSqlCollectionLoaderFixture.cs" />
    <Compile Include="NHSpecificTest\NH1612\Person.cs" />
    <Compile Include="NHSpecificTest\NH1619\Fixture.cs" />
    <Compile Include="NHSpecificTest\NH1619\Model.cs" />
    <Compile Include="NHSpecificTest\NH1621\Fixture.cs" />
    <Compile Include="NHSpecificTest\NH1621\Model.cs" />
    <Compile Include="NHSpecificTest\NH1632\Fixture.cs" />
    <Compile Include="NHSpecificTest\NH1632\Model.cs" />
    <Compile Include="NHSpecificTest\NH1640\Entity.cs" />
    <Compile Include="NHSpecificTest\NH1640\Fixture.cs" />
    <Compile Include="NHSpecificTest\NH1643\Department.cs" />
    <Compile Include="NHSpecificTest\NH1643\Employee.cs" />
    <Compile Include="NHSpecificTest\NH1643\Fixture.cs" />
    <Compile Include="NHSpecificTest\NH1654\Fixture.cs" />
    <Compile Include="NHSpecificTest\NH1654\Employee.cs" />
    <Compile Include="NHSpecificTest\NH1675\Fixture.cs" />
    <Compile Include="NHSpecificTest\NH1675\Person.cs" />
    <Compile Include="NHSpecificTest\NH1677\Fixture.cs" />
    <Compile Include="NHSpecificTest\NH1679\DomainClass.cs" />
    <Compile Include="NHSpecificTest\NH1679\Fixture.cs" />
    <Compile Include="NHSpecificTest\NH1689\DomainClass.cs" />
    <Compile Include="NHSpecificTest\NH1689\SampleTest.cs" />
    <Compile Include="NHSpecificTest\NH1691\Domain.cs" />
    <Compile Include="NHSpecificTest\NH1691\Fixture.cs" />
    <Compile Include="NHSpecificTest\NH280\Fixture.cs" />
    <Compile Include="NHSpecificTest\NH280\Foo.cs" />
    <Compile Include="NHSpecificTest\NH1018\Employee.cs" />
    <Compile Include="NHSpecificTest\NH1018\Employer.cs" />
    <Compile Include="NHSpecificTest\NH1018\NH1018Fixture.cs" />
    <Compile Include="NHSpecificTest\NH1054\DummyTransactionFactory.cs" />
    <Compile Include="NHSpecificTest\NH1054\NH1054Fixture.cs" />
    <Compile Include="NHSpecificTest\NH1080\Domain.cs" />
    <Compile Include="NHSpecificTest\NH1080\Fixture.cs" />
    <Compile Include="NHSpecificTest\NH298\Category.cs" />
    <Compile Include="NHSpecificTest\NH298\IndexedBidirectionalOneToManyTest.cs" />
    <Compile Include="NHSpecificTest\NH364\Invoice.cs" />
    <Compile Include="NHSpecificTest\NH662\Domain.cs" />
    <Compile Include="NHSpecificTest\NH662\Fixture.cs" />
    <Compile Include="NHSpecificTest\NH693\Fixture.cs" />
    <Compile Include="NHSpecificTest\NH693\Something.cs" />
    <Compile Include="NHSpecificTest\NH883\Cat.cs" />
    <Compile Include="NHSpecificTest\NH883\Fixture.cs" />
    <Compile Include="NHSpecificTest\Docs\Associations\BiM21\Address.cs" />
    <Compile Include="NHSpecificTest\Docs\Associations\BiM21\Fixture.cs" />
    <Compile Include="NHSpecificTest\Docs\Associations\BiM21\Person.cs" />
    <Compile Include="NHSpecificTest\Docs\ExampleParentChild\Child.cs" />
    <Compile Include="NHSpecificTest\Docs\ExampleParentChild\Parent.cs" />
    <Compile Include="NHSpecificTest\NH1359\Fixture.cs" />
    <Compile Include="NHSpecificTest\NH1359\Person.cs" />
    <Compile Include="NHSpecificTest\Docs\ExampleParentChild\UpdateFixture.cs" />
    <Compile Include="NHSpecificTest\Docs\PersistentClasses\Cat.cs" />
    <Compile Include="NHSpecificTest\EmptyMappingsFixture.cs" />
    <Compile Include="NHSpecificTest\GetSetHelperFixture.cs" />
    <Compile Include="NHSpecificTest\GetTest.cs" />
    <Compile Include="NHSpecificTest\LazyLoadBugTest.cs" />
    <Compile Include="NHSpecificTest\MapFixture.cs" />
    <Compile Include="NHSpecificTest\NH247\Fixture.cs" />
    <Compile Include="NHSpecificTest\NH247\LiteralDescription.cs" />
    <Compile Include="NHSpecificTest\NH251\CustomAccessDO.cs" />
    <Compile Include="NHSpecificTest\NH251\CustomAccessFixture.cs" />
    <Compile Include="NHSpecificTest\NH257\Fixture.cs" />
    <Compile Include="NHSpecificTest\NH257\Party.cs" />
    <Compile Include="NHSpecificTest\NH257\User.cs" />
    <Compile Include="NHSpecificTest\NH257\UserGroup.cs" />
    <Compile Include="NHSpecificTest\NH266\A.cs" />
    <Compile Include="NHSpecificTest\NH266\B.cs" />
    <Compile Include="NHSpecificTest\NH266\C.cs" />
    <Compile Include="NHSpecificTest\NH266\Fixture.cs" />
    <Compile Include="NHSpecificTest\NH266\User.cs" />
    <Compile Include="NHSpecificTest\NH266\UserFixture.cs" />
    <Compile Include="NHSpecificTest\NH276\Building.cs" />
    <Compile Include="NHSpecificTest\NH276\Fixture.cs" />
    <Compile Include="NHSpecificTest\NH276\JoinedSubclass\AbstractRequest.cs" />
    <Compile Include="NHSpecificTest\NH276\JoinedSubclass\Fixture.cs" />
    <Compile Include="NHSpecificTest\NH276\JoinedSubclass\Organization.cs" />
    <Compile Include="NHSpecificTest\NH276\JoinedSubclass\Request.cs" />
    <Compile Include="NHSpecificTest\NH276\JoinedSubclass\Status.cs" />
    <Compile Include="NHSpecificTest\NH276\Office.cs" />
    <Compile Include="NHSpecificTest\NH283\Fixture.cs" />
    <Compile Include="NHSpecificTest\NH295\JoinedSubclassFixture.cs" />
    <Compile Include="NHSpecificTest\NH295\Party.cs" />
    <Compile Include="NHSpecificTest\NH295\SubclassFixture.cs" />
    <Compile Include="NHSpecificTest\NH295\User.cs" />
    <Compile Include="NHSpecificTest\NH295\UserGroup.cs" />
    <Compile Include="NHSpecificTest\NH296\Fixture.cs" />
    <Compile Include="NHSpecificTest\NH296\Product.cs" />
    <Compile Include="NHSpecificTest\NH296\ProductPK.cs" />
    <Compile Include="NHSpecificTest\NH296\Stock.cs" />
    <Compile Include="NHSpecificTest\NH309\Fixture.cs" />
    <Compile Include="NHSpecificTest\NH309\Menu.cs" />
    <Compile Include="NHSpecificTest\NH309\Node.cs" />
    <Compile Include="NHSpecificTest\NH315\Client.cs" />
    <Compile Include="NHSpecificTest\NH315\ClientPersons.cs" />
    <Compile Include="NHSpecificTest\NH315\Fixture.cs" />
    <Compile Include="NHSpecificTest\NH315\Person.cs" />
    <Compile Include="NHSpecificTest\NH317\Fixture.cs" />
    <Compile Include="NHSpecificTest\NH317\Node.cs" />
    <Compile Include="NHSpecificTest\NH318\Fixture.cs" />
    <Compile Include="NHSpecificTest\NH318\NotNullPropertyHolder.cs" />
    <Compile Include="NHSpecificTest\NH335\Fixture.cs" />
    <Compile Include="NHSpecificTest\NH335\Model.cs" />
    <Compile Include="NHSpecificTest\NH345\Client.cs" />
    <Compile Include="NHSpecificTest\NH345\Fixture.cs" />
    <Compile Include="NHSpecificTest\NH345\Project.cs" />
    <Compile Include="NHSpecificTest\NH350\Fixture.cs" />
    <Compile Include="NHSpecificTest\NH350\SecurityDomain.cs" />
    <Compile Include="NHSpecificTest\NH364\Category.cs" />
    <Compile Include="NHSpecificTest\NH364\Fixture.cs" />
    <Compile Include="NHSpecificTest\NH364\Link.cs" />
    <Compile Include="NHSpecificTest\NH369\BaseClass.cs" />
    <Compile Include="NHSpecificTest\NH369\Fixture.cs" />
    <Compile Include="NHSpecificTest\NH369\JoinedSubClass.cs" />
    <Compile Include="NHSpecificTest\NH369\KeyManyToOneClass.cs" />
    <Compile Include="NHSpecificTest\NH372\Fixture.cs" />
    <Compile Include="NHSpecificTest\NH372\Model.cs" />
    <Compile Include="NHSpecificTest\NH386\Fixture.cs" />
    <Compile Include="NHSpecificTest\NH386\_Child.cs" />
    <Compile Include="NHSpecificTest\NH386\_Parent.cs" />
    <Compile Include="NHSpecificTest\NH392\Fixture.cs" />
    <Compile Include="NHSpecificTest\NH392\UnsavedValueMinusOne.cs" />
    <Compile Include="NHSpecificTest\NH401\Club.cs" />
    <Compile Include="NHSpecificTest\NH401\Clubmember.cs" />
    <Compile Include="NHSpecificTest\NH401\Fixture.cs" />
    <Compile Include="NHSpecificTest\NH440\Apple.cs" />
    <Compile Include="NHSpecificTest\NH440\Fixture.cs" />
    <Compile Include="NHSpecificTest\NH440\Fruit.cs" />
    <Compile Include="NHSpecificTest\NH464\DateRange.cs" />
    <Compile Include="NHSpecificTest\NH464\Fixture.cs" />
    <Compile Include="NHSpecificTest\NH464\Promotion.cs" />
    <Compile Include="NHSpecificTest\NH464\PromotionWindow.cs" />
    <Compile Include="NHSpecificTest\NH467\Fixture.cs" />
    <Compile Include="NHSpecificTest\NH467\Model.cs" />
    <Compile Include="NHSpecificTest\NH479\Classes.cs" />
    <Compile Include="NHSpecificTest\NH479\Fixture.cs" />
    <Compile Include="NHSpecificTest\NH47Fixture.cs" />
    <Compile Include="NHSpecificTest\NH480\Fixture.cs" />
    <Compile Include="NHSpecificTest\NH496\Fixture.cs" />
    <Compile Include="NHSpecificTest\NH496\WronglyMappedClass.cs" />
    <Compile Include="NHSpecificTest\NH508\Fixture.cs" />
    <Compile Include="NHSpecificTest\NH508\User.cs" />
    <Compile Include="NHSpecificTest\NH521\DomainModel.cs" />
    <Compile Include="NHSpecificTest\NH521\Fixture.cs" />
    <Compile Include="NHSpecificTest\NH523\ClassA.cs" />
    <Compile Include="NHSpecificTest\NH523\ClassB.cs" />
    <Compile Include="NHSpecificTest\NH523\Fixture.cs" />
    <Compile Include="NHSpecificTest\NH525\Classes.cs" />
    <Compile Include="NHSpecificTest\NH525\Fixture.cs" />
    <Compile Include="NHSpecificTest\NH534\Classes.cs" />
    <Compile Include="NHSpecificTest\NH534\Fixture.cs" />
    <Compile Include="NHSpecificTest\NH548\ComponentObject.cs" />
    <Compile Include="NHSpecificTest\NH548\MainObject.cs" />
    <Compile Include="NHSpecificTest\NH548\Fixture.cs" />
    <Compile Include="NHSpecificTest\NH552\Fixture.cs" />
    <Compile Include="NHSpecificTest\NH552\Model.cs" />
    <Compile Include="NHSpecificTest\NH593\Classes.cs" />
    <Compile Include="NHSpecificTest\NH593\Fixture.cs" />
    <Compile Include="NHSpecificTest\NH606\Fixture.cs" />
    <Compile Include="NHSpecificTest\NH607\Package.cs" />
    <Compile Include="NHSpecificTest\NH607\PackageItem.cs" />
    <Compile Include="NHSpecificTest\NH607\PackageParty.cs" />
    <Compile Include="NHSpecificTest\NH607\PersistentObject.cs" />
    <Compile Include="NHSpecificTest\NH607\PPP.cs" />
    <Compile Include="NHSpecificTest\NH607\Fixture.cs" />
    <Compile Include="NHSpecificTest\NH623\Classes.cs" />
    <Compile Include="NHSpecificTest\NH623\Fixture.cs" />
    <Compile Include="NHSpecificTest\NH637\Fixture.cs" />
    <Compile Include="NHSpecificTest\NH642\Fixture.cs" />
    <Compile Include="NHSpecificTest\NH643\Domain.cs" />
    <Compile Include="NHSpecificTest\NH643\Fixture.cs" />
    <Compile Include="NHSpecificTest\NH681\Classes.cs" />
    <Compile Include="NHSpecificTest\NH681\Fixture.cs" />
    <Compile Include="NHSpecificTest\NH687\Domain.cs" />
    <Compile Include="NHSpecificTest\NH687\Fixture.cs" />
    <Compile Include="NHSpecificTest\NH704\Cat.cs" />
    <Compile Include="NHSpecificTest\NH704\Fixture.cs" />
    <Compile Include="NHSpecificTest\NH706\DomainObjects.cs" />
    <Compile Include="NHSpecificTest\NH706\Fixture.cs" />
    <Compile Include="NHSpecificTest\NH712\Classes.cs" />
    <Compile Include="NHSpecificTest\NH712\Fixture.cs" />
    <Compile Include="NHSpecificTest\NH719\Domain.cs" />
    <Compile Include="NHSpecificTest\NH719\Fixture.cs" />
    <Compile Include="NHSpecificTest\NH720\Domain.cs" />
    <Compile Include="NHSpecificTest\NH720\Fixture.cs" />
    <Compile Include="NHSpecificTest\NH732\Fixture.cs" />
    <Compile Include="NHSpecificTest\NH734\Domain.cs" />
    <Compile Include="NHSpecificTest\NH734\Fixture.cs" />
    <Compile Include="NHSpecificTest\NH555\Classes.cs" />
    <Compile Include="NHSpecificTest\NH555\Fixture.cs" />
    <Compile Include="NHSpecificTest\NH739\Cat.cs" />
    <Compile Include="NHSpecificTest\NH739\Fixture.cs" />
    <Compile Include="NHSpecificTest\NH742\Classes.cs" />
    <Compile Include="NHSpecificTest\NH742\Fixture.cs" />
    <Compile Include="NHSpecificTest\NH750\Device.cs" />
    <Compile Include="NHSpecificTest\NH750\Drive.cs" />
    <Compile Include="NHSpecificTest\NH750\Fixture.cs" />
    <Compile Include="NHSpecificTest\NH776\Domain.cs" />
    <Compile Include="NHSpecificTest\NH776\Fixture.cs" />
    <Compile Include="NHSpecificTest\NH826\Entities.cs" />
    <Compile Include="NHSpecificTest\NH826\Fixture.cs" />
    <Compile Include="NHSpecificTest\NH830\AutoFlushTestFixture.cs" />
    <Compile Include="NHSpecificTest\NH830\Cat.cs" />
    <Compile Include="NHSpecificTest\NH845\Fixture.cs" />
    <Compile Include="NHSpecificTest\NH851\Fixture.cs" />
    <Compile Include="NHSpecificTest\NH864\Fixture.cs" />
    <Compile Include="NHSpecificTest\NH864\ObjectWithNullableInt32.cs" />
    <Compile Include="NHSpecificTest\NH873\Fixture.cs">
      <SubType>Code</SubType>
    </Compile>
    <Compile Include="NHSpecificTest\NH887\Child.cs" />
    <Compile Include="NHSpecificTest\NH887\Consumer.cs" />
    <Compile Include="NHSpecificTest\NH887\Fixture.cs" />
    <Compile Include="NHSpecificTest\NH887\Parent.cs" />
    <Compile Include="NHSpecificTest\NH898\ClassA.cs" />
    <Compile Include="NHSpecificTest\NH898\ClassB.cs" />
    <Compile Include="NHSpecificTest\NH898\ClassBParent.cs" />
    <Compile Include="NHSpecificTest\NH898\ClassC.cs" />
    <Compile Include="NHSpecificTest\NH898\NH898Fixture.cs" />
    <Compile Include="NHSpecificTest\NH901\Fixture.cs" />
    <Compile Include="NHSpecificTest\NH901\Model.cs" />
    <Compile Include="NHSpecificTest\NH930\NH930Fixture.cs" />
    <Compile Include="NHSpecificTest\NH930\Model.cs" />
    <Compile Include="NHSpecificTest\NH940\A.cs" />
    <Compile Include="NHSpecificTest\NH940\B.cs" />
    <Compile Include="NHSpecificTest\NH940\MyException.cs" />
    <Compile Include="NHSpecificTest\NH940\NH940Fixture.cs" />
    <Compile Include="NHSpecificTest\NH952\Asset.cs" />
    <Compile Include="NHSpecificTest\NH952\Item.cs" />
    <Compile Include="NHSpecificTest\NH952\NH952Fixture.cs" />
    <Compile Include="NHSpecificTest\NH952\PhysicalItem.cs" />
    <Compile Include="NHSpecificTest\NH952\SellableItem.cs" />
    <Compile Include="NHSpecificTest\NH958\Female.cs" />
    <Compile Include="NHSpecificTest\NH958\Hobby.cs" />
    <Compile Include="NHSpecificTest\NH958\Male.cs" />
    <Compile Include="NHSpecificTest\NH958\Person.cs" />
    <Compile Include="NHSpecificTest\NH958\NH958Fixture.cs" />
    <Compile Include="NHSpecificTest\NH962\Child.cs" />
    <Compile Include="NHSpecificTest\NH962\NH962Fixture.cs" />
    <Compile Include="NHSpecificTest\NH962\Parent.cs" />
    <Compile Include="NHSpecificTest\NH965\CompositeElement.cs" />
    <Compile Include="NHSpecificTest\NH965\Container.cs" />
    <Compile Include="NHSpecificTest\NH965\NH965Fixture.cs" />
    <Compile Include="NHSpecificTest\NH980\IdOnly.cs" />
    <Compile Include="NHSpecificTest\NH980\NH980Fixture.cs" />
    <Compile Include="NHSpecificTest\NH995\Fixture.cs" />
    <Compile Include="NHSpecificTest\NH995\LogPlugin.cs" />
    <Compile Include="NHSpecificTest\NH995\Model.cs" />
    <Compile Include="NHSpecificTest\NH1280\NH1280Fixture.cs" />
    <Compile Include="NHSpecificTest\NH1280\Person.cs" />
    <Compile Include="NHSpecificTest\NH1356\Fixture.cs" />
    <Compile Include="NHSpecificTest\NH1356\Model.cs" />
    <Compile Include="NHSpecificTest\NodeFixture.cs" />
    <Compile Include="NHSpecificTest\OptimisticConcurrencyFixture.cs" />
    <Compile Include="NHSpecificTest\NH892\Fixture.cs" />
    <Compile Include="NHSpecificTest\NH892\Model.cs" />
    <Compile Include="NHSpecificTest\ProxyValidator\Fixture.cs" />
    <Compile Include="NHSpecificTest\NH1362\Fixture.cs" />
    <Compile Include="NHSpecificTest\NH1362\Model.cs" />
    <Compile Include="NHSpecificTest\SessionIdLoggingContextTest\Model.cs" />
    <Compile Include="NHSpecificTest\SessionIdLoggingContextTest\PerfTest.cs" />
    <Compile Include="NHSpecificTest\SetFixture.cs" />
    <Compile Include="NHSpecificTest\SimpleComponentFixture.cs" />
    <Compile Include="NHSpecificTest\UnsavedValueFixture.cs" />
    <Compile Include="NHSpecificTest\UserTypeFixture.cs" />
    <Compile Include="NHSpecificTest\VersionTest.cs" />
    <Compile Include="ObjectAssertion.cs" />
    <Compile Include="Ondelete\Address.cs" />
    <Compile Include="Ondelete\Child.cs" />
    <Compile Include="Ondelete\EFG.cs" />
    <Compile Include="Ondelete\Employee.cs" />
    <Compile Include="Ondelete\JoinedSubclassFixture.cs" />
    <Compile Include="Ondelete\OnDeleteFixture.cs" />
    <Compile Include="Ondelete\Parent.cs" />
    <Compile Include="Ondelete\ParentChildFixture.cs" />
    <Compile Include="Ondelete\Person.cs" />
    <Compile Include="Ondelete\Salesperson.cs" />
    <Compile Include="Operations\AbstractOperationTestCase.cs" />
    <Compile Include="Operations\Address.cs" />
    <Compile Include="Operations\Competition.cs" />
    <Compile Include="Operations\Competitor.cs" />
    <Compile Include="Operations\Employee.cs" />
    <Compile Include="Operations\Employer.cs" />
    <Compile Include="Operations\MergeFixture.cs" />
    <Compile Include="Operations\Node.cs" />
    <Compile Include="Operations\NumberedNode.cs" />
    <Compile Include="Operations\Person.cs" />
    <Compile Include="Operations\PersonalDetails.cs" />
    <Compile Include="Operations\TimestampedEntity.cs" />
    <Compile Include="Operations\VersionedEntity.cs" />
    <Compile Include="Pagination\CustomDialectFixture.cs" />
    <Compile Include="Pagination\CustomMsSqlDialect.cs" />
    <Compile Include="Pagination\CustomMsSqlDriver.cs" />
    <Compile Include="Pagination\DataPoint.cs" />
    <Compile Include="Pagination\PaginationFixture.cs" />
    <Compile Include="ProjectionFixtures\Key.cs" />
    <Compile Include="ProjectionFixtures\Fixture.cs" />
    <Compile Include="ProjectionFixtures\NodeType.cs" />
    <Compile Include="ProjectionFixtures\TreeNode.cs" />
    <Compile Include="PropertyRef\A.cs" />
    <Compile Include="PropertyRef\B.cs" />
    <Compile Include="PropertyRef\KeyPropertyRefFixture.cs" />
    <Compile Include="PropertyTest\BackFieldAccessorFixture.cs" />
    <Compile Include="PropertyTest\BasicSetterExceptionFixture.cs" />
    <Compile Include="PropertyTest\ReadonlyAccessorFixture.cs" />
    <Compile Include="PropertyTest\FieldAccessorFixture.cs" />
    <Compile Include="PropertyTest\FieldCamelCaseFixture.cs" />
    <Compile Include="PropertyTest\FieldCamelCaseUnderscoreFixture.cs" />
    <Compile Include="PropertyTest\FieldClass.cs" />
    <Compile Include="PropertyTest\FieldGetterFixture.cs" />
    <Compile Include="PropertyTest\FieldLowerCaseFixture.cs" />
    <Compile Include="PropertyTest\FieldLowerCaseUnderscoreFixture.cs" />
    <Compile Include="PropertyTest\FieldPascalCaseMUnderscoreFixture.cs" />
    <Compile Include="PropertyTest\FieldPascalCaseUnderscoreFixture.cs" />
    <Compile Include="PropertyTest\FieldSetterExceptionFixture.cs" />
    <Compile Include="PropertyTest\NoSetterAccessorFixture.cs" />
    <Compile Include="PropertyTest\NoSetterCamelCaseFixture.cs" />
    <Compile Include="PropertyTest\NoSetterCamelCaseUnderscoreFixture.cs" />
    <Compile Include="PropertyTest\NoSetterLowerCaseFixture.cs" />
    <Compile Include="PropertyTest\NoSetterLowerCaseUnderscoreFixture.cs" />
    <Compile Include="PropertyTest\NoSetterPascalCaseMUnderscoreFixture.cs" />
    <Compile Include="PropertyTest\NoSetterPascalCaseUnderscoreFixture.cs" />
    <Compile Include="ProxyTest\AProxy.cs" />
    <Compile Include="ProxyTest\NHibernateProxyHelperFixture.cs" />
    <Compile Include="QueryTest\Aggregated.cs" />
    <Compile Include="QueryTest\AggregateReturnTypesFixture.cs" />
    <Compile Include="QueryTest\CountFixture.cs" />
    <Compile Include="QueryTest\DetachedQueryFixture.cs" />
    <Compile Include="QueryTest\MultiCriteriaFixture.cs" />
    <Compile Include="QueryTest\MultipleQueriesFixture.cs" />
    <Compile Include="QueryTest\NamedParametersFixture.cs" />
    <Compile Include="QueryTest\PositionalParametersFixture.cs" />
    <Compile Include="QueryTest\QueryParametersFixture.cs" />
    <Compile Include="ReflectionOptimizerTest\LcgFixture.cs" />
    <Compile Include="SecondLevelCacheTest\QueryCacheFixture.cs" />
    <Compile Include="SqlTest\Custom\CustomSQLSupportTest.cs" />
    <Compile Include="SqlTest\Custom\CustomStoredProcSupportTest.cs" />
    <Compile Include="SqlTest\Custom\MySQL\MySQLTest.cs" />
    <Compile Include="SqlTest\Custom\Oracle\OracleCustomSQLFixture.cs" />
    <Compile Include="SqlTest\SqlTypeFactoryFixture.cs" />
    <Compile Include="Stateless\Naturalness.cs" />
    <Compile Include="Stateless\StatelessWithRelationsFixture.cs" />
    <Compile Include="Tools\hbm2ddl\SchemaExportTests\AutoQuoteFixture.cs" />
    <Compile Include="Tools\hbm2ddl\SchemaExportTests\WithColumnTag.cs" />
    <Compile Include="Tools\hbm2ddl\SchemaExportTests\WithColumnTagFixture.cs" />
    <Compile Include="Tools\hbm2ddl\SchemaMetadataUpdaterTest\HeavyEntity.cs" />
    <Compile Include="Tools\hbm2ddl\SchemaMetadataUpdaterTest\SchemaMetadataUpdaterFixture.cs" />
    <Compile Include="Tools\hbm2ddl\SchemaUpdate\MigrationFixture.cs" />
    <Compile Include="Tools\hbm2ddl\SchemaUpdate\Person.cs" />
    <Compile Include="Tools\hbm2ddl\SchemaUpdate\Version.cs" />
    <Compile Include="SecondLevelCacheTest\AnotherItem.cs" />
    <Compile Include="SecondLevelCacheTest\Item.cs" />
    <Compile Include="SecondLevelCacheTest\SecondLevelCacheTest.cs" />
    <Compile Include="SessionCacheTest.cs" />
    <Compile Include="SqlLogSpy.cs" />
    <Compile Include="SqlCommandTest\SqlDeleteBuilderFixture.cs" />
    <Compile Include="SqlCommandTest\SqlInsertBuilderFixture.cs" />
    <Compile Include="SqlCommandTest\SqlSelectBuilderFixture.cs" />
    <Compile Include="SqlCommandTest\SqlSimpleSelectBuilderFixture.cs" />
    <Compile Include="SqlCommandTest\SqlStringBuilderFixture.cs" />
    <Compile Include="SqlCommandTest\SqlStringFixture.cs" />
    <Compile Include="SqlCommandTest\SqlStringParameterFixture.cs" />
    <Compile Include="SqlCommandTest\SqlUpdateBuilderFixture.cs" />
    <Compile Include="SqlCommandTest\TemplateFixture.cs" />
    <Compile Include="SqlTest\Dimension.cs" />
    <Compile Include="SqlTest\Employment.cs" />
    <Compile Include="SqlTest\Custom\Firebird\FireBirdTest.cs" />
    <Compile Include="SqlTest\Query\NativeSQLQueriesFixture.cs" />
    <Compile Include="SqlTest\Identity\IdentityInsertWithStoredProcsTest.cs" />
    <Compile Include="SqlTest\Query\Item.cs" />
    <Compile Include="SqlTest\MonetaryAmount.cs" />
    <Compile Include="SqlTest\MonetaryAmountUserType.cs" />
    <Compile Include="SqlTest\Identity\MsSQL\MSSQLIdentityInsertWithStoredProcsTest.cs" />
    <Compile Include="SqlTest\Custom\MsSQL\MSSQLTest.cs" />
    <Compile Include="SqlTest\NullDateUserType.cs" />
    <Compile Include="SqlTest\Order.cs" />
    <Compile Include="SqlTest\Organization.cs" />
    <Compile Include="SqlTest\Person.cs" />
    <Compile Include="SqlTest\Product.cs" />
    <Compile Include="SqlTest\Query\SelfReferencingCollectionLoadTest.cs" />
    <Compile Include="SqlTest\SpaceShip.cs" />
    <Compile Include="SqlTest\Speech.cs" />
    <Compile Include="Stateless\Document.cs" />
    <Compile Include="Stateless\Paper.cs" />
    <Compile Include="Stateless\StatelessSessionFixture.cs" />
    <Compile Include="Stats\Continent.cs" />
    <Compile Include="Stats\Country.cs" />
    <Compile Include="Stats\Locality.cs" />
    <Compile Include="Stats\Province.cs" />
    <Compile Include="Stats\SessionStatsFixture.cs" />
    <Compile Include="Stats\State.cs" />
    <Compile Include="Stats\StatsFixture.cs" />
    <Compile Include="SubclassFilterTest\JoinedSubclassFilterTest.cs" />
    <Compile Include="SubclassFilterTest\Customer.cs" />
    <Compile Include="SubclassFilterTest\DiscrimSubclassFilterTest.cs" />
    <Compile Include="SubclassFilterTest\Employee.cs" />
    <Compile Include="SubclassFilterTest\Person.cs" />
    <Compile Include="Subclass\EnumDiscriminator\Bar.cs" />
    <Compile Include="Subclass\EnumDiscriminator\Baz.cs" />
    <Compile Include="Subclass\EnumDiscriminator\Colors.cs" />
    <Compile Include="Subclass\EnumDiscriminator\EnumDiscriminatorFixture.cs" />
    <Compile Include="Subclass\EnumDiscriminator\Foo.cs" />
    <Compile Include="Subclass\SubclassAssert.cs" />
    <Compile Include="Subclass\SubclassBase.cs" />
    <Compile Include="Subclass\SubclassExtendsFixture.cs" />
    <Compile Include="Subclass\SubclassFixture.cs" />
    <Compile Include="Subclass\SubclassOne.cs" />
    <Compile Include="SubselectFetchTest\Child.cs" />
    <Compile Include="SubselectFetchTest\Parent.cs" />
    <Compile Include="SubselectFetchTest\SubselectFetchFixture.cs" />
    <Compile Include="SystemTransactions\TransactionFixture.cs" />
    <Compile Include="SystemTransactions\TransactionNotificationFixture.cs" />
    <Compile Include="TestCase.cs" />
    <Compile Include="TestConfigurationHelper.cs" />
    <Compile Include="TestTestCase.cs" />
    <Compile Include="Tools\hbm2ddl\SchemaValidator\SchemaValidateFixture.cs" />
    <Compile Include="Tools\hbm2ddl\SchemaValidator\Version.cs" />
    <Compile Include="TransactionTest\TransactionFixture.cs" />
    <Compile Include="TransactionTest\TransactionNotificationFixture.cs" />
    <Compile Include="TransformTests\AliasToBeanResultTransformerFixture.cs" />
    <Compile Include="TransformTests\Simple.cs" />
    <Compile Include="TypedManyToOne\Address.cs" />
    <Compile Include="TypedManyToOne\AddressId.cs" />
    <Compile Include="TypedManyToOne\Customer.cs" />
    <Compile Include="TypedManyToOne\TypedManyToOneTest.cs" />
    <Compile Include="TypeParameters\DefaultValueIntegerType.cs" />
    <Compile Include="TypeParameters\DefinedTypeForIdFixture.cs" />
    <Compile Include="TypeParameters\EntityCustomId.cs" />
    <Compile Include="TypeParameters\TypeParameterTest.cs" />
    <Compile Include="TypeParameters\Widget.cs" />
    <Compile Include="TypesTest\BinaryBlobClass.cs" />
    <Compile Include="TypesTest\BinaryBlobTypeFixture.cs" />
    <Compile Include="TypesTest\BinaryClass.cs" />
    <Compile Include="TypesTest\BinaryTypeFixture.cs" />
    <Compile Include="TypesTest\BooleanClass.cs" />
    <Compile Include="TypesTest\BooleanTypeFixture.cs" />
    <Compile Include="TypesTest\ByteClass.cs" />
    <Compile Include="TypesTest\ByteTypeFixture.cs" />
    <Compile Include="TypesTest\CurrencyClass.cs" />
    <Compile Include="TypesTest\CurrencyTypeFixture.cs" />
    <Compile Include="TypesTest\DateClass.cs" />
    <Compile Include="TypesTest\DateTypeTest.cs" />
    <Compile Include="TypesTest\TimeAsTimeSpanClass.cs" />
    <Compile Include="TypesTest\TimeAsTimeSpanTypeFixture.cs" />
    <Compile Include="TypesTest\TimeSpanClass.cs" />
    <Compile Include="TypesTest\DateTime2TypeFixture.cs" />
    <Compile Include="TypesTest\DateTimeTypeFixture.cs" />
    <Compile Include="TypesTest\DecimalClass.cs" />
    <Compile Include="TypesTest\DecimalTypeFixture.cs" />
    <Compile Include="TypesTest\DoubleClass.cs" />
    <Compile Include="TypesTest\DoubleTypeFixture.cs" />
    <Compile Include="TypesTest\EntityClass.cs" />
    <Compile Include="TypesTest\EntityTypeFixture.cs" />
    <Compile Include="TypesTest\EnumCharClass.cs" />
    <Compile Include="TypesTest\EnumCharTypeFixture.cs" />
    <Compile Include="TypesTest\EnumStringClass.cs" />
    <Compile Include="TypesTest\EnumStringTypeFixture.cs" />
    <Compile Include="TypesTest\GenericEnumStringClass.cs" />
    <Compile Include="TypesTest\GenericEnumStringTypeFixture.cs" />
    <Compile Include="TypesTest\GuidClass.cs" />
    <Compile Include="TypesTest\GuidTypeFixture.cs" />
    <Compile Include="TypesTest\Int16TypeFixture.cs" />
    <Compile Include="TypesTest\Int32TypeFixture.cs" />
    <Compile Include="TypesTest\Int64TypeFixture.cs" />
    <Compile Include="TypesTest\PersistentEnumClass.cs" />
    <Compile Include="TypesTest\PersistentEnumTypeFixture.cs" />
    <Compile Include="TypesTest\SByteTypeFixture.cs" />
    <Compile Include="TypesTest\SerializableTypesFixture.cs" />
    <Compile Include="TypesTest\StringClass.cs" />
    <Compile Include="TypesTest\StringClobClass.cs" />
    <Compile Include="TypesTest\StringClobTypeFixture.cs" />
    <Compile Include="TypesTest\StringTypeFixture.cs" />
    <Compile Include="TypesTest\TicksTypeFixture.cs" />
    <Compile Include="TypesTest\TimeSpanTypeFixture.cs" />
    <Compile Include="TypesTest\TimestampTypeFixture.cs" />
    <Compile Include="TypesTest\TypeFactoryFixture.cs" />
    <Compile Include="TypesTest\TypeFixtureBase.cs" />
    <Compile Include="TypesTest\TypeSqlTypeFixture.cs" />
    <Compile Include="Unconstrained\Employee.cs" />
    <Compile Include="Unconstrained\Person.cs" />
    <Compile Include="Unconstrained\SimplyA.cs" />
    <Compile Include="Unconstrained\SimplyB.cs" />
    <Compile Include="Unconstrained\SimplyManyToOneIgnoreTest.cs" />
    <Compile Include="Unconstrained\UnconstrainedNoLazyTest.cs" />
    <Compile Include="Unconstrained\UnconstrainedTest.cs" />
    <Compile Include="Unionsubclass2\Address.cs" />
    <Compile Include="Unionsubclass2\Customer.cs" />
    <Compile Include="Unionsubclass2\Employee.cs" />
    <Compile Include="Unionsubclass2\Person.cs" />
    <Compile Include="Unionsubclass2\UnionSubclassFixture.cs" />
    <Compile Include="Unionsubclass\Alien.cs" />
    <Compile Include="Unionsubclass\Being.cs" />
    <Compile Include="Unionsubclass\Employee.cs" />
    <Compile Include="Unionsubclass\Hive.cs" />
    <Compile Include="Unionsubclass\Human.cs" />
    <Compile Include="Unionsubclass\Location.cs" />
    <Compile Include="Unionsubclass\Thing.cs" />
    <Compile Include="Unionsubclass\UnionSubclassFixture.cs" />
    <Compile Include="UserCollection\Email.cs" />
    <Compile Include="UserCollection\MyList.cs" />
    <Compile Include="UserCollection\MyListType.cs" />
    <Compile Include="UserCollection\Parameterized\DefaultableListImpl.cs" />
    <Compile Include="UserCollection\Parameterized\DefaultableListType.cs" />
    <Compile Include="UserCollection\Parameterized\Entity.cs" />
    <Compile Include="UserCollection\Parameterized\IDefaultableList.cs" />
    <Compile Include="UserCollection\Parameterized\ParameterizedUserCollectionTypeFixture.cs" />
    <Compile Include="UserCollection\Parameterized\PersistentDefaultableList.cs" />
    <Compile Include="UserCollection\PersistentMylist.cs" />
    <Compile Include="UserCollection\User.cs" />
    <Compile Include="UserCollection\UserCollectionTypeTest.cs" />
    <Compile Include="UtilityTest\AssemblyQualifiedTypeNameFixture.cs" />
    <Compile Include="UtilityTest\BasicFormatterFixture.cs" />
    <Compile Include="UtilityTest\ExpressionsHelperFixture.cs" />
    <Compile Include="UtilityTest\IdentityMapFixture.cs" />
    <Compile Include="UtilityTest\IdentityMapSequencedFixture.cs" />
    <Compile Include="UtilityTest\JoinedEnumerableFixture.cs" />
    <Compile Include="UtilityTest\JoinedEnumerableGenericFixture.cs" />
    <Compile Include="UtilityTest\LinkedHashMapFixture.cs" />
    <Compile Include="UtilityTest\LRUMapFixture.cs" />
    <Compile Include="UtilityTest\PropertiesHelperTest.cs" />
    <Compile Include="UtilityTest\ReflectHelperFixture.cs" />
    <Compile Include="UtilityTest\SafetyEnumerableFixture.cs" />
    <Compile Include="UtilityTest\SequencedHashMapFixture.cs" />
    <Compile Include="UtilityTest\SingletonEnumerableFixture.cs" />
    <Compile Include="UtilityTest\SoftLimitMRUCacheFixture.cs" />
    <Compile Include="UtilityTest\StringHelperFixture.cs" />
    <Compile Include="UtilityTest\StringTokenizerFixture.cs" />
    <Compile Include="UtilityTest\ThreadSafeDictionaryFixture.cs" />
    <Compile Include="UtilityTest\TypeNameParserFixture.cs" />
    <Compile Include="UtilityTest\WeakHashtableFixture.cs" />
    <Compile Include="VersionTest\Db\DbVersionFixture.cs" />
    <Compile Include="VersionTest\Db\Group.cs" />
    <Compile Include="VersionTest\Db\MsSQL\BinaryTimestamp.cs" />
    <Compile Include="VersionTest\Db\MsSQL\ComplexDomain.cs" />
    <Compile Include="VersionTest\Db\MsSQL\ComplexDomainFixture.cs" />
    <Compile Include="VersionTest\Db\MsSQL\GeneratedBinaryVersionFixture.cs" />
    <Compile Include="VersionTest\Db\MsSQL\SimpleVersioned.cs" />
    <Compile Include="VersionTest\Db\Permission.cs" />
    <Compile Include="VersionTest\Db\User.cs" />
    <Compile Include="VersionTest\Db\LazyVersionTest.cs" />
    <Compile Include="VersionTest\Person.cs" />
    <Compile Include="VersionTest\Task.cs" />
    <Compile Include="VersionTest\Thing.cs" />
    <Compile Include="VersionTest\VersionFixture.cs" />
    <EmbeddedResource Include="Component\Basic\User.hbm.xml" />
    <EmbeddedResource Include="NHSpecificTest\NH2061\Mappings.hbm.xml" />
    <EmbeddedResource Include="NHSpecificTest\NH2195\Mappings.hbm.xml" />
    <EmbeddedResource Include="NHSpecificTest\NH3187\Mappings.hbm.xml" />
    <EmbeddedResource Include="TypedManyToOne\Customer.hbm.xml" />
  </ItemGroup>
  <ItemGroup>
    <EmbeddedResource Include="CompositeId\ClassWithCompositeId.hbm.xml" />
    <EmbeddedResource Include="JoinedSubclass\JoinedSubclass.Customer.hbm.xml" />
    <EmbeddedResource Include="JoinedSubclass\JoinedSubclass.Employee.hbm.xml" />
    <EmbeddedResource Include="JoinedSubclass\JoinedSubclass.hbm.xml" />
    <EmbeddedResource Include="JoinedSubclass\JoinedSubclass.Person.hbm.xml" />
    <EmbeddedResource Include="MappingExceptions\A.ClassNotFound.hbm.xml" />
    <EmbeddedResource Include="MappingExceptions\A.PropertyNotFound.hbm.xml" />
    <EmbeddedResource Include="MappingExceptions\A.Valid.hbm.xml" />
    <EmbeddedResource Include="MappingExceptions\MissingDefCtor.hbm.xml" />
    <EmbeddedResource Include="NHSpecificTest\Docs\Associations\BiM21\Mappings.hbm.xml" />
    <EmbeddedResource Include="NHSpecificTest\Docs\ExampleParentChild\Mappings.hbm.xml" />
    <EmbeddedResource Include="NHSpecificTest\NH251\CustomAccessDO.hbm.xml" />
    <EmbeddedResource Include="NHSpecificTest\NH257\Mappings.hbm.xml" />
    <EmbeddedResource Include="NHSpecificTest\NH266\Mappings.hbm.xml" />
    <EmbeddedResource Include="NHSpecificTest\NH266\User.hbm.xml" />
    <EmbeddedResource Include="NHSpecificTest\NH276\JoinedSubclass\Mappings.hbm.xml" />
    <EmbeddedResource Include="NHSpecificTest\NH276\Mappings.hbm.xml" />
    <EmbeddedResource Include="NHSpecificTest\NH295\JoinedSubclass.hbm.xml" />
    <EmbeddedResource Include="NHSpecificTest\NH295\Subclass.hbm.xml" />
    <EmbeddedResource Include="NHSpecificTest\NH296\Mappings.hbm.xml" />
    <EmbeddedResource Include="NHSpecificTest\NH309\Menu.hbm.xml" />
    <EmbeddedResource Include="NHSpecificTest\NH309\Node.hbm.xml" />
    <EmbeddedResource Include="NHSpecificTest\NH315\Mappings.hbm.xml" />
    <EmbeddedResource Include="NHSpecificTest\NH317\Node.hbm.xml" />
    <EmbeddedResource Include="NHSpecificTest\NH318\Mappings.hbm.xml" />
    <EmbeddedResource Include="NHSpecificTest\NH345\Mappings.hbm.xml" />
    <EmbeddedResource Include="NHSpecificTest\NH350\Mappings.hbm.xml" />
    <EmbeddedResource Include="NHSpecificTest\NH364\Mappings.hbm.xml" />
    <EmbeddedResource Include="NHSpecificTest\NH369\BaseClass.hbm.xml" />
    <EmbeddedResource Include="NHSpecificTest\NH369\KeyManyToOneClass.hbm.xml" />
    <EmbeddedResource Include="ProxyTest\AProxy.hbm.xml" />
    <EmbeddedResource Include="Subclass\Subclass.Base.hbm.xml" />
    <EmbeddedResource Include="Subclass\Subclass.hbm.xml" />
    <EmbeddedResource Include="Subclass\Subclass.One.hbm.xml" />
    <EmbeddedResource Include="TypesTest\BinaryBlobClass.hbm.xml" />
    <EmbeddedResource Include="TypesTest\BinaryClass.hbm.xml" />
    <EmbeddedResource Include="TypesTest\BooleanClass.hbm.xml" />
    <EmbeddedResource Include="TypesTest\ByteClass.hbm.xml" />
    <EmbeddedResource Include="TypesTest\DecimalClass.hbm.xml" />
    <EmbeddedResource Include="TypesTest\DoubleClass.hbm.xml" />
    <EmbeddedResource Include="TypesTest\EnumStringClass.hbm.xml" />
    <EmbeddedResource Include="TypesTest\GuidClass.hbm.xml" />
    <EmbeddedResource Include="TypesTest\PersistentEnumClass.hbm.xml" />
    <EmbeddedResource Include="TypesTest\StringClass.hbm.xml" />
    <EmbeddedResource Include="TypesTest\StringClobClass.hbm.xml" />
  </ItemGroup>
  <ItemGroup>
    <None Include="App.config">
      <SubType>Designer</SubType>
    </None>
    <EmbeddedResource Include="Cascade\Circle\CascadeMergeToChildBeforeParent.hbm.xml">
      <SubType>Designer</SubType>
    </EmbeddedResource>
    <EmbeddedResource Include="Cascade\Circle\MultiPathCircleCascade.hbm.xml" />
    <EmbeddedResource Include="Cascade\MultiPathCascade.hbm.xml" />
    <EmbeddedResource Include="Cascade\OneToOneCascadeDelete\Hbm\Fk\Bidirectional\Mappings.hbm.xml" />
    <Compile Include="Cascade\OneToOneCascadeDelete\Hbm\Fk\Composite\DeleteOneToOneOrphansTest.cs" />
    <EmbeddedResource Include="Cascade\OneToOneCascadeDelete\Hbm\Fk\Composite\Mappings.hbm.xml" />
    <Compile Include="Cascade\OneToOneCascadeDelete\Hbm\Fk\Reversed\Bidirectional\DeleteOneToOneOrphansTest.cs" />
    <EmbeddedResource Include="Cascade\OneToOneCascadeDelete\Hbm\Fk\Reversed\Bidirectional\Mappings.hbm.xml" />
    <Compile Include="Cascade\OneToOneCascadeDelete\Hbm\Fk\Reversed\Unidirectional\DeleteOneToOneOrphansTest.cs" />
    <EmbeddedResource Include="Cascade\OneToOneCascadeDelete\Hbm\Fk\Reversed\Unidirectional\Mappings.hbm.xml" />
    <Compile Include="Cascade\OneToOneCascadeDelete\Hbm\Pk\Bidirectional\DeleteOneToOneOrphansTest.cs" />
    <EmbeddedResource Include="Cascade\OneToOneCascadeDelete\Hbm\Pk\Bidirectional\Mappings.hbm.xml" />
    <Compile Include="Cascade\OneToOneCascadeDelete\Hbm\Pk\Unidirectional\DeleteOneToOneOrphansTest.cs" />
    <EmbeddedResource Include="Cascade\OneToOneCascadeDelete\Hbm\Pk\Unidirectional\Mappings.hbm.xml" />
    <EmbeddedResource Include="Immutable\ContractVariation.hbm.xml" />
    <EmbeddedResource Include="Immutable\EntityWithMutableCollection\Inverse\ContractVariation.hbm.xml" />
    <EmbeddedResource Include="Immutable\EntityWithMutableCollection\Inverse\ContractVariationOneToManyJoin.hbm.xml" />
    <EmbeddedResource Include="Immutable\EntityWithMutableCollection\Inverse\ContractVariationVersioned.hbm.xml" />
    <EmbeddedResource Include="Immutable\EntityWithMutableCollection\Inverse\ContractVariationVersionedOneToManyJoin.hbm.xml" />
    <EmbeddedResource Include="Immutable\EntityWithMutableCollection\NonInverse\ContractVariation.hbm.xml" />
    <EmbeddedResource Include="Immutable\EntityWithMutableCollection\NonInverse\ContractVariationOneToManyJoin.hbm.xml" />
    <EmbeddedResource Include="Immutable\EntityWithMutableCollection\NonInverse\ContractVariationUnidir.hbm.xml" />
    <EmbeddedResource Include="Immutable\EntityWithMutableCollection\NonInverse\ContractVariationVersioned.hbm.xml" />
    <EmbeddedResource Include="Immutable\EntityWithMutableCollection\NonInverse\ContractVariationVersionedOneToManyJoin.hbm.xml" />
    <None Include="NHibernate.Test.build" />
    <None Include="NHibernate.Test.nunit" />
    <None Include="DbScripts\MsSql2008DialectLinqReadonlyCreateScript.sql">
      <CopyToOutputDirectory>Always</CopyToOutputDirectory>
    </None>
    <None Include="DbScripts\MsSql2008DialectLinqReadonlyDropScript.sql">
      <CopyToOutputDirectory>Always</CopyToOutputDirectory>
    </None>
    <EmbeddedResource Include="NHSpecificTest\NH2224\Mappings.hbm.xml" />
    <EmbeddedResource Include="NHSpecificTest\NH2279\Mappings.hbm.xml" />
    <EmbeddedResource Include="NHSpecificTest\NH2111\Mappings.hbm.xml" />
    <EmbeddedResource Include="NHSpecificTest\NH2322\Mappings.hbm.xml" />
    <EmbeddedResource Include="NHSpecificTest\NH2278\Mappings.hbm.xml" />
    <EmbeddedResource Include="NHSpecificTest\NH1136\Mappings.hbm.xml" />
    <EmbeddedResource Include="NHSpecificTest\NH2202\Mappings.hbm.xml" />
    <EmbeddedResource Include="NHSpecificTest\NH1869\Mappings.hbm.xml" />
    <EmbeddedResource Include="NHSpecificTest\NH2392\Mappings.hbm.xml" />
    <EmbeddedResource Include="NHSpecificTest\NH2409\Mappings.hbm.xml" />
    <EmbeddedResource Include="NHSpecificTest\NH2420\Mappings.hbm.xml" />
    <EmbeddedResource Include="NHSpecificTest\NH2441\Mappings.hbm.xml" />
    <EmbeddedResource Include="NHSpecificTest\NH2484\food-photo.jpg" />
    <EmbeddedResource Include="NHSpecificTest\NH2484\Mappings.hbm.xml" />
    <EmbeddedResource Include="ReadOnly\DataPoint.hbm.xml" />
    <EmbeddedResource Include="ReadOnly\Enrolment.hbm.xml" />
    <EmbeddedResource Include="ReadOnly\TextHolder.hbm.xml" />
    <EmbeddedResource Include="ReadOnly\VersionedNode.hbm.xml" />
    <EmbeddedResource Include="NHSpecificTest\NH2554\Mappings.hbm.xml" />
  </ItemGroup>
  <ItemGroup>
    <ProjectReference Include="..\NHibernate.DomainModel\NHibernate.DomainModel.csproj">
      <Project>{5C649B55-1B3F-4C38-9998-1B043E94A244}</Project>
      <Name>NHibernate.DomainModel</Name>
    </ProjectReference>
    <ProjectReference Include="..\NHibernate\NHibernate.csproj">
      <Project>{5909BFE7-93CF-4E5F-BE22-6293368AF01D}</Project>
      <Name>NHibernate</Name>
    </ProjectReference>
  </ItemGroup>
  <ItemGroup>
    <EmbeddedResource Include="NHSpecificTest\NH386\Mappings.hbm.xml" />
    <EmbeddedResource Include="NHSpecificTest\NH392\Mappings.hbm.xml" />
    <EmbeddedResource Include="NHSpecificTest\NH401\Mappings.hbm.xml" />
    <EmbeddedResource Include="NHSpecificTest\NH440\Apple.hbm.xml" />
    <EmbeddedResource Include="NHSpecificTest\NH440\Fruit.hbm.xml" />
    <EmbeddedResource Include="NHSpecificTest\NH496\Mappings.hbm.xml" />
    <EmbeddedResource Include="NHSpecificTest\NH508\Mappings.hbm.xml" />
    <EmbeddedResource Include="NHSpecificTest\NH521\Mappings.hbm.xml" />
    <EmbeddedResource Include="NHSpecificTest\NH523\Mappings.hbm.xml" />
    <EmbeddedResource Include="NHSpecificTest\NH525\Mappings.hbm.xml" />
    <EmbeddedResource Include="NHSpecificTest\NH464\Promotion.hbm.xml" />
    <EmbeddedResource Include="NHSpecificTest\NH479\Mappings.hbm.xml" />
  </ItemGroup>
  <ItemGroup>
    <EmbeddedResource Include="IdTest\HiLoInt16Class.hbm.xml" />
    <EmbeddedResource Include="IdTest\HiLoInt32Class.hbm.xml" />
    <EmbeddedResource Include="IdTest\HiLoInt64Class.hbm.xml" />
  </ItemGroup>
  <ItemGroup>
    <EmbeddedResource Include="GenericTest\BagGeneric\BagGenericFixture.hbm.xml" />
    <EmbeddedResource Include="GenericTest\ListGeneric\ListGenericFixture.hbm.xml" />
    <EmbeddedResource Include="GenericTest\MapGeneric\MapGenericFixture.hbm.xml" />
  </ItemGroup>
  <ItemGroup>
    <EmbeddedResource Include="GenericTest\SetGeneric\SetGenericFixture.hbm.xml" />
  </ItemGroup>
  <ItemGroup>
    <EmbeddedResource Include="GenericTest\IdBagGeneric\IdBagGenericFixture.hbm.xml" />
  </ItemGroup>
  <ItemGroup>
    <EmbeddedResource Include="CollectionTest\IdBagFixture.hbm.xml" />
  </ItemGroup>
  <ItemGroup>
    <EmbeddedResource Include="GenericTest\Overall\Mappings.hbm.xml" />
  </ItemGroup>
  <ItemGroup>
    <EmbeddedResource Include="NHSpecificTest\NH552\Mappings.hbm.xml" />
  </ItemGroup>
  <ItemGroup>
    <EmbeddedResource Include="NHSpecificTest\NH467\Mappings.hbm.xml" />
  </ItemGroup>
  <ItemGroup>
    <EmbeddedResource Include="NHSpecificTest\NH548\Mappings.hbm.xml" />
  </ItemGroup>
  <ItemGroup>
    <EmbeddedResource Include="NHSpecificTest\NH607\Mappings.hbm.xml" />
  </ItemGroup>
  <ItemGroup>
    <EmbeddedResource Include="MappingExceptions\A.Invalid.hbm.xml" />
  </ItemGroup>
  <ItemGroup>
    <EmbeddedResource Include="TypeParameters\Widget.hbm.xml" />
  </ItemGroup>
  <ItemGroup>
    <EmbeddedResource Include="UserCollection\UserPermissions.hbm.xml" />
  </ItemGroup>
  <ItemGroup>
    <EmbeddedResource Include="SecondLevelCacheTest\Item.hbm.xml" />
  </ItemGroup>
  <ItemGroup>
    <EmbeddedResource Include="MappingExceptions\DuplicateCollectionMapping.hbm.xml" />
  </ItemGroup>
  <ItemGroup>
    <EmbeddedResource Include="NHSpecificTest\NH643\Mappings.hbm.xml" />
  </ItemGroup>
  <ItemGroup>
    <EmbeddedResource Include="NHSpecificTest\NH687\Mappings.hbm.xml" />
  </ItemGroup>
  <ItemGroup>
    <EmbeddedResource Include="ExpressionTest\Projection\ProjectionClass.hbm.xml" />
  </ItemGroup>
  <ItemGroup>
    <EmbeddedResource Include="Unconstrained\Person.hbm.xml" />
    <EmbeddedResource Include="Unconstrained\PersonNoLazy.hbm.xml" />
    <EmbeddedResource Include="Unconstrained\Simply.hbm.xml" />
  </ItemGroup>
  <ItemGroup>
    <EmbeddedResource Include="FilterTest\FilterMapping.hbm.xml" />
  </ItemGroup>
  <ItemGroup>
    <EmbeddedResource Include="SqlTest\Custom\MsSQL\MSSQLEmployment.hbm.xml" />
  </ItemGroup>
  <ItemGroup>
    <EmbeddedResource Include="SqlTest\Query\NativeSQLQueries.hbm.xml" />
  </ItemGroup>
  <ItemGroup>
    <EmbeddedResource Include="NHSpecificTest\NH719\Mappings.hbm.xml" />
  </ItemGroup>
  <ItemGroup>
    <EmbeddedResource Include="FilterTest\defs.hbm.xml" />
  </ItemGroup>
  <ItemGroup>
    <EmbeddedResource Include="FilterTest\classes.hbm.xml" />
  </ItemGroup>
  <ItemGroup>
    <EmbeddedResource Include="NHSpecificTest\NH720\Mappings.hbm.xml" />
  </ItemGroup>
  <ItemGroup>
    <EmbeddedResource Include="NHSpecificTest\NH372\Mappings.hbm.xml" />
  </ItemGroup>
  <ItemGroup>
    <EmbeddedResource Include="NHSpecificTest\NH734\Mappings.hbm.xml" />
    <EmbeddedResource Include="NHSpecificTest\NH335\Mappings.hbm.xml" />
  </ItemGroup>
  <ItemGroup>
    <EmbeddedResource Include="NHSpecificTest\NH623\Mappings.hbm.xml" />
  </ItemGroup>
  <ItemGroup>
    <EmbeddedResource Include="NHSpecificTest\NH704\Mappings.hbm.xml" />
  </ItemGroup>
  <ItemGroup>
    <EmbeddedResource Include="NHSpecificTest\NH681\Mappings.hbm.xml" />
  </ItemGroup>
  <ItemGroup>
    <EmbeddedResource Include="NHSpecificTest\NH642\MissingSetter.hbm.xml" />
  </ItemGroup>
  <ItemGroup>
    <EmbeddedResource Include="NHSpecificTest\NH642\MissingGetter.hbm.xml" />
  </ItemGroup>
  <ItemGroup>
    <EmbeddedResource Include="NHSpecificTest\NH534\Mappings.hbm.xml" />
  </ItemGroup>
  <ItemGroup>
    <EmbeddedResource Include="NHSpecificTest\NH247\Mappings.hbm.xml" />
  </ItemGroup>
  <ItemGroup>
    <EmbeddedResource Include="NHSpecificTest\NH606\Mapping.hbm.xml" />
  </ItemGroup>
  <ItemGroup>
    <EmbeddedResource Include="SqlTest\Custom\Firebird\FireBirdEmployment.hbm.xml" />
  </ItemGroup>
  <ItemGroup>
    <EmbeddedResource Include="NHSpecificTest\NH732\Mappings.hbm.xml" />
  </ItemGroup>
  <ItemGroup>
    <EmbeddedResource Include="NHSpecificTest\NH637\Mappings.hbm.xml" />
  </ItemGroup>
  <ItemGroup>
    <EmbeddedResource Include="NHSpecificTest\NH593\Mappings.hbm.xml" />
  </ItemGroup>
  <ItemGroup>
    <EmbeddedResource Include="NHSpecificTest\NH750\Mappings.hbm.xml" />
  </ItemGroup>
  <ItemGroup>
    <EmbeddedResource Include="NHSpecificTest\NH555\Mappings.hbm.xml" />
  </ItemGroup>
  <ItemGroup>
    <EmbeddedResource Include="NHSpecificTest\NH739\Mappings.hbm.xml" />
  </ItemGroup>
  <ItemGroup>
    <EmbeddedResource Include="NHSpecificTest\NH706\Mappings.hbm.xml" />
  </ItemGroup>
  <ItemGroup>
    <EmbeddedResource Include="NHSpecificTest\NH742\Mappings.hbm.xml" />
  </ItemGroup>
  <ItemGroup>
    <EmbeddedResource Include="NHSpecificTest\NH712\Mappings.hbm.xml" />
  </ItemGroup>
  <ItemGroup>
    <EmbeddedResource Include="Hql\Animal.hbm.xml" />
  </ItemGroup>
  <ItemGroup>
    <EmbeddedResource Include="ExpressionTest\SubQueries\Mappings.hbm.xml" />
  </ItemGroup>
  <ItemGroup>
    <EmbeddedResource Include="SubselectFetchTest\ParentChild.hbm.xml" />
  </ItemGroup>
  <ItemGroup>
    <EmbeddedResource Include="NHSpecificTest\NH776\Mappings.hbm.xml" />
  </ItemGroup>
  <ItemGroup>
    <EmbeddedResource Include="SqlTest\Query\Item.hbm.xml" />
  </ItemGroup>
  <ItemGroup>
    <EmbeddedResource Include="Criteria\Enrolment.hbm.xml" />
  </ItemGroup>
  <ItemGroup>
    <EmbeddedResource Include="Criteria\MaterialResource.hbm.xml" />
  </ItemGroup>
  <ItemGroup>
    <EmbeddedResource Include="Criteria\Animal.hbm.xml" />
  </ItemGroup>
  <ItemGroup>
    <EmbeddedResource Include="ConnectionTest\Silly.hbm.xml" />
  </ItemGroup>
  <ItemGroup>
    <EmbeddedResource Include="NHSpecificTest\NH830\Mappings.hbm.xml" />
  </ItemGroup>
  <ItemGroup>
    <EmbeddedResource Include="NHSpecificTest\NH826\Mappings.hbm.xml" />
  </ItemGroup>
  <ItemGroup>
    <EmbeddedResource Include="NHSpecificTest\NH864\Mappings.hbm.xml" />
  </ItemGroup>
  <ItemGroup>
    <EmbeddedResource Include="Join\Person.hbm.xml" />
  </ItemGroup>
  <ItemGroup>
    <EmbeddedResource Include="VersionTest\PersonThing.hbm.xml" />
  </ItemGroup>
  <ItemGroup>
    <EmbeddedResource Include="QueryTest\Aggregated.hbm.xml" />
  </ItemGroup>
  <ItemGroup>
    <EmbeddedResource Include="SubclassFilterTest\discrim-subclass.hbm.xml" />
  </ItemGroup>
  <ItemGroup>
    <EmbeddedResource Include="SubclassFilterTest\joined-subclass.hbm.xml" />
  </ItemGroup>
  <ItemGroup>
    <EmbeddedResource Include="FilterTest\BinaryFiltered.hbm.xml" />
  </ItemGroup>
  <ItemGroup>
    <EmbeddedResource Include="NHSpecificTest\NH883\Mappings.hbm.xml" />
  </ItemGroup>
  <ItemGroup>
    <EmbeddedResource Include="NHSpecificTest\NH892\Mappings.hbm.xml" />
  </ItemGroup>
  <ItemGroup>
    <EmbeddedResource Include="NHSpecificTest\NH887\Mappings.hbm.xml" />
  </ItemGroup>
  <ItemGroup>
    <EmbeddedResource Include="MultipleCollectionFetchTest\PersonBag.hbm.xml" />
  </ItemGroup>
  <ItemGroup>
    <EmbeddedResource Include="MultipleCollectionFetchTest\PersonList.hbm.xml" />
  </ItemGroup>
  <ItemGroup>
    <EmbeddedResource Include="MultipleCollectionFetchTest\PersonSet.hbm.xml" />
  </ItemGroup>
  <ItemGroup>
    <EmbeddedResource Include="NHSpecificTest\NH930\Mappings.hbm.xml" />
  </ItemGroup>
  <ItemGroup>
    <EmbeddedResource Include="GeneratedTest\ComponentOwner.hbm.xml" />
    <EmbeddedResource Include="GeneratedTest\GeneratedPropertyEntity.hbm.xml" />
    <EmbeddedResource Include="GeneratedTest\MSSQLGeneratedPropertyEntity.hbm.xml" />
  </ItemGroup>
  <ItemGroup>
    <EmbeddedResource Include="NHSpecificTest\NH898\ClassA.hbm.xml" />
    <EmbeddedResource Include="NHSpecificTest\NH898\ClassB.hbm.xml" />
    <EmbeddedResource Include="NHSpecificTest\NH898\ClassBParent.hbm.xml" />
    <EmbeddedResource Include="NHSpecificTest\NH898\ClassC.hbm.xml" />
  </ItemGroup>
  <ItemGroup>
    <EmbeddedResource Include="NHSpecificTest\NH280\Foo.hbm.xml" />
  </ItemGroup>
  <ItemGroup>
    <EmbeddedResource Include="NHSpecificTest\NH958\Mappings.hbm.xml" />
  </ItemGroup>
  <ItemGroup>
    <EmbeddedResource Include="NHSpecificTest\NH940\Mappings.hbm.xml" />
  </ItemGroup>
  <ItemGroup>
    <EmbeddedResource Include="NHSpecificTest\NH952\Asset.hbm.xml" />
    <EmbeddedResource Include="NHSpecificTest\NH952\Item.hbm.xml" />
    <EmbeddedResource Include="NHSpecificTest\NH952\PhysicalItem.hbm.xml" />
    <EmbeddedResource Include="NHSpecificTest\NH952\SellableItem.hbm.xml" />
  </ItemGroup>
  <ItemGroup>
    <EmbeddedResource Include="NHSpecificTest\NH965\Mappings.hbm.xml" />
  </ItemGroup>
  <ItemGroup>
    <EmbeddedResource Include="NHSpecificTest\NH962\Mappings.hbm.xml" />
  </ItemGroup>
  <ItemGroup>
    <EmbeddedResource Include="NHSpecificTest\NH980\Mappings.hbm.xml" />
  </ItemGroup>
  <ItemGroup>
    <EmbeddedResource Include="Hql\MaterialResource.hbm.xml" />
  </ItemGroup>
  <ItemGroup>
    <EmbeddedResource Include="Join\CompositeKey.hbm.xml" />
  </ItemGroup>
  <ItemGroup>
    <EmbeddedResource Include="NHSpecificTest\NH1018\Mappings.hbm.xml" />
  </ItemGroup>
  <ItemGroup>
    <EmbeddedResource Include="NHSpecificTest\NH1080\Mappings.hbm.xml" />
  </ItemGroup>
  <ItemGroup>
    <EmbeddedResource Include="NHSpecificTest\HqlOnMapWithForumula\Mappings.hbm.xml" />
  </ItemGroup>
  <ItemGroup>
    <EmbeddedResource Include="TestEnbeddedConfig.cfg.xml">
      <CopyToOutputDirectory>Always</CopyToOutputDirectory>
    </EmbeddedResource>
  </ItemGroup>
  <ItemGroup>
    <EmbeddedResource Include="QueryTest\DetachedQueryTest.hbm.xml" />
  </ItemGroup>
  <ItemGroup>
    <EmbeddedResource Include="NHSpecificTest\NH1119\Mappings.hbm.xml" />
  </ItemGroup>
  <ItemGroup>
    <EmbeddedResource Include="NHSpecificTest\NH1039\Mappings.hbm.xml" />
  </ItemGroup>
  <ItemGroup>
    <EmbeddedResource Include="NHSpecificTest\NH901\Mappings.hbm.xml" />
  </ItemGroup>
  <ItemGroup>
    <EmbeddedResource Include="PropertyRef\KeyPropertyRef.hbm.xml" />
  </ItemGroup>
  <ItemGroup>
    <EmbeddedResource Include="ListIndex\ListIndex.hbm.xml" />
  </ItemGroup>
  <ItemGroup>
    <EmbeddedResource Include="Classic\Video.hbm.xml" />
  </ItemGroup>
  <ItemGroup>
    <EmbeddedResource Include="Stateless\Document.hbm.xml" />
  </ItemGroup>
  <ItemGroup>
    <EmbeddedResource Include="Stats\Continent.hbm.xml" />
    <EmbeddedResource Include="Stats\Continent2.hbm.xml" />
  </ItemGroup>
  <ItemGroup>
    <EmbeddedResource Include="NHSpecificTest\NH1064\Mappings.hbm.xml" />
  </ItemGroup>
  <ItemGroup>
    <EmbeddedResource Include="NHSpecificTest\NH1179\Mappings.hbm.xml" />
  </ItemGroup>
  <ItemGroup>
    <EmbeddedResource Include="NHSpecificTest\NH1061\Mappings.hbm.xml" />
  </ItemGroup>
  <ItemGroup>
    <EmbeddedResource Include="NHSpecificTest\NH1001\Mappings.hbm.xml" />
  </ItemGroup>
  <ItemGroup>
    <EmbeddedResource Include="Join\Worker.hbm.xml" />
  </ItemGroup>
  <ItemGroup>
    <EmbeddedResource Include="Unionsubclass\Beings.hbm.xml" />
  </ItemGroup>
  <ItemGroup>
    <EmbeddedResource Include="NHSpecificTest\NH1027\Mappings.hbm.xml" />
  </ItemGroup>
  <ItemGroup>
    <EmbeddedResource Include="NHSpecificTest\NH995\Mappings.hbm.xml" />
  </ItemGroup>
  <ItemGroup>
    <EmbeddedResource Include="Tools\hbm2ddl\SchemaUpdate\1_Version.hbm.xml" />
    <EmbeddedResource Include="Tools\hbm2ddl\SchemaUpdate\2_Version.hbm.xml" />
  </ItemGroup>
  <ItemGroup>
    <EmbeddedResource Include="BulkManipulation\Vehicle.hbm.xml" />
    <EmbeddedResource Include="NHSpecificTest\NH1028\Mappings.hbm.xml" />
  </ItemGroup>
  <ItemGroup>
    <EmbeddedResource Include="GenericTest\EnumGeneric\EnumGenericFixture.hbm.xml" />
  </ItemGroup>
  <ItemGroup>
    <EmbeddedResource Include="NHSpecificTest\ListsWithHoles\Mappings.hbm.xml" />
  </ItemGroup>
  <ItemGroup>
    <EmbeddedResource Include="NHSpecificTest\LoadingNullEntityInSet\Mappings.hbm.xml" />
  </ItemGroup>
  <ItemGroup>
    <Service Include="{82A7F48D-3B50-4B1E-B82E-3ADA8210C358}" />
    <Service Include="{B4F97281-0DBD-4835-9ED8-7DFB966E87FF}" />
  </ItemGroup>
  <ItemGroup>
    <EmbeddedResource Include="NHSpecificTest\NH1230\Mappings.hbm.xml" />
  </ItemGroup>
  <ItemGroup>
    <EmbeddedResource Include="NHSpecificTest\NH1178\Mappings.hbm.xml" />
  </ItemGroup>
  <ItemGroup>
    <EmbeddedResource Include="NHSpecificTest\NH1217\Mappings.hbm.xml" />
  </ItemGroup>
  <ItemGroup>
    <EmbeddedResource Include="NHSpecificTest\NH1235\Mappings.hbm.xml" />
  </ItemGroup>
  <ItemGroup>
    <EmbeddedResource Include="ExceptionsTest\Group.hbm.xml" />
    <EmbeddedResource Include="ExceptionsTest\User.hbm.xml" />
  </ItemGroup>
  <ItemGroup>
    <EmbeddedResource Include="NHSpecificTest\NH1250\Mappings.hbm.xml" />
  </ItemGroup>
  <ItemGroup>
    <EmbeddedResource Include="NHSpecificTest\NH1252\Mappings.hbm.xml" />
  </ItemGroup>
  <ItemGroup>
    <EmbeddedResource Include="Generatedkeys\Identity\MyEntity.hbm.xml" />
  </ItemGroup>
  <ItemGroup>
    <EmbeddedResource Include="Unionsubclass2\Person.hbm.xml" />
  </ItemGroup>
  <ItemGroup>
    <EmbeddedResource Include="Ondelete\Person.hbm.xml" />
  </ItemGroup>
  <ItemGroup>
    <EmbeddedResource Include="Ondelete\ParentChild.hbm.xml" />
  </ItemGroup>
  <ItemGroup>
    <EmbeddedResource Include="Ondelete\EFGJoinedSubclass.hbm.xml" />
  </ItemGroup>
  <ItemGroup>
    <EmbeddedResource Include="NHSpecificTest\NH1275\Mappings.hbm.xml" />
  </ItemGroup>
  <ItemGroup>
    <EmbeddedResource Include="NHSpecificTest\NH1280\Mappings.hbm.xml" />
  </ItemGroup>
  <ItemGroup>
    <EmbeddedResource Include="NHSpecificTest\NH1098\Mappings.hbm.xml" />
  </ItemGroup>
  <ItemGroup>
    <EmbeddedResource Include="NHSpecificTest\NH1297\Mappings.hbm.xml" />
  </ItemGroup>
  <ItemGroup>
    <EmbeddedResource Include="NHSpecificTest\NH1332\Mappings.hbm.xml" />
  </ItemGroup>
  <ItemGroup>
    <EmbeddedResource Include="NHSpecificTest\NH1301\Mappings.hbm.xml" />
    <EmbeddedResource Include="NHSpecificTest\NH1324\Mappings.hbm.xml" />
    <EmbeddedResource Include="NHSpecificTest\NH1326\Mappings.hbm.xml" />
  </ItemGroup>
  <ItemGroup>
    <EmbeddedResource Include="NHSpecificTest\NH1313\Mappings.hbm.xml" />
  </ItemGroup>
  <ItemGroup>
    <EmbeddedResource Include="Interceptor\Image.hbm.xml" />
    <EmbeddedResource Include="Interceptor\User.hbm.xml" />
  </ItemGroup>
  <ItemGroup>
    <EmbeddedResource Include="NHSpecificTest\CriteriaFromHql\Mappings.hbm.xml" />
    <EmbeddedResource Include="NHSpecificTest\NH1347\Mappings.hbm.xml" />
    <EmbeddedResource Include="NHSpecificTest\NH693\EmptyTableName.hbm.xml" />
    <EmbeddedResource Include="NHSpecificTest\NH693\SpaceTableName.hbm.xml" />
  </ItemGroup>
  <ItemGroup>
    <EmbeddedResource Include="NHSpecificTest\NH1362\Mappings.hbm.xml" />
  </ItemGroup>
  <ItemGroup>
    <EmbeddedResource Include="TypeParameters\Typedef.hbm.xml" />
  </ItemGroup>
  <ItemGroup>
    <EmbeddedResource Include="UserCollection\Parameterized\Mapping.hbm.xml" />
  </ItemGroup>
  <ItemGroup>
    <EmbeddedResource Include="NHSpecificTest\NH1359\Mappings.hbm.xml" />
    <EmbeddedResource Include="IdTest\Car.hbm.xml" />
    <EmbeddedResource Include="IdTest\Plane.hbm.xml" />
    <EmbeddedResource Include="IdTest\Product.hbm.xml" />
    <EmbeddedResource Include="IdTest\Radio.hbm.xml" />
  </ItemGroup>
  <ItemGroup>
    <EmbeddedResource Include="NHSpecificTest\NH1101\Mappings.hbm.xml" />
  </ItemGroup>
  <ItemGroup>
    <EmbeddedResource Include="NHSpecificTest\NH1077\Mappings.hbm.xml" />
  </ItemGroup>
  <ItemGroup>
    <EmbeddedResource Include="NHSpecificTest\NH1355\Category.hbm.xml" />
  </ItemGroup>
  <ItemGroup>
    <EmbeddedResource Include="NHSpecificTest\NH1355\CategoryTD.hbm.xml" />
  </ItemGroup>
  <ItemGroup>
    <EmbeddedResource Include="NHSpecificTest\NH1144\Mappings.hbm.xml" />
  </ItemGroup>
  <ItemGroup>
    <EmbeddedResource Include="NHSpecificTest\NH1284\Mappings.hbm.xml" />
  </ItemGroup>
  <ItemGroup>
    <EmbeddedResource Include="NHSpecificTest\NH1291AnonExample\Mappings.hbm.xml" />
  </ItemGroup>
  <ItemGroup>
<<<<<<< HEAD
    <EmbeddedResource Include="LazyComponentTest\Person.hbm.xml" />
    <Content Include="NHSpecificTest\NH3372\Mappings.hbm.xml" />
    <EmbeddedResource Include="NHSpecificTest\NH3567\Mappings.hbm.xml" />
=======
    <EmbeddedResource Include="NHSpecificTest\NH3453\Mappings.hbm.xml" />
    <EmbeddedResource Include="NHSpecificTest\NH3480\Mappings.hbm.xml">
      <SubType>Designer</SubType>
    </EmbeddedResource>
>>>>>>> ad206cfc
    <EmbeddedResource Include="NHSpecificTest\NH3570\Mappings.hbm.xml" />
    <EmbeddedResource Include="NHSpecificTest\NH2053\Mappings.hbm.xml" />
    <EmbeddedResource Include="NHSpecificTest\NH3455\Mappings.hbm.xml" />
    <EmbeddedResource Include="NHSpecificTest\NH3590\Mappings.hbm.xml" />
    <EmbeddedResource Include="NHSpecificTest\NH3377\Mappings.hbm.xml" />
    <EmbeddedResource Include="NHSpecificTest\NH2865\Mappings.hbm.xml" />
    <EmbeddedResource Include="NHSpecificTest\NH2756\Mappings.hbm.xml" />
    <EmbeddedResource Include="NHSpecificTest\NH3392\Mappings.hbm.xml">
      <SubType>Designer</SubType>
    </EmbeddedResource>
    <EmbeddedResource Include="Unionsubclass\DatabaseKeyword.hbm.xml" />
    <EmbeddedResource Include="NHSpecificTest\NH1082\Mappings.hbm.xml" />
    <EmbeddedResource Include="NHSpecificTest\NH3571\Mappings.hbm.xml" />
    <EmbeddedResource Include="NHSpecificTest\NH3512\Mappings.hbm.xml" />
    <EmbeddedResource Include="NHSpecificTest\NH3487\Mappings.hbm.xml" />
    <EmbeddedResource Include="NHSpecificTest\NH2692\Mappings.hbm.xml">
      <SubType>Designer</SubType>
    </EmbeddedResource>
    <EmbeddedResource Include="NHSpecificTest\NH3058\Mappings.hbm.xml" />
    <EmbeddedResource Include="NHSpecificTest\NH2985\Mappings.hbm.xml" />
    <EmbeddedResource Include="NHSpecificTest\NH1818\Mappings.hbm.xml" />
    <EmbeddedResource Include="NHSpecificTest\NH3401\Mappings.hbm.xml" />
    <EmbeddedResource Include="NHSpecificTest\NH2049\Mappings.hbm.xml" />
    <EmbeddedResource Include="NHSpecificTest\NH1863\Mappings.hbm.xml" />
    <EmbeddedResource Include="NHSpecificTest\NH3614\Mappings.hbm.xml" />
    <EmbeddedResource Include="NHSpecificTest\NH3505\Mappings.hbm.xml" />
    <EmbeddedResource Include="NHSpecificTest\NH3428\Mappings.hbm.xml" />
    <EmbeddedResource Include="NHSpecificTest\NH3641\Mappings.hbm.xml" />
    <EmbeddedResource Include="NHSpecificTest\NH3408\Mappings.hbm.xml" />
    <EmbeddedResource Include="NHSpecificTest\NH2408\Mappings.hbm.xml" />
    <EmbeddedResource Include="NHSpecificTest\NH2297\MappingsNames.hbm.xml" />
    <EmbeddedResource Include="NHSpecificTest\NH2297\MappingsTypes.hbm.xml" />
    <EmbeddedResource Include="NHSpecificTest\NH2042\Mappings.hbm.xml" />
    <EmbeddedResource Include="NHSpecificTest\NH2860\Mappings.hbm.xml" />
    <EmbeddedResource Include="NHSpecificTest\NH3332\Mappings.hbm.xml">
      <SubType>Designer</SubType>
    </EmbeddedResource>
    <EmbeddedResource Include="UnionsubclassPolymorphicFormula\Party.hbm.xml" />
    <EmbeddedResource Include="NHSpecificTest\NH3050\Mappings.hbm.xml" />
    <EmbeddedResource Include="NHSpecificTest\NH2469\Mappings.hbm.xml" />
    <EmbeddedResource Include="NHSpecificTest\NH2779\Mappings.hbm.xml" />
    <EmbeddedResource Include="NHSpecificTest\NH2033\Mappings.hbm.xml" />
    <EmbeddedResource Include="NHSpecificTest\NH3202\Mappings.hbm.xml" />
    <EmbeddedResource Include="NHSpecificTest\NH3221\Mappings.hbm.xml" />
    <EmbeddedResource Include="NHSpecificTest\NH3234\Mappings.hbm.xml" />
    <EmbeddedResource Include="NHSpecificTest\NH3057\Mappings.hbm.xml" />
    <EmbeddedResource Include="NHSpecificTest\NH2969\Mappings.hbm.xml" />
    <EmbeddedResource Include="NHSpecificTest\NH2806\Mappings.hbm.xml">
      <SubType>Designer</SubType>
    </EmbeddedResource>
    <EmbeddedResource Include="NHSpecificTest\NH3182\Mappings.hbm.xml" />
    <EmbeddedResource Include="NHSpecificTest\NH646\Mappings.hbm.xml" />
    <EmbeddedResource Include="NHSpecificTest\NH2955\Mappings.hbm.xml" />
    <EmbeddedResource Include="NHSpecificTest\NH2852\Mappings.hbm.xml" />
    <EmbeddedResource Include="NHSpecificTest\NH3171\Mappings.hbm.xml" />
    <EmbeddedResource Include="NHSpecificTest\NH2898\Mappings.hbm.xml" />
    <EmbeddedResource Include="NHSpecificTest\NH2808\Mappings.hbm.xml" />
    <EmbeddedResource Include="NHSpecificTest\NH2651\Mappings.hbm.xml" />
    <EmbeddedResource Include="NHSpecificTest\NH3121\Mappings.hbm.xml" />
    <EmbeddedResource Include="NHSpecificTest\NH2789\Mappings.hbm.xml" />
    <EmbeddedResource Include="NHSpecificTest\NH3142\Mappings.hbm.xml" />
    <EmbeddedResource Include="NHSpecificTest\NH3153\SchemaInClass.hbm.xml" />
    <EmbeddedResource Include="NHSpecificTest\NH3153\SchemaInMapping.hbm.xml" />
    <EmbeddedResource Include="NHSpecificTest\NH3149\Mappings.hbm.xml" />
    <EmbeddedResource Include="NHSpecificTest\NH3126\Mappings.hbm.xml" />
    <EmbeddedResource Include="NHSpecificTest\NH3145\Mappings.hbm.xml" />
    <EmbeddedResource Include="NHSpecificTest\NH3132\Mappings.hbm.xml" />
    <EmbeddedResource Include="NHSpecificTest\NH3139\Mappings.hbm.xml" />
    <EmbeddedResource Include="NHSpecificTest\NH2812\Mappings.hbm.xml" />
    <EmbeddedResource Include="NHSpecificTest\NH3141\Mappings.hbm.xml" />
    <EmbeddedResource Include="NHSpecificTest\NH2664\Mappings.hbm.xml" />
    <EmbeddedResource Include="NHSpecificTest\NH2214\Mappings.hbm.xml" />
    <EmbeddedResource Include="NHSpecificTest\NH2960\Mappings.hbm.xml" />
    <Compile Include="IdGen\Enhanced\Sequence\HiLoSequenceTest.cs" />
    <Compile Include="IdGen\Enhanced\Sequence\PooledSequenceTest.cs" />
    <Compile Include="IdGen\Enhanced\Forcedtable\BasicForcedTableSequenceTest.cs" />
    <Compile Include="IdGen\Enhanced\Forcedtable\HiLoForcedTableSequenceTest.cs" />
    <Compile Include="IdGen\Enhanced\Forcedtable\PooledForcedTableSequenceTest.cs" />
    <EmbeddedResource Include="NHSpecificTest\NH3010\Mappings.hbm.xml" />
    <EmbeddedResource Include="NHSpecificTest\NH2439\Mappings.hbm.xml" />
    <EmbeddedResource Include="MappingByCode\IntegrationTests\NH2825\Mappings.hbm.xml" />
    <EmbeddedResource Include="NHSpecificTest\NH2880\Mappings.hbm.xml" />
    <EmbeddedResource Include="NHSpecificTest\NH2982\Mappings.hbm.xml" />
    <EmbeddedResource Include="NHSpecificTest\NH2914\Mappings.hbm.xml" />
    <EmbeddedResource Include="NHSpecificTest\NH2959\Mappings.hbm.xml" />
    <Compile Include="IdGen\Enhanced\Table\Entity.cs" />
    <Compile Include="IdGen\Enhanced\Table\BasicTableTest.cs" />
    <EmbeddedResource Include="IdGen\Enhanced\Table\PooledLo.hbm.xml" />
    <EmbeddedResource Include="IdGen\Enhanced\Table\Pooled.hbm.xml" />
    <Compile Include="IdGen\Enhanced\Table\PooledTableTest.cs" />
    <EmbeddedResource Include="IdGen\Enhanced\Table\HiLo.hbm.xml" />
    <Compile Include="IdGen\Enhanced\Table\HiLoTableTest.cs" />
    <EmbeddedResource Include="IdGen\Enhanced\Table\Basic.hbm.xml" />
    <EmbeddedResource Include="NHSpecificTest\NH2976\Mappings.hbm.xml">
      <SubType>Designer</SubType>
    </EmbeddedResource>
    <EmbeddedResource Include="IdGen\Enhanced\Sequence\DefaultOptimized.hbm.xml" />
    <EmbeddedResource Include="IdGen\Enhanced\Forcedtable\Pooled.hbm.xml" />
    <EmbeddedResource Include="IdGen\Enhanced\Forcedtable\HiLo.hbm.xml" />
    <EmbeddedResource Include="IdGen\Enhanced\Forcedtable\Basic.hbm.xml" />
    <EmbeddedResource Include="IdGen\Enhanced\Sequence\Pooled.hbm.xml" />
    <EmbeddedResource Include="IdGen\Enhanced\Sequence\HiLo.hbm.xml" />
    <EmbeddedResource Include="IdGen\Enhanced\Sequence\Basic.hbm.xml" />
    <Compile Include="IdGen\Enhanced\Sequence\BasicSequenceTest.cs" />
    <EmbeddedResource Include="NHSpecificTest\NH2951\Mappings.hbm.xml" />
    <EmbeddedResource Include="NHSpecificTest\NH2913\Mappings.hbm.xml">
      <SubType>Designer</SubType>
    </EmbeddedResource>
    <EmbeddedResource Include="TypesTest\StringClassWithLength.hbm.xml" />
    <EmbeddedResource Include="NHSpecificTest\NH2846\Mappings.hbm.xml" />
    <EmbeddedResource Include="NHSpecificTest\NH1007\Mappings.hbm.xml" />
    <EmbeddedResource Include="NHSpecificTest\NH2907\Mappings.hbm.xml" />
    <EmbeddedResource Include="NHSpecificTest\NH2869\Mappings.hbm.xml" />
    <EmbeddedResource Include="NHSpecificTest\NH0000\Mappings.hbm.xml" />
    <EmbeddedResource Include="Join\TennisPlayer.hbm.xml" />
    <EmbeddedResource Include="NHSpecificTest\NH2828\Mappings.hbm.xml" />
    <EmbeddedResource Include="NHSpecificTest\NH2761\A.hbm.xml" />
    <EmbeddedResource Include="NHSpecificTest\NH2761\B.hbm.xml" />
    <EmbeddedResource Include="NHSpecificTest\NH2761\C.hbm.xml" />
    <EmbeddedResource Include="NHSpecificTest\NH2773\Mappings.hbm.xml" />
    <EmbeddedResource Include="NHSpecificTest\NH2693\Mappings.hbm.xml" />
    <EmbeddedResource Include="NHSpecificTest\NH2746\Mappings.hbm.xml" />
    <EmbeddedResource Include="NHSpecificTest\NH2700\Mappings.hbm.xml" />
    <EmbeddedResource Include="NHSpecificTest\NH2296\Mappings.hbm.xml" />
    <EmbeddedResource Include="NHSpecificTest\NH2760\Mappings.hbm.xml" />
    <EmbeddedResource Include="NHSpecificTest\NH2662\Mappings.hbm.xml" />
    <EmbeddedResource Include="NHSpecificTest\NH2703\Mappings.hbm.xml" />
    <EmbeddedResource Include="NHSpecificTest\NH2736\Mappings.hbm.xml" />
    <EmbeddedResource Include="NHSpecificTest\NH2721\Mappings.hbm.xml" />
    <EmbeddedResource Include="NHSpecificTest\NH2733\Mappings.hbm.xml" />
    <EmbeddedResource Include="NHSpecificTest\NH2317\Mappings.hbm.xml" />
    <EmbeddedResource Include="NHSpecificTest\NH2366\Mappings.hbm.xml" />
    <EmbeddedResource Include="NHSpecificTest\NH2404\Mappings.hbm.xml" />
    <EmbeddedResource Include="NHSpecificTest\NH2705\Mappings.hbm.xml" />
    <EmbeddedResource Include="NHSpecificTest\NH2546\Mappings.hbm.xml" />
    <EmbeddedResource Include="NHSpecificTest\NH2697\Mappings.hbm.xml" />
    <EmbeddedResource Include="NHSpecificTest\NH1642\Mappings.hbm.xml" />
    <EmbeddedResource Include="Stateless\Contact.hbm.xml" />
    <EmbeddedResource Include="Stateless\Fetching\Mappings.hbm.xml" />
    <EmbeddedResource Include="NHSpecificTest\NH2660And2661\Mappings.hbm.xml" />
    <EmbeddedResource Include="NHSpecificTest\DataReaderWrapperTest\Mappings.hbm.xml" />
    <EmbeddedResource Include="NHSpecificTest\NH2583\Mappings.hbm.xml" />
    <EmbeddedResource Include="NHSpecificTest\SqlConverterAndMultiQuery\Mappings.hbm.xml" />
    <EmbeddedResource Include="NHSpecificTest\NH2489\Mappings.hbm.xml" />
    <EmbeddedResource Include="NHSpecificTest\NH2603\Mappings.hbm.xml" />
    <EmbeddedResource Include="Subselect\Beings.hbm.xml" />
    <EmbeddedResource Include="NHSpecificTest\NH2488\Mappings.hbm.xml" />
    <EmbeddedResource Include="NHSpecificTest\NH2490\Mappings.hbm.xml" />
    <EmbeddedResource Include="NHSpecificTest\NH1925\Mappings.hbm.xml" />
    <EmbeddedResource Include="NHSpecificTest\NH1323\Mappings.hbm.xml" />
    <EmbeddedResource Include="NHSpecificTest\NH2580\Mappings.hbm.xml" />
    <EmbeddedResource Include="NHSpecificTest\NH2390\Mappings.hbm.xml" />
    <EmbeddedResource Include="NHSpecificTest\NH2491\Mappings.hbm.xml" />
    <EmbeddedResource Include="Insertordering\Mapping.hbm.xml" />
    <EmbeddedResource Include="NHSpecificTest\NH2530\Mappings.hbm.xml" />
    <EmbeddedResource Include="DynamicProxyTests\InterfaceProxySerializationTests\ProxyImpl.hbm.xml" />
    <EmbeddedResource Include="NHSpecificTest\NH2565\Mappings.hbm.xml" />
    <EmbeddedResource Include="NHSpecificTest\AccessAndCorrectPropertyName\DogMapping.hbm.xml" />
    <EmbeddedResource Include="NHSpecificTest\AccessAndCorrectPropertyName\PersonMapping.hbm.xml" />
    <EmbeddedResource Include="NHSpecificTest\NH2507\Mappings.hbm.xml" />
    <EmbeddedResource Include="NHSpecificTest\EntityNameAndInheritance\Mappings.hbm.xml" />
    <EmbeddedResource Include="NHSpecificTest\NH2467\Mappings.hbm.xml" />
    <EmbeddedResource Include="NHSpecificTest\NH2459\Mappings.hbm.xml" />
    <EmbeddedResource Include="NHSpecificTest\NH2412\Mappings.hbm.xml" />
    <EmbeddedResource Include="NHSpecificTest\NH2280\Mappings.hbm.xml" />
    <EmbeddedResource Include="NHSpecificTest\NH2203\Mappings.hbm.xml" />
    <EmbeddedResource Include="NHSpecificTest\BagWithLazyExtraAndFilter\Mappings.hbm.xml" />
    <EmbeddedResource Include="NHSpecificTest\NH2470\Mappings.hbm.xml" />
    <EmbeddedResource Include="NHSpecificTest\NH2056\Mappings.hbm.xml" />
    <EmbeddedResource Include="NHSpecificTest\NH2043\Mappings.hbm.xml" />
    <EmbeddedResource Include="NHSpecificTest\NH2037\Mappings.hbm.xml" />
    <EmbeddedResource Include="NHSpecificTest\NH2118\Mappings.hbm.xml" />
    <EmbeddedResource Include="NHSpecificTest\NH2362\Mappings.hbm.xml" />
    <EmbeddedResource Include="NHSpecificTest\NH2244\Mappings.hbm.xml" />
    <EmbeddedResource Include="NHSpecificTest\NH2394\Mappings.hbm.xml" />
    <EmbeddedResource Include="NHSpecificTest\NH2318\Mappings.hbm.xml" />
    <EmbeddedResource Include="DynamicEntity\Interceptor\Customer.hbm.xml" />
    <EmbeddedResource Include="Any\Person.hbm.xml" />
    <EmbeddedResource Include="Any\Properties.hbm.xml" />
    <EmbeddedResource Include="CompositeId\Customer.hbm.xml" />
    <EmbeddedResource Include="CompositeId\LineItem.hbm.xml" />
    <EmbeddedResource Include="CompositeId\Order.hbm.xml" />
    <EmbeddedResource Include="CompositeId\Product.hbm.xml" />
    <EmbeddedResource Include="Cascade\Job.hbm.xml" />
    <EmbeddedResource Include="Cascade\JobBatch.hbm.xml" />
    <EmbeddedResource Include="Deletetransient\Person.hbm.xml" />
    <EmbeddedResource Include="BulkManipulation\SimpleClass.hbm.xml" />
    <EmbeddedResource Include="Ado\VerySimple.hbm.xml" />
    <EmbeddedResource Include="Ado\AlmostSimple.hbm.xml" />
    <EmbeddedResource Include="CacheTest\EntityWithFilters.xml" />
    <EmbeddedResource Include="Classic\EntityWithLifecycle.hbm.xml" />
    <EmbeddedResource Include="Bytecode\Lightweight\ProductLine.hbm.xml" />
    <EmbeddedResource Include="DriverTest\MultiTypeEntity.hbm.xml" />
    <EmbeddedResource Include="Criteria\Lambda\Mappings.hbm.xml" />
    <EmbeddedResource Include="CfgTest\Loquacious\EntityToCache.hbm.xml" />
    <EmbeddedResource Include="DriverTest\SqlServerCeEntity.hbm.xml" />
    <EmbeddedResource Include="CollectionTest\NullableValueTypeElementMapFixture.hbm.xml" />
    <EmbeddedResource Include="DriverTest\EntityForMs2008.hbm.xml" />
    <Content Include="DbScripts\MsSql2012DialectLinqReadonlyCreateScript.sql">
      <CopyToOutputDirectory>Always</CopyToOutputDirectory>
    </Content>
    <Content Include="DbScripts\MsSql2012DialectLinqReadonlyDropScript.sql">
      <CopyToOutputDirectory>Always</CopyToOutputDirectory>
    </Content>
    <Content Include="DbScripts\PostgreSQL82DialectLinqReadonlyCreateScript.sql">
      <CopyToOutputDirectory>Always</CopyToOutputDirectory>
    </Content>
    <Content Include="DbScripts\PostgreSQL82DialectLinqReadonlyDropScript.sql">
      <CopyToOutputDirectory>Always</CopyToOutputDirectory>
    </Content>
    <Content Include="DynamicEntity\package.html" />
    <EmbeddedResource Include="NHSpecificTest\NH2341\Mappings.hbm.xml" />
    <EmbeddedResource Include="NHSpecificTest\NH2228\Mappings.hbm.xml" />
    <EmbeddedResource Include="NHSpecificTest\NH2386\Mappings.hbm.xml" />
    <EmbeddedResource Include="NHSpecificTest\Properties\Mappings.hbm.xml" />
    <EmbeddedResource Include="NHSpecificTest\NH2378\Mappings.hbm.xml" />
    <EmbeddedResource Include="TypesTest\XDocClass.hbm.xml" />
    <EmbeddedResource Include="NHSpecificTest\NH2374\Mappings.hbm.xml" />
    <EmbeddedResource Include="NHSpecificTest\NH2328\Mappings.hbm.xml" />
    <EmbeddedResource Include="NHSpecificTest\NH2313\Mappings.hbm.xml" />
    <EmbeddedResource Include="TypesTest\UriClass.hbm.xml" />
    <EmbeddedResource Include="NHSpecificTest\EntityNameWithFullName\Mappings.hbm.xml" />
    <EmbeddedResource Include="NHSpecificTest\NH2361\Mappings.hbm.xml" />
    <EmbeddedResource Include="NHSpecificTest\EntityNameAndCompositeId\Mappings.hbm.xml" />
    <EmbeddedResource Include="PolymorphicGetAndLoad\Mappings.hbm.xml" />
    <EmbeddedResource Include="NHSpecificTest\NH2331\Mappings.hbm.xml" />
    <EmbeddedResource Include="NHSpecificTest\NH2324\Mappings.hbm.xml" />
    <EmbeddedResource Include="NHSpecificTest\NH2344\Mappings.hbm.xml" />
    <EmbeddedResource Include="NHSpecificTest\NH2112\Mappings.hbm.xml" />
    <EmbeddedResource Include="NHSpecificTest\NH2147\Mappings.hbm.xml" />
    <EmbeddedResource Include="NHSpecificTest\NH2138\Mappings.hbm.xml" />
    <EmbeddedResource Include="NHSpecificTest\NH2288\AclassWithDefault.hbm.xml" />
    <EmbeddedResource Include="NHSpecificTest\NH2288\AclassWithNothing.hbm.xml" />
    <EmbeddedResource Include="NHSpecificTest\NH2288\AclassWithSpecific.hbm.xml" />
    <EmbeddedResource Include="TypesTest\XmlDocClass.hbm.xml" />
    <EmbeddedResource Include="NHSpecificTest\NH2302\Mappings.hbm.xml" />
    <EmbeddedResource Include="NHSpecificTest\NH2303\Mappings.hbm.xml" />
    <EmbeddedResource Include="NHSpecificTest\NH2287\Mappings.hbm.xml" />
    <EmbeddedResource Include="NHSpecificTest\NH2266\Mappings.hbm.xml" />
    <EmbeddedResource Include="TypesTest\CharClass.hbm.xml" />
    <EmbeddedResource Include="NHSpecificTest\NH1836\Mappings.hbm.xml" />
    <EmbeddedResource Include="TypesTest\DateTimeClass.hbm.xml" />
    <EmbeddedResource Include="NHSpecificTest\NH1421\Mappings.hbm.xml" />
    <EmbeddedResource Include="NHSpecificTest\NH2148\Mappings.hbm.xml" />
    <EmbeddedResource Include="NHSpecificTest\NH2245\Mappings.hbm.xml" />
    <EmbeddedResource Include="NHSpecificTest\NH2257\Mappings.hbm.xml" />
    <EmbeddedResource Include="NHSpecificTest\NH2208\Mappings.hbm.xml" />
    <EmbeddedResource Include="NHSpecificTest\NH2251\Mappings.hbm.xml" />
    <EmbeddedResource Include="NHSpecificTest\NH2041\Mappings.hbm.xml" />
    <EmbeddedResource Include="NHSpecificTest\NH2031\Mappings.hbm.xml" />
    <EmbeddedResource Include="TypesTest\DateClass.hbm.xml" />
    <EmbeddedResource Include="NHSpecificTest\NH2207\Mappings.hbm.xml" />
    <EmbeddedResource Include="NHSpecificTest\NH2243\Mappings.hbm.xml" />
    <EmbeddedResource Include="NHSpecificTest\NH1891\FormulaEscaping.hbm.xml" />
    <EmbeddedResource Include="NHSpecificTest\NH2242\Mappings.hbm.xml" />
    <EmbeddedResource Include="NHSpecificTest\NH2234\Mappings.hbm.xml" />
    <EmbeddedResource Include="NHSpecificTest\NH2094\Mappings.hbm.xml" />
    <EmbeddedResource Include="NHSpecificTest\NH2092\Mappings.hbm.xml" />
    <EmbeddedResource Include="NHSpecificTest\NH2093\Mappings.hbm.xml" />
    <EmbeddedResource Include="NHSpecificTest\NH2102\Mappings.hbm.xml" />
    <EmbeddedResource Include="NHSpecificTest\NH2069\Mappings.hbm.xml" />
    <EmbeddedResource Include="NHSpecificTest\NH2230\Mappings.hbm.xml" />
    <EmbeddedResource Include="NHSpecificTest\NH2189\Mappings.hbm.xml" />
    <EmbeddedResource Include="NHSpecificTest\NH2201\Mappings.hbm.xml" />
    <EmbeddedResource Include="NHSpecificTest\NH2192\Mappings.hbm.xml" />
    <EmbeddedResource Include="ListIndex\SimpleOneToMany.hbm.xml" />
    <EmbeddedResource Include="NHSpecificTest\SessionIdLoggingContextTest\Mappings.hbm.xml" />
    <EmbeddedResource Include="NHSpecificTest\NH2113\Mappings.hbm.xml" />
    <EmbeddedResource Include="NHSpecificTest\NH1981\Mappings.hbm.xml" />
    <EmbeddedResource Include="NHSpecificTest\NH2074\Mappings.hbm.xml" />
    <EmbeddedResource Include="NHSpecificTest\NH2077\Mappings.hbm.xml" />
    <EmbeddedResource Include="NHSpecificTest\NH2020\Mappings.hbm.xml" />
    <EmbeddedResource Include="GhostProperty\Mappings.hbm.xml" />
    <EmbeddedResource Include="NHSpecificTest\NH2065\Mappings.hbm.xml" />
    <EmbeddedResource Include="NHSpecificTest\NH2009\Mappings.hbm.xml" />
    <EmbeddedResource Include="NHSpecificTest\NH1989\Mappings.hbm.xml" />
    <EmbeddedResource Include="NHSpecificTest\NH1978\Mappings.hbm.xml" />
    <EmbeddedResource Include="NHSpecificTest\NH2044\Mappings.hbm.xml" />
    <EmbeddedResource Include="NHSpecificTest\NH2055\Mappings.hbm.xml" />
    <EmbeddedResource Include="NHSpecificTest\NH2057\Mappings.hbm.xml" />
    <EmbeddedResource Include="NHSpecificTest\NH2011\Mappings.hbm.xml" />
    <EmbeddedResource Include="NHSpecificTest\ManyToOneFilters20Behaviour\Mappings.hbm.xml" />
    <EmbeddedResource Include="NHSpecificTest\NH2000\Mappings.hbm.xml" />
    <EmbeddedResource Include="NHSpecificTest\NH2003\Mappings.hbm.xml" />
    <EmbeddedResource Include="NHSpecificTest\NH1356\MappingsBag.hbm.xml" />
    <EmbeddedResource Include="NHSpecificTest\NH1356\MappingsList.hbm.xml" />
    <EmbeddedResource Include="NHSpecificTest\NH1356\MappingsSet.hbm.xml" />
    <EmbeddedResource Include="NHSpecificTest\NH1785\Mappings.hbm.xml" />
    <EmbeddedResource Include="NHSpecificTest\NH1255\Mappings.hbm.xml" />
    <EmbeddedResource Include="NHSpecificTest\NH1895\Mappings.hbm.xml" />
    <EmbeddedResource Include="NHSpecificTest\NH1985\Mappings.hbm.xml" />
    <EmbeddedResource Include="NHSpecificTest\NH1990\Mappings.hbm.xml" />
    <EmbeddedResource Include="NHSpecificTest\NH1959\Mappings.hbm.xml" />
    <EmbeddedResource Include="NHSpecificTest\NH1948\Mappings.hbm.xml" />
    <EmbeddedResource Include="NHSpecificTest\NH1941\Mappings.hbm.xml" />
    <EmbeddedResource Include="NHSpecificTest\NH1963\Mappings.hbm.xml" />
    <EmbeddedResource Include="NHSpecificTest\NH1969\Mappings.hbm.xml" />
    <EmbeddedResource Include="NHSpecificTest\NH1922\Mappings.hbm.xml" />
    <EmbeddedResource Include="NHSpecificTest\CriteriaQueryOnComponentCollection\Mappings.hbm.xml" />
    <EmbeddedResource Include="NHSpecificTest\NH1908ThreadSafety\Mappings.hbm.xml" />
    <EmbeddedResource Include="Tools\hbm2ddl\SchemaUpdate\1_Person.hbm.xml" />
    <EmbeddedResource Include="Tools\hbm2ddl\SchemaUpdate\2_Person.hbm.xml" />
    <EmbeddedResource Include="NHSpecificTest\NH1938\Mappings.hbm.xml" />
    <EmbeddedResource Include="NHSpecificTest\NH1905\Mappings.hbm.xml" />
    <EmbeddedResource Include="NHSpecificTest\NH1939\Mappings.hbm.xml" />
    <EmbeddedResource Include="NHSpecificTest\NH1911\Mappings.hbm.xml" />
    <EmbeddedResource Include="NHSpecificTest\NH1920\Mappings.hbm.xml" />
    <EmbeddedResource Include="IdTest\AssignedClass.hbm.xml" />
    <EmbeddedResource Include="NHSpecificTest\NH1927\Mappings.hbm.xml" />
    <EmbeddedResource Include="NHSpecificTest\NH1928\Mappings.hbm.xml" />
    <EmbeddedResource Include="NHSpecificTest\NH1914\Mappings.hbm.xml" />
    <EmbeddedResource Include="NHSpecificTest\NH1904\Mappings.hbm.xml" />
    <EmbeddedResource Include="FilterTest\SimpleFiltered.hbm.xml" />
    <EmbeddedResource Include="FilterTest\SimpleFilteredFiltersDefsOk.hbm.xml" />
    <EmbeddedResource Include="FilterTest\WrongFilterDefInClass.hbm.xml" />
    <EmbeddedResource Include="NHSpecificTest\NH1908\Mappings.hbm.xml" />
    <EmbeddedResource Include="NHSpecificTest\NH1898\Mappings.hbm.xml" />
    <EmbeddedResource Include="NHSpecificTest\NH1907\Mappings.hbm.xml" />
    <EmbeddedResource Include="NHSpecificTest\NH1899\Mappings.hbm.xml" />
    <EmbeddedResource Include="NHSpecificTest\NH1877\Mappings.hbm.xml" />
    <EmbeddedResource Include="NHSpecificTest\NH1868\Mappings.hbm.xml" />
    <EmbeddedResource Include="NHSpecificTest\NH1857\Mappings.hbm.xml" />
    <EmbeddedResource Include="NHSpecificTest\NH1859\Mappings.hbm.xml" />
    <EmbeddedResource Include="NHSpecificTest\NH1864\Mappings.hbm.xml" />
    <EmbeddedResource Include="NHSpecificTest\NH1849\Mappings.hbm.xml" />
    <EmbeddedResource Include="NHSpecificTest\NH1850\Mappings.hbm.xml" />
    <EmbeddedResource Include="NHSpecificTest\NH1192\Mappings.hbm.xml" />
    <EmbeddedResource Include="NHSpecificTest\NH1734\Mappings.hbm.xml" />
    <EmbeddedResource Include="NHSpecificTest\NH1097\Mappings.hbm.xml" />
    <EmbeddedResource Include="NHSpecificTest\NH473\Mappings.hbm.xml" />
    <EmbeddedResource Include="VersionTest\Db\User.hbm.xml" />
    <EmbeddedResource Include="NHSpecificTest\NH1831\Mappings.hbm.xml" />
    <EmbeddedResource Include="NHSpecificTest\NH1069\Mappings.hbm.xml" />
    <EmbeddedResource Include="NHSpecificTest\NH1837\Mappings.hbm.xml" />
    <EmbeddedResource Include="TypesTest\MultiTypeEntity_WithSqlType.hbm.xml" />
    <EmbeddedResource Include="TypesTest\MultiTypeEntity_WithColumnNode.hbm.xml" />
    <EmbeddedResource Include="TypesTest\MultiTypeEntity_InLine.hbm.xml" />
    <EmbeddedResource Include="TypesTest\MultiTypeEntity_Heuristic.hbm.xml" />
    <EmbeddedResource Include="TypesTest\MultiTypeEntity_Defined.hbm.xml" />
    <EmbeddedResource Include="NHSpecificTest\NH1835\Mappings.hbm.xml" />
    <EmbeddedResource Include="NHSpecificTest\NH1834\Mappings.hbm.xml" />
    <EmbeddedResource Include="NHSpecificTest\NH1821\Mappings.hbm.xml" />
    <EmbeddedResource Include="TypeParameters\EntityCustomId.hbm.xml" />
    <EmbeddedResource Include="Tools\hbm2ddl\SchemaMetadataUpdaterTest\HeavyEntity.hbm.xml" />
    <EmbeddedResource Include="NHSpecificTest\NH1182\Mappings.hbm.xml" />
    <EmbeddedResource Include="NHSpecificTest\NH1171\Mappings.hbm.xml" />
    <EmbeddedResource Include="NHSpecificTest\NH1400\Mappings.hbm.xml" />
    <EmbeddedResource Include="NHSpecificTest\NH1444\Mappings.hbm.xml" />
    <EmbeddedResource Include="NHSpecificTest\NH1813\Mappings.hbm.xml" />
    <EmbeddedResource Include="NHSpecificTest\NH1812\Mappings.hbm.xml" />
    <EmbeddedResource Include="NHSpecificTest\NH1601\Mappings.hbm.xml" />
    <EmbeddedResource Include="NHSpecificTest\NH1617\Mappings.hbm.xml" />
    <EmbeddedResource Include="NHSpecificTest\NH1810\Mappings.hbm.xml" />
    <EmbeddedResource Include="NHSpecificTest\NH1092\Mappings.hbm.xml" />
    <EmbeddedResource Include="NHSpecificTest\NH1507\Mappings.hbm.xml" />
    <EmbeddedResource Include="NHSpecificTest\NH3620\Mappings.hbm.xml" />
    <EmbeddedResource Include="NHSpecificTest\NH1044\Mappings.hbm.xml" />
    <EmbeddedResource Include="NHSpecificTest\NH1427\Mappings.hbm.xml" />
    <EmbeddedResource Include="NHSpecificTest\NH1531\Mappings.hbm.xml" />
    <EmbeddedResource Include="NHSpecificTest\NH1757\Mappings.hbm.xml" />
    <EmbeddedResource Include="Events\PostEvents\SimpleEntity.hbm.xml" />
    <EmbeddedResource Include="NHSpecificTest\NH1789\Mappings.hbm.xml" />
    <EmbeddedResource Include="NHSpecificTest\NH1801\Mappings.hbm.xml" />
    <EmbeddedResource Include="NHSpecificTest\NH1796\Mappings.hbm.xml" />
    <EmbeddedResource Include="NHSpecificTest\NH1553\MsSQL\Mappings.hbm.xml" />
    <EmbeddedResource Include="NHSpecificTest\NH1788\Mappings.hbm.xml" />
    <EmbeddedResource Include="NHSpecificTest\NH1794\Mappings.hbm.xml" />
    <EmbeddedResource Include="NHSpecificTest\NH1792\Mappings.hbm.xml" />
    <EmbeddedResource Include="NHSpecificTest\NH1756\Mappings.hbm.xml" />
    <EmbeddedResource Include="LazyProperty\Mappings.hbm.xml" />
    <EmbeddedResource Include="NHSpecificTest\NH1783\Mappings.hbm.xml" />
    <EmbeddedResource Include="LazyOneToOne\Person.hbm.xml" />
    <EmbeddedResource Include="NHSpecificTest\NH1747\Mappings.hbm.xml" />
    <EmbeddedResource Include="NHSpecificTest\NH1159\Mappings.hbm.xml" />
    <EmbeddedResource Include="NHSpecificTest\NH1093\Mappings.hbm.xml" />
    <EmbeddedResource Include="NHSpecificTest\NH1714\Mappings.hbm.xml" />
    <EmbeddedResource Include="NHSpecificTest\NH1763\Mappings.hbm.xml" />
    <EmbeddedResource Include="NHSpecificTest\ElementsEnums\SimpleWithEnumsNoName.hbm.xml" />
    <EmbeddedResource Include="NHSpecificTest\ElementsEnums\SimpleWithEnumsPartialName.hbm.xml" />
    <EmbeddedResource Include="NHSpecificTest\NH1343\Mappings.hbm.xml" />
    <EmbeddedResource Include="NHSpecificTest\NH1264\Passenger.hbm.xml" />
    <EmbeddedResource Include="NHSpecificTest\NH1264\Reservation.hbm.xml" />
    <EmbeddedResource Include="NHSpecificTest\NH1775\Mappings.hbm.xml" />
    <EmbeddedResource Include="NHSpecificTest\NH1388\Mappings.hbm.xml" />
    <EmbeddedResource Include="NHSpecificTest\ElementsEnums\SimpleWithEnums.hbm.xml" />
    <EmbeddedResource Include="NHSpecificTest\NH1574\Mappings.hbm.xml" />
    <EmbeddedResource Include="NHSpecificTest\NH1776\Mappings.hbm.xml" />
    <EmbeddedResource Include="NHSpecificTest\NH1773\Mappings.hbm.xml" />
    <EmbeddedResource Include="NHSpecificTest\NH1760\Mappings.hbm.xml" />
    <EmbeddedResource Include="MappingTest\Wicked.hbm.xml" />
    <EmbeddedResource Include="NHSpecificTest\NH1393\Mappings.hbm.xml" />
    <EmbeddedResource Include="NHSpecificTest\NH1391\Mappings.hbm.xml" />
    <EmbeddedResource Include="Hql\Ast\Animal.hbm.xml" />
    <EmbeddedResource Include="Hql\Ast\BooleanLiteralEntity.hbm.xml" />
    <EmbeddedResource Include="Hql\Ast\EntityWithCrazyCompositeKey.hbm.xml" />
    <EmbeddedResource Include="NHSpecificTest\Logs\Mappings.hbm.xml" />
    <EmbeddedResource Include="Hql\Ast\KeyManyToOneEntity.hbm.xml" />
    <EmbeddedResource Include="Hql\Ast\Multi.hbm.xml" />
    <EmbeddedResource Include="Hql\Ast\SimpleEntityWithAssociation.hbm.xml" />
    <EmbeddedResource Include="Hql\Ast\Vehicle.hbm.xml" />
    <EmbeddedResource Include="Hql\Ast\Versions.hbm.xml" />
    <EmbeddedResource Include="NHSpecificTest\NH1727\Mappings.hbm.xml" />
    <EmbeddedResource Include="NHSpecificTest\NH1742\Mappings.hbm.xml" />
    <EmbeddedResource Include="Hql\Ast\SimpleClass.hbm.xml" />
    <EmbeddedResource Include="Hql\Ast\TestQueries.xml" />
    <EmbeddedResource Include="Hql\Ast\TestQueriesWithResults.xml" />
    <EmbeddedResource Include="NHSpecificTest\NH1741\Mappings.hbm.xml" />
    <EmbeddedResource Include="NHSpecificTest\NH1716\Mappings.hbm.xml" />
    <EmbeddedResource Include="NHSpecificTest\Dates\Mappings\TimeAsTimeSpan.hbm.xml" />
    <EmbeddedResource Include="TypesTest\CurrencyClass.hbm.xml" />
    <EmbeddedResource Include="NHSpecificTest\NH1635\Mappings.hbm.xml" />
    <EmbeddedResource Include="NHSpecificTest\NH1688\Mappings.hbm.xml" />
    <EmbeddedResource Include="NHSpecificTest\NH1700\Mappings.hbm.xml" />
    <EmbeddedResource Include="NHSpecificTest\NH1693\Mappings.hbm.xml" />
    <EmbeddedResource Include="NHSpecificTest\NH1710\WithColumnNode.hbm.xml" />
    <EmbeddedResource Include="NHSpecificTest\NH1710\InLine.hbm.xml" />
    <EmbeddedResource Include="NHSpecificTest\NH1710\Heuristic.hbm.xml" />
    <EmbeddedResource Include="NHSpecificTest\NH1710\Defined.hbm.xml" />
    <EmbeddedResource Include="NHSpecificTest\NH1713\Mappings.hbm.xml" />
    <EmbeddedResource Include="NHSpecificTest\NH1715\Mappings.hbm.xml" />
    <EmbeddedResource Include="NHSpecificTest\DtcFailures\Mappings.hbm.xml" />
    <EmbeddedResource Include="NHSpecificTest\NH1694\Mappings.hbm.xml" />
    <EmbeddedResource Include="NHSpecificTest\NH1706\Mappings.hbm.xml" />
    <EmbeddedResource Include="Stateless\Naturalness.hbm.xml" />
    <EmbeddedResource Include="TransformTests\Simple.hbm.xml" />
    <EmbeddedResource Include="VersionTest\Db\MsSQL\ComplexVersioned.hbm.xml" />
    <EmbeddedResource Include="Tools\hbm2ddl\SchemaExportTests\WithColumnTag.hbm.xml" />
    <EmbeddedResource Include="NHSpecificTest\NH1691\Mappings.hbm.xml" />
    <EmbeddedResource Include="NHSpecificTest\NH1689\Mappings.hbm.xml" />
    <EmbeddedResource Include="VersionTest\Db\MsSQL\SimpleVersioned.hbm.xml" />
    <EmbeddedResource Include="NHSpecificTest\NH1675\Mappings.hbm.xml" />
    <EmbeddedResource Include="NHSpecificTest\NH1677\Mappings.hbm.xml" />
    <EmbeddedResource Include="NHSpecificTest\NH1679\Mappings.hbm.xml" />
    <EmbeddedResource Include="NHSpecificTest\Evicting\Mappings.hbm.xml" />
    <EmbeddedResource Include="NHSpecificTest\NH1490\MappingsFilterAsBoolean.hbm.xml" />
    <EmbeddedResource Include="NHSpecificTest\NH1293\MappingsFilterAsBoolean.hbm.xml" />
    <EmbeddedResource Include="SqlTest\Custom\MySQL\MySQLEmployment.hbm.xml" />
    <EmbeddedResource Include="SqlTest\Custom\Oracle\Mappings.hbm.xml" />
    <EmbeddedResource Include="SqlTest\Custom\Oracle\StoredProcedures.hbm.xml" />
    <EmbeddedResource Include="NHSpecificTest\NH1619\Mappings.hbm.xml" />
    <EmbeddedResource Include="NHSpecificTest\NH1665\Mappings.hbm.xml" />
    <EmbeddedResource Include="Generatedkeys\ByTrigger\MyEntity.hbm.xml" />
    <EmbeddedResource Include="Generatedkeys\Identity\MyEntityIdentity.hbm.xml" />
    <EmbeddedResource Include="NHSpecificTest\NH1289\Mappings.hbm.xml" />
    <EmbeddedResource Include="TypesTest\TimeAsTimeSpanClass.hbm.xml" />
    <EmbeddedResource Include="TypesTest\TimeSpanClass.hbm.xml" />
    <EmbeddedResource Include="NHSpecificTest\FileStreamSql2008\Mappings.hbm.xml" />
    <EmbeddedResource Include="Generatedkeys\Seqidentity\MyEntity.hbm.xml" />
    <EmbeddedResource Include="IdGen\NativeGuid\NativeGuidPoid.hbm.xml" />
    <EmbeddedResource Include="NHSpecificTest\Dates\Mappings\Time.hbm.xml" />
    <EmbeddedResource Include="NHSpecificTest\Dates\Mappings\Date.hbm.xml" />
    <EmbeddedResource Include="NHSpecificTest\Dates\Mappings\DateTimeOffset.hbm.xml" />
    <EmbeddedResource Include="NHSpecificTest\NH1654\Mappings.hbm.xml" />
    <EmbeddedResource Include="Pagination\DataPoint.hbm.xml" />
    <EmbeddedResource Include="NHSpecificTest\Dates\Mappings\DateTime2.hbm.xml" />
    <EmbeddedResource Include="NHSpecificTest\Futures\Mappings.hbm.xml" />
    <EmbeddedResource Include="NHSpecificTest\NH1643\Mappings.hbm.xml" />
    <EmbeddedResource Include="NHSpecificTest\NH1640\Mappings.hbm.xml" />
    <EmbeddedResource Include="NHSpecificTest\NH1584\Mappings.hbm.xml" />
    <EmbeddedResource Include="NHSpecificTest\NH1632\Mappings.hbm.xml" />
    <EmbeddedResource Include="NHSpecificTest\NH1612\Mappings.hbm.xml" />
    <EmbeddedResource Include="NHSpecificTest\NH1549\Mappings.hbm.xml" />
    <EmbeddedResource Include="NHSpecificTest\NH1521\AclassWithSpecific.hbm.xml" />
    <EmbeddedResource Include="NHSpecificTest\NH1521\AclassWithNothing.hbm.xml" />
    <EmbeddedResource Include="NHSpecificTest\NH1521\AclassWithDefault.hbm.xml" />
    <EmbeddedResource Include="NHSpecificTest\NH1621\Mappings.hbm.xml" />
    <EmbeddedResource Include="NHSpecificTest\NH1609\Mappings.hbm.xml" />
    <EmbeddedResource Include="NHSpecificTest\NH1605\Mappings.hbm.xml" />
    <EmbeddedResource Include="NHSpecificTest\NH1443\AclassWithSpecific.hbm.xml" />
    <EmbeddedResource Include="NHSpecificTest\NH1443\AclassWithDefault.hbm.xml" />
    <EmbeddedResource Include="NHSpecificTest\NH1443\AclassWithNothing.hbm.xml" />
    <EmbeddedResource Include="NHSpecificTest\NH1274ExportExclude\Mappings.hbm.xml" />
    <EmbeddedResource Include="NHSpecificTest\NH1611OneToOneIdentity\Mappings.hbm.xml" />
    <EmbeddedResource Include="NHSpecificTest\NH1533\Mappings.hbm.xml" />
    <EmbeddedResource Include="NHSpecificTest\NH1552\Mappings.hbm.xml" />
    <EmbeddedResource Include="NHSpecificTest\NH1349\Mappings.hbm.xml" />
    <EmbeddedResource Include="NHSpecificTest\NH1593\TestIndex.hbm.xml" />
    <EmbeddedResource Include="NHSpecificTest\NH1594\Mappings.hbm.xml" />
    <EmbeddedResource Include="NHSpecificTest\NH1579\Mappings.hbm.xml" />
    <EmbeddedResource Include="NHSpecificTest\NH298\Mappings.hbm.xml" />
    <EmbeddedResource Include="NHSpecificTest\NH1587\Mappings.hbm.xml" />
    <EmbeddedResource Include="NHSpecificTest\NH1556\Mappings.hbm.xml" />
    <EmbeddedResource Include="Tools\hbm2ddl\SchemaValidator\2_Version.hbm.xml" />
    <EmbeddedResource Include="Tools\hbm2ddl\SchemaValidator\1_Version.hbm.xml" />
    <EmbeddedResource Include="TypesTest\GenericEnumStringClass.hbm.xml" />
    <EmbeddedResource Include="Operations\Competition.hbm.xml" />
    <EmbeddedResource Include="Operations\Employer.hbm.xml" />
    <EmbeddedResource Include="Operations\Node.hbm.xml" />
    <EmbeddedResource Include="Operations\OneToOne.hbm.xml" />
    <EmbeddedResource Include="Operations\OptLockEntity.hbm.xml" />
    <EmbeddedResource Include="Subclass\EnumDiscriminator\EnumDiscriminator.hbm.xml" />
    <EmbeddedResource Include="Generatedkeys\Select\MyEntity.hbm.xml" />
    <EmbeddedResource Include="NHSpecificTest\NH1478\Mappings.hbm.xml" />
    <EmbeddedResource Include="NHSpecificTest\NH1447\Mappings.hbm.xml" />
    <EmbeddedResource Include="TypesTest\EnumCharClass.hbm.xml" />
    <EmbeddedResource Include="Extendshbm\packageentitynamesWithColl.hbm.xml" />
    <EmbeddedResource Include="Extendshbm\entitynamesWithColl.hbm.xml" />
    <EmbeddedResource Include="Extendshbm\packageentitynamesf1.hbm.xml" />
    <EmbeddedResource Include="Extendshbm\packageentitynamesf2.hbm.xml" />
    <EmbeddedResource Include="NHSpecificTest\NH662\Mappings.hbm.xml" />
    <EmbeddedResource Include="NHSpecificTest\NH1495\Mappings.hbm.xml" />
    <EmbeddedResource Include="ProjectionFixtures\Mapping.hbm.xml" />
    <EmbeddedResource Include="NHSpecificTest\NH1033\Mappings.hbm.xml" />
    <EmbeddedResource Include="EntityModeTest\Multi\Stock.hbm.xml" />
    <EmbeddedResource Include="EntityModeTest\Multi\Valuation.hbm.xml" />
    <EmbeddedResource Include="EntityModeTest\Xml\Many2One\Car.hbm.xml" />
    <EmbeddedResource Include="EntityModeTest\Xml\Basic\AB.hbm.xml" />
    <EmbeddedResource Include="EntityModeTest\Xml\Basic\Account.hbm.xml" />
    <EmbeddedResource Include="EntityModeTest\Xml\Basic\Employer.hbm.xml" />
    <EmbeddedResource Include="SqlTest\Identity\MsSQL\MSSQLIdentityInsertWithStoredProcs.hbm.xml" />
    <EmbeddedResource Include="NHSpecificTest\NH1508\Mappings.hbm.xml" />
    <EmbeddedResource Include="GenericTest\OrderedSetGeneric\OrderedSetFixture.hbm.xml" />
    <EmbeddedResource Include="NHSpecificTest\NH1293\Mappings.hbm.xml" />
    <EmbeddedResource Include="NHSpecificTest\NH1490\Mappings.hbm.xml" />
    <EmbeddedResource Include="NHSpecificTest\NH1492\Mappings.hbm.xml" />
    <EmbeddedResource Include="NHSpecificTest\NH1499\Mappings.hbm.xml" />
    <EmbeddedResource Include="NHSpecificTest\NH1502\Mappings.hbm.xml" />
    <EmbeddedResource Include="NHSpecificTest\NH1488\Mappings.hbm.xml" />
    <EmbeddedResource Include="Extendshbm\allinone.hbm.xml" />
    <EmbeddedResource Include="Extendshbm\allseparateinone.hbm.xml" />
    <EmbeddedResource Include="Extendshbm\Customer.hbm.xml" />
    <EmbeddedResource Include="Extendshbm\Employee.hbm.xml" />
    <EmbeddedResource Include="Extendshbm\entitynames.hbm.xml" />
    <EmbeddedResource Include="Extendshbm\packageentitynames.hbm.xml" />
    <EmbeddedResource Include="Extendshbm\Person.hbm.xml" />
    <EmbeddedResource Include="Extendshbm\unionsubclass.hbm.xml" />
    <EmbeddedResource Include="NHSpecificTest\NH1483\Mappings.hbm.xml" />
    <EmbeddedResource Include="TypesTest\EntityClass.hbm.xml" />
    <EmbeddedResource Include="Events\Collections\Association\Bidirectional\ManyToMany\BidirectionalManyToManyBagToSetMapping.hbm.xml" />
    <EmbeddedResource Include="Events\Collections\Association\Bidirectional\ManyToMany\BidirectionalManyToManySetToSetMapping.hbm.xml" />
    <EmbeddedResource Include="Events\Collections\Association\Bidirectional\OneToMany\BidirectionalOneToManyBagMapping.hbm.xml" />
    <EmbeddedResource Include="Events\Collections\Association\Bidirectional\OneToMany\BidirectionalOneToManyBagSubclassMapping.hbm.xml" />
    <EmbeddedResource Include="Events\Collections\Association\Bidirectional\OneToMany\BidirectionalOneToManySetMapping.hbm.xml" />
    <EmbeddedResource Include="Events\Collections\Association\Unidirectional\ManyToMany\UnidirectionalManyToManyBagMapping.hbm.xml" />
    <EmbeddedResource Include="Events\Collections\Association\Unidirectional\OneToMany\UnidirectionalOneToManyBagMapping.hbm.xml" />
    <EmbeddedResource Include="Events\Collections\Association\Unidirectional\OneToMany\UnidirectionalOneToManySetMapping.hbm.xml" />
    <EmbeddedResource Include="Events\Collections\Values\ValuesBagMapping.hbm.xml" />
    <EmbeddedResource Include="Extralazy\UserGroup.hbm.xml" />
    <EmbeddedResource Include="Naturalid\Immutable\User.hbm.xml" />
    <EmbeddedResource Include="Naturalid\Mutable\User.hbm.xml" />
    <EmbeddedResource Include="NHSpecificTest\NH1419\Mappings.hbm.xml" />
    <EmbeddedResource Include="NHSpecificTest\NH1413\Mappings.hbm.xml" />
    <EmbeddedResource Include="NHSpecificTest\NH1304\Mappings.hbm.xml" />
    <EmbeddedResource Include="NHSpecificTest\NH1408\Mappings.hbm.xml" />
    <EmbeddedResource Include="NHSpecificTest\NH1394\Mappings.hbm.xml" />
    <EmbeddedResource Include="NHSpecificTest\NH1405\Mappings.hbm.xml" />
    <EmbeddedResource Include="NHSpecificTest\NH1403\Mappings.hbm.xml" />
    <EmbeddedResource Include="NHSpecificTest\NH1253\Mappings.hbm.xml" />
    <EmbeddedResource Include="EntityModeTest\Map\Basic\ProductLine.hbm.xml" />
    <EmbeddedResource Include="DynamicEntity\Tuplizer\Customer.hbm.xml" />
  </ItemGroup>
  <ItemGroup>
    <Folder Include="NHSpecificTest\NH3615\" />
    <Folder Include="Properties\" />
  </ItemGroup>
  <ItemGroup>
    <BootstrapperPackage Include="Microsoft.Net.Client.3.5">
      <Visible>False</Visible>
      <ProductName>.NET Framework 3.5 SP1 Client Profile</ProductName>
      <Install>false</Install>
    </BootstrapperPackage>
    <BootstrapperPackage Include="Microsoft.Net.Framework.3.5.SP1">
      <Visible>False</Visible>
      <ProductName>.NET Framework 3.5 SP1</ProductName>
      <Install>true</Install>
    </BootstrapperPackage>
    <BootstrapperPackage Include="Microsoft.Windows.Installer.3.1">
      <Visible>False</Visible>
      <ProductName>Windows Installer 3.1</ProductName>
      <Install>true</Install>
    </BootstrapperPackage>
  </ItemGroup>
  <Import Project="$(MSBuildBinPath)\Microsoft.CSharp.targets" />
  <!-- To modify your build process, add your task inside one of the targets below and uncomment it. 
       Other similar extension points exist, see Microsoft.Common.targets.
  <Target Name="BeforeBuild">
  </Target>
  <Target Name="AfterBuild">
  </Target>
  -->
  <PropertyGroup>
    <PreBuildEvent>
    </PreBuildEvent>
    <PostBuildEvent>copy "$(ProjectDir)App.config" "$(TargetPath).config"
if exist hibernate.cfg.xml (del hibernate.cfg.xml)
if exist "$(ProjectDir)hibernate.cfg.xml" (copy "$(ProjectDir)hibernate.cfg.xml" "hibernate.cfg.xml")
copy /y "..\..\..\NHibernate.DomainModel\ABC.hbm.xml" "ABC.hbm.xml"</PostBuildEvent>
  </PropertyGroup>
</Project><|MERGE_RESOLUTION|>--- conflicted
+++ resolved
@@ -718,15 +718,12 @@
     <Compile Include="NHSpecificTest\BagWithLazyExtraAndFilter\Fixture.cs" />
     <Compile Include="Linq\ByMethod\DistinctTests.cs" />
     <Compile Include="Component\Basic\ComponentWithUniqueConstraintTests.cs" />
-<<<<<<< HEAD
     <Compile Include="NHSpecificTest\NH3372\Entity.cs" />
     <Compile Include="NHSpecificTest\NH3372\Fixture.cs" />
-=======
     <Compile Include="NHSpecificTest\NH3453\Classes.cs" />
     <Compile Include="NHSpecificTest\NH3453\Fixture.cs" />
     <Compile Include="NHSpecificTest\NH3480\Entity.cs" />
     <Compile Include="NHSpecificTest\NH3480\Fixture.cs" />
->>>>>>> ad206cfc
     <Compile Include="NHSpecificTest\NH3487\Entity.cs" />
     <Compile Include="NHSpecificTest\NH3487\Fixture.cs" />
     <Compile Include="NHSpecificTest\NH3567\DomainClass.cs" />
@@ -3128,16 +3125,13 @@
     <EmbeddedResource Include="NHSpecificTest\NH1291AnonExample\Mappings.hbm.xml" />
   </ItemGroup>
   <ItemGroup>
-<<<<<<< HEAD
     <EmbeddedResource Include="LazyComponentTest\Person.hbm.xml" />
     <Content Include="NHSpecificTest\NH3372\Mappings.hbm.xml" />
     <EmbeddedResource Include="NHSpecificTest\NH3567\Mappings.hbm.xml" />
-=======
     <EmbeddedResource Include="NHSpecificTest\NH3453\Mappings.hbm.xml" />
     <EmbeddedResource Include="NHSpecificTest\NH3480\Mappings.hbm.xml">
       <SubType>Designer</SubType>
     </EmbeddedResource>
->>>>>>> ad206cfc
     <EmbeddedResource Include="NHSpecificTest\NH3570\Mappings.hbm.xml" />
     <EmbeddedResource Include="NHSpecificTest\NH2053\Mappings.hbm.xml" />
     <EmbeddedResource Include="NHSpecificTest\NH3455\Mappings.hbm.xml" />
